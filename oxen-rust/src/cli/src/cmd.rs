use clap;
use liboxen::error::OxenError;

use async_trait::async_trait;

pub mod init;
pub use init::InitCmd;

pub mod add;
pub use add::AddCmd;

pub mod branch;
pub use branch::BranchCmd;

pub mod checkout;
pub use checkout::CheckoutCmd;

pub mod clone;
pub use clone::CloneCmd;

pub mod commit;
pub use commit::CommitCmd;

pub mod config;
pub use config::ConfigCmd;

pub mod create_remote;
pub use create_remote::CreateRemoteCmd;

pub mod db;
pub use db::DbCmd;

pub mod df;
pub use df::DFCmd;

pub mod diff;
pub use diff::DiffCmd;

pub mod moo;
pub use moo::MooCmd;

pub mod log;
pub use log::LogCmd;

pub mod read_lines;
pub use read_lines::ReadLinesCmd;

pub mod rm;
pub use rm::RmCmd;

pub mod remote;

<<<<<<< HEAD
pub mod restore;
pub use restore::RestoreCmd;
=======
pub mod save;
pub use save::SaveCmd;
>>>>>>> f7e796a5

pub mod schemas;
pub use schemas::SchemasCmd;

pub mod status;
pub use status::StatusCmd;

#[async_trait]
pub trait RunCmd {
    fn name(&self) -> &str;
    fn args(&self) -> clap::Command;
    async fn run(&self, args: &clap::ArgMatches) -> Result<(), OxenError>;
}<|MERGE_RESOLUTION|>--- conflicted
+++ resolved
@@ -50,13 +50,11 @@
 
 pub mod remote;
 
-<<<<<<< HEAD
 pub mod restore;
 pub use restore::RestoreCmd;
-=======
+
 pub mod save;
 pub use save::SaveCmd;
->>>>>>> f7e796a5
 
 pub mod schemas;
 pub use schemas::SchemasCmd;

--- conflicted
+++ resolved
@@ -8,14 +8,11 @@
 
 use crate::cmd::add::add_args;
 use crate::cmd::df::DFCmd;
-<<<<<<< HEAD
-use crate::cmd::remote::{RemoteCommitCmd, RemoteDfCmd, RemoteLogCmd, RemoteRestoreCmd};
-=======
 use crate::cmd::remote::commit::RemoteCommitCmd;
 use crate::cmd::remote::df::RemoteDfCmd;
 use crate::cmd::remote::log::RemoteLogCmd;
 use crate::cmd::remote::rm::RemoteRmCmd;
->>>>>>> 04685461
+use crate::cmd::remote::restore::RemoteRestoreCmd;
 
 pub const CLONE: &str = "clone";
 pub const COMMIT_CACHE: &str = "commit-cache";
@@ -63,13 +60,10 @@
         .subcommand(diff())
         .subcommand(download())
         .subcommand(ls())
-<<<<<<< HEAD
         .subcommand(RemoteRestoreCmd.args())
         .subcommand(rm())
-=======
         .subcommand(restore())
         .subcommand(RemoteRmCmd.args())
->>>>>>> 04685461
         .subcommand(status())
         .subcommand(metadata())
         .arg(
@@ -348,46 +342,6 @@
                 .long("remote")
                 .help("Remote to up the data to, for example: 'origin'")
                 .action(clap::ArgAction::Set),
-        )
-}
-
-<<<<<<< HEAD
-pub fn rm() -> Command {
-    Command::new(RM)
-        .about("Removes the specified files from the index")
-        .arg(
-            Arg::new("files")
-                .required(true)
-                .action(clap::ArgAction::Append),
-=======
-pub fn restore() -> Command {
-    Command::new(RESTORE)
-        .about("Restore specified paths in the working tree with some contents from a restore source.")
-        .arg(arg!(<PATH> ... "The files or directory to restore"))
-        .arg_required_else_help(true)
-        .arg(
-            Arg::new("source")
-                .long("source")
-                .help("Restores a specific revision of the file. Can supply commit id or branch name")
-                .action(clap::ArgAction::Set),
->>>>>>> 04685461
-        )
-        .arg(
-            Arg::new("staged")
-                .long("staged")
-<<<<<<< HEAD
-                .help("Removes the file from the staging area.")
-                .action(clap::ArgAction::SetTrue),
-        )
-        .arg(
-            Arg::new("recursive")
-                .long("recursive")
-                .short('r')
-                .help("Recursively removes directory.")
-=======
-                .help("Restore content in staging area. By default, if --staged is given, the contents are restored from HEAD. Use --source to restore from a different commit.")
->>>>>>> 04685461
-                .action(clap::ArgAction::SetTrue),
         )
 }
 

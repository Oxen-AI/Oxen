use std::collections::HashMap;
use std::env;
use std::process::ExitCode;

use crate::cmd::RemoteModeCmd;
use crate::cmd::WorkspaceCmd;
use clap::Command;
use liboxen::model::LocalRepository;
use liboxen::util;
// use env_logger::Env;

pub mod cmd;
pub mod helpers;

const SHORT_ABOUT: &str = "🐂 is the AI and machine learning data management toolchain";

const LONG_ABOUT: &str = "
🐂 is the AI and machine learning data management toolchain

    📖 If this is your first time using Oxen, check out the CLI docs at:
            https://docs.oxen.ai/getting-started/cli

    💬 For more support, or to chat with the Oxen team, join our Discord:
            https://discord.gg/s3tBEn7Ptg
";

<<<<<<< HEAD
fn main() -> ExitCode {
    let runtime = tokio::runtime::Builder::new_multi_thread()
        .thread_stack_size(16000000)
=======
fn oxen_stack_size() -> usize {
    env::var("OXEN_STACK_SIZE")
        .ok()
        .and_then(|s| s.parse::<usize>().ok())
        .unwrap_or(liboxen::constants::OXEN_STACK_SIZE)
}

fn main() -> ExitCode {
    let runtime = tokio::runtime::Builder::new_multi_thread()
        .thread_stack_size(oxen_stack_size())
>>>>>>> e1f3f505
        .enable_io()
        .enable_time()
        .build()
        .unwrap();

    runtime.block_on(async_main())
}

async fn async_main() -> ExitCode {
    util::logging::init_logging();

    let cmds: Vec<Box<dyn cmd::RunCmd>> = vec![
        Box::new(cmd::AddCmd),
        Box::new(cmd::BranchCmd),
        Box::new(cmd::CheckoutCmd),
        Box::new(cmd::CloneCmd),
        Box::new(cmd::CommitCmd),
        Box::new(cmd::ConfigCmd),
        Box::new(cmd::CreateRemoteCmd),
        Box::new(cmd::DbCmd),
        Box::new(cmd::DeleteRemoteCmd),
        Box::new(cmd::DFCmd),
        Box::new(cmd::DiffCmd),
        Box::new(cmd::DownloadCmd),
        Box::new(cmd::FetchCmd),
        Box::new(cmd::EmbeddingsCmd),
        Box::new(cmd::InfoCmd),
        Box::new(cmd::InitCmd),
        Box::new(cmd::LoadCmd),
        Box::new(cmd::LogCmd),
        Box::new(cmd::LsCmd),
        Box::new(cmd::MergeCmd),
        Box::new(cmd::MigrateCmd),
        Box::new(cmd::MooCmd),
        Box::new(cmd::NodeCmd),
        Box::new(cmd::NotebookCmd),
        // Box::new(cmd::PackCmd),
        Box::new(cmd::PullCmd),
        Box::new(cmd::PushCmd),
        Box::new(cmd::RestoreCmd),
        Box::new(cmd::RemoteCmd),
        Box::new(cmd::RmCmd),
        Box::new(cmd::SaveCmd),
        Box::new(cmd::SchemasCmd),
        Box::new(cmd::StatusCmd),
        Box::new(cmd::TreeCmd),
        Box::new(cmd::UploadCmd),
        // Box::new(cmd::UnpackCmd),
        Box::new(cmd::WorkspaceCmd),
    ];

    let mut command = Command::new("oxen")
        .version(liboxen::constants::OXEN_VERSION)
        .about(SHORT_ABOUT)
        .long_about(LONG_ABOUT)
        .subcommand_required(true)
        .arg_required_else_help(true)
        .allow_external_subcommands(true);

    // Add all the commands to the command line
    let mut runners: HashMap<String, Box<dyn cmd::RunCmd>> = HashMap::new();
    for cmd in cmds {
        command = command.subcommand(cmd.args());
        runners.insert(cmd.name().to_string(), cmd);
    }

    let is_remote_repo = match LocalRepository::from_current_dir() {
        Ok(repo) => repo.is_remote_mode(),
        Err(_) => false,
    };

    // Parse the command line args and run the appropriate command
    let matches = command.get_matches();
    match matches.subcommand() {
        // TODO: Get these in the help command instead of just falling back
        Some((command, args)) => {
            // Lookup command in runners and run on args
            if let Some(runner) = runners.get(command) {
                // If in a remote-mode repo, re-route to correct command
                if is_remote_repo {
                    match command {
                        // Workspace commands
                        "add" | "df" | "diff" | "rm" => {
                            match WorkspaceCmd::run_subcommands(command, args).await {
                                Ok(_) => {}
                                Err(err) => {
                                    eprintln!("{err}");
                                    return ExitCode::FAILURE;
                                }
                            }

                            return ExitCode::SUCCESS;
                        }
                        // Remote-mode specific commands
                        "commit" | "checkout" | "pull" | "restore" | "status" => {
                            match RemoteModeCmd::run_subcommands(command, args).await {
                                Ok(_) => {}
                                Err(err) => {
                                    eprintln!("{err}");
                                    return ExitCode::FAILURE;
                                }
                            }
                            return ExitCode::SUCCESS;
                        }
                        // Disallowed commands
                        "embeddings" | "merge" | "push" | "workspace" => {
                            eprintln!("Command `oxen {command}` not implemented for remote-mode repositories");
                            return ExitCode::FAILURE;
                        }
                        _ => {} // All other commands behave as normal
                    }
                }

                match runner.run(args).await {
                    Ok(_) => {}
                    Err(err) => {
                        eprintln!("{err}");
                        return ExitCode::FAILURE;
                    }
                }
            } else {
                eprintln!("Unknown command `oxen {command}`");
                return ExitCode::FAILURE;
            }
        }
        _ => unreachable!(), // If all subcommands are defined above, anything else is unreachable!()
    }

    ExitCode::SUCCESS
}<|MERGE_RESOLUTION|>--- conflicted
+++ resolved
@@ -24,11 +24,6 @@
             https://discord.gg/s3tBEn7Ptg
 ";
 
-<<<<<<< HEAD
-fn main() -> ExitCode {
-    let runtime = tokio::runtime::Builder::new_multi_thread()
-        .thread_stack_size(16000000)
-=======
 fn oxen_stack_size() -> usize {
     env::var("OXEN_STACK_SIZE")
         .ok()
@@ -39,7 +34,6 @@
 fn main() -> ExitCode {
     let runtime = tokio::runtime::Builder::new_multi_thread()
         .thread_stack_size(oxen_stack_size())
->>>>>>> e1f3f505
         .enable_io()
         .enable_time()
         .build()

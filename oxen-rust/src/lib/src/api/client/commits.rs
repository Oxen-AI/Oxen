--- conflicted
+++ resolved
@@ -1243,19 +1243,8 @@
     async fn test_list_unsynced_commit_hashes() -> Result<(), OxenError> {
         test::run_one_commit_sync_repo_test(|local_repo, remote_repo| async move {
             let commit = repositories::commits::head_commit(&local_repo)?;
-
-<<<<<<< HEAD
-            println!("first commit_hash: {commit_hash}");
-
-            let missing_commit_hashes = api::client::commits::list_missing_hashes(
-                &remote_repo,
-                HashSet::from([commit_hash]),
-            )
-            .await?;
-=======
             let missing_commit_hashes =
                 api::client::commits::list_missing_hashes(&remote_repo, vec![commit]).await?;
->>>>>>> 8b3ad35a
 
             for hash in missing_commit_hashes.iter() {
                 println!("missing commit hash: {hash}");
@@ -1268,24 +1257,12 @@
             let file_path = test::write_txt_file_to_path(file_path, "image,label\n1,2\n3,4\n5,6")?;
             repositories::add(&local_repo, &file_path).await?;
             let commit = repositories::commit(&local_repo, "test")?;
-<<<<<<< HEAD
-            let commit_hash = MerkleHash::from_str(&commit.id)?;
-
-            println!("second commit_hash: {commit_hash}");
-=======
->>>>>>> 8b3ad35a
-
             let missing_commit_nodes =
                 api::client::commits::list_missing_hashes(&remote_repo, vec![commit.clone()])
                     .await?;
 
-<<<<<<< HEAD
-            for hash in missing_node_hashes.iter() {
-                println!("missing commit hash: {hash}");
-=======
             for hash in missing_commit_nodes.iter() {
-                println!("missing commit hash: {}", hash);
->>>>>>> 8b3ad35a
+                println!("missing commit hash: {hash}",);
             }
 
             assert_eq!(missing_commit_nodes.len(), 1);

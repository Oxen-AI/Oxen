use crate::api::client;
use crate::config::UserConfig;
use crate::constants::{AVG_CHUNK_SIZE, DEFAULT_BRANCH_NAME};
use crate::error::OxenError;
use crate::model::entry::commit_entry::Entry;
use crate::model::{
    EntryDataType, LocalRepository, MetadataEntry, NewCommitBody, RemoteRepository,
};
use crate::opts::UploadOpts;
use crate::repositories;
use crate::storage::VersionStore;
use crate::view::entries::{EMetadataEntry, PaginatedMetadataEntriesResponse};
use crate::{api, constants};
use crate::{current_function, util};

use async_compression::futures::bufread::GzipDecoder;
use async_tar::Archive;
use flate2::write::GzEncoder;
use flate2::Compression;
use futures_util::{StreamExt, TryStreamExt};
use std::fs::{self};
use std::io::prelude::*;
use std::io::Cursor;
use std::path::{Path, PathBuf};
use std::sync::Arc;
use tokio::fs::File;
use tokio::io::AsyncWriteExt;

/// Returns the metadata given a file path
pub async fn get_entry(
    remote_repo: &RemoteRepository,
    remote_path: impl AsRef<Path>,
    revision: impl AsRef<str>,
) -> Result<Option<EMetadataEntry>, OxenError> {
    let remote_path = remote_path.as_ref();

    let Some(response) =
        api::client::metadata::get_file(remote_repo, &revision, &remote_path).await?
    else {
        return Ok(None);
    };
    Ok(Some(response.entry))
}

pub async fn list_entries_with_type(
    remote_repo: &RemoteRepository,
    path: impl AsRef<Path>,
    revision: impl AsRef<str>,
    data_type: &EntryDataType,
) -> Result<Vec<MetadataEntry>, OxenError> {
    let path = path.as_ref().to_string_lossy();
    let revision = revision.as_ref();
    let uri = if path.is_empty() || path == "/" {
        format!("/{data_type}/{revision}")
    } else {
        format!("/{data_type}/{revision}/{path}")
    };
    let url = api::endpoint::url_from_repo(remote_repo, &uri)?;

    let client = client::new_for_url(&url)?;
    let response = client.get(&url).send().await?;
    let body = client::parse_json_body(&url, response).await?;
    let paginated_response: PaginatedMetadataEntriesResponse = serde_json::from_str(&body)?;
    Ok(paginated_response.entries.entries)
}

pub async fn upload_entries(
    remote_repo: &RemoteRepository,
    opts: &UploadOpts,
) -> Result<(), OxenError> {
    if opts.paths.is_empty() {
        return Err(OxenError::basic_str("No files to upload"));
    }

    // Filter down to only files
    let mut file_paths: Vec<PathBuf> = Vec::new();
    for path in &opts.paths {
        if path.is_dir() {
            eprintln!("Directory upload not yet supported: {path:?}");
            continue;
        }

        file_paths.push(path.to_owned());
    }

    let branch_name = if let Some(branch) = &opts.branch {
        api::client::branches::create_from_branch(remote_repo, branch, DEFAULT_BRANCH_NAME).await?;
        branch.to_owned()
    } else {
        DEFAULT_BRANCH_NAME.to_string()
    };

    log::debug!("Uploading to {branch_name}");

    // Create uniq workspace id
    let workspace_id = uuid::Uuid::new_v4().to_string();
    let workspace =
        api::client::workspaces::create(remote_repo, &branch_name, &workspace_id).await?;
    assert_eq!(workspace.id, workspace_id);

    api::client::workspaces::files::add_many(
        remote_repo,
        &workspace_id,
        &opts.dst.to_string_lossy(),
        file_paths,
    )
    .await?;

    log::debug!("Committing on {branch_name}");

    // Commit the data
    let user = UserConfig::get()?.to_user();
    let commit = NewCommitBody {
        message: opts.message.clone(),
        author: user.name,
        email: user.email,
    };
    let commit =
        api::client::workspaces::commit(remote_repo, &branch_name, &workspace_id, &commit).await?;

    println!("Commit {} done.", commit.id);

    Ok(())
}

/// Pings the remote server first to see if the entry exists
/// and get the size before downloading
pub async fn download_entry(
    remote_repo: &RemoteRepository,
    remote_path: impl AsRef<Path>,
    local_path: impl AsRef<Path>,
    revision: impl AsRef<str>,
) -> Result<(), OxenError> {
    let remote_path = remote_path.as_ref();
    let entry = get_entry(remote_repo, remote_path, &revision).await?;

    let entry = match entry {
        Some(EMetadataEntry::MetadataEntry(entry)) => entry,
        Some(EMetadataEntry::WorkspaceMetadataEntry(_entry)) => {
            return Err(OxenError::basic_str(
                "Workspace entries are not supported for download",
            ))
        }
        None => {
            return Err(OxenError::path_does_not_exist(remote_path));
        }
    };

    let remote_file_name = remote_path.file_name();
    let mut local_path = local_path.as_ref().to_path_buf();

    // Following the similar logic as cp or scp

    // * if the dst parent is a file, we error because cannot copy to a file subdirectory
    if let Some(parent) = local_path.parent() {
        if parent.is_file() {
            return Err(OxenError::basic_str(format!(
                "{parent:?} is not a directory"
            )));
        }

        // * if the dst parent does not exist, we error because cannot copy a directory to a non-existent location
        if !parent.exists() && parent != Path::new("") {
            return Err(OxenError::basic_str(format!("{parent:?} does not exist")));
        }
    }

    // * if the dst is a directory, and it exists, then we download the file to the dst
    // given by the dst + the file name
    if local_path.is_dir() && local_path.exists() {
        if let Some(file_name) = &remote_file_name {
            // Only append if the remote entry is a file
            if !entry.is_dir {
                local_path = local_path.join(file_name);
            }
        }
    }

    if entry.is_dir {
        repositories::download::download_dir(remote_repo, &entry, remote_path, &local_path).await
    } else {
        download_file(remote_repo, &entry, remote_path, local_path, revision).await
    }
}

/// Get entry status in batch and download them to a specific local repo
pub async fn download_entries_to_repo(
    local_repo: &LocalRepository,
    remote_repo: &RemoteRepository,
    paths_to_download: &[(PathBuf, PathBuf)],
    revision: impl AsRef<str>,
) -> Result<(), OxenError> {
    let revision = revision.as_ref();
    for (local_path, remote_path) in paths_to_download.iter() {
        // TODO: Refactor to get the entries for all paths in one API call
        let entry = get_entry(remote_repo, remote_path, &revision).await?;

        let entry = match entry {
            Some(EMetadataEntry::MetadataEntry(entry)) => entry,
            Some(EMetadataEntry::WorkspaceMetadataEntry(_entry)) => {
                return Err(OxenError::basic_str(
                    "Workspace entries are not supported for download",
                ))
            }
            None => {
                return Err(OxenError::path_does_not_exist(remote_path));
            }
        };

        // * if the dst parent is a file, we error because cannot copy to a file subdirectory
        if let Some(parent) = local_path.parent() {
            if parent.is_file() {
                return Err(OxenError::basic_str(format!(
                    "{parent:?} is not a directory"
                )));
            }

            if !parent.exists() && parent != Path::new("") {
                util::fs::create_dir_all(parent)?;
            }
        }

        if entry.is_dir {
            repositories::download::download_dir_to_repo(
                local_repo,
                remote_repo,
                &entry,
                &remote_path,
                &local_path,
            )
            .await?
        } else {
            // Download file contents to working directory
            download_file(remote_repo, &entry, &remote_path, &local_path, revision).await?;

            // Save contents to version store
            let version_store = local_repo.version_store()?;
            let file = std::fs::read(local_path).map_err(|e| {
                OxenError::basic_str(format!("Failed to read file '{remote_path:?}': {e}"))
            })?;
            let hash = util::hasher::hash_buffer(&file);
            version_store
                .store_version_from_path(&hash, local_path)
                .await?;
        }
    }

    Ok(())
}

pub async fn download_file(
    remote_repo: &RemoteRepository,
    entry: &MetadataEntry,
    remote_path: impl AsRef<Path>,
    local_path: impl AsRef<Path>,
    revision: impl AsRef<str>,
) -> Result<(), OxenError> {
    if entry.size > AVG_CHUNK_SIZE {
        download_large_entry(
            remote_repo,
            &remote_path,
            &local_path,
            &revision,
            entry.size,
        )
        .await
    } else {
        download_small_entry(remote_repo, remote_path, local_path, revision).await
    }
}

pub async fn download_small_entry(
    remote_repo: &RemoteRepository,
    remote_path: impl AsRef<Path>,
    dest: impl AsRef<Path>,
    revision: impl AsRef<str>,
) -> Result<(), OxenError> {
    let path = remote_path.as_ref().to_string_lossy();
    let revision = revision.as_ref();
    let uri = format!("/file/{revision}/{path}");
    let url = api::endpoint::url_from_repo(remote_repo, &uri)?;
    // log::debug!("url: {url:?}");
    let client = client::new_for_url(&url)?;
    let response = client
        .get(&url)
        .send()
        .await
        .map_err(|_| OxenError::resource_not_found(&url))?;

    let status = response.status();
    match status {
        reqwest::StatusCode::OK => {
            // Copy to file
            let dest = dest.as_ref();
            // Create parent directories if they don't exist
            if let Some(parent) = dest.parent() {
                util::fs::create_dir_all(parent)?;
            }

            // Create async reader and writer to receive the file stream
            let mut dest_file = File::create(dest).await?;
            let mut stream = response.bytes_stream();
            while let Some(chunk_result) = stream.next().await {
                let chunk = chunk_result
                    .map_err(|e| OxenError::basic_str(format!("Failed to read chunk: {e}")))?;
                dest_file.write_all(&chunk).await?;
            }

            dest_file.flush().await?;
            Ok(())
        }
        reqwest::StatusCode::NOT_FOUND => Err(OxenError::path_does_not_exist(remote_path)),
        reqwest::StatusCode::UNAUTHORIZED => Err(OxenError::must_supply_valid_api_key()),
        _ => {
            let err = format!("Could not download entry status: {status}");
            Err(OxenError::basic_str(err))
        }
    }
}

/// Download a file from the remote repository in parallel chunks
pub async fn pull_large_entry(
    repo: &LocalRepository,
    remote_repo: &RemoteRepository,
    remote_path: impl AsRef<Path>,
    entry: &Entry,
) -> Result<(), OxenError> {
    // Read chunks
    let chunk_size = AVG_CHUNK_SIZE;
    let total_size = entry.num_bytes();
    let num_chunks = total_size.div_ceil(chunk_size) as usize;
    let hash = entry.hash();
    let revision = entry.commit_id();
    let version_store = repo.version_store()?;

    let remote_path = remote_path.as_ref();

    log::debug!("Trying to download file {remote_path:?}");

    // Download chunks in parallel
    type PieceOfWork = (
        Arc<dyn VersionStore>,
        RemoteRepository,
        PathBuf, // remote_path
        String,  // hash
        String,  // revision
        u64,     // chunk_start
        u64,     // chunk_size
    );
    let mut tasks: Vec<PieceOfWork> = Vec::new();
    for i in 0..num_chunks {
        // Make sure we read the last size correctly
        let chunk_start = (i as u64) * chunk_size;
        let this_chunk_size = std::cmp::min(chunk_size, total_size - chunk_start);

        tasks.push((
            Arc::clone(&version_store),
            remote_repo.to_owned(),
            remote_path.to_path_buf(),
            hash.to_string(),
            revision.to_string(),
            chunk_start,
            this_chunk_size,
        ));
    }

    // Try to download the first chunk and return error if it fails
    if tasks.is_empty() {
        return Err(OxenError::basic_str("No chunks to download"));
    }
    let item = tasks.remove(0);
    let (version_store, remote_repo, remote_path, hash, revision, chunk_start, chunk_size) = item;
    // Will error out if the first chunk is not found or unauthorized
    try_pull_entry_chunk(
        Arc::clone(&version_store),
        &remote_repo,
        &remote_path,
        &hash,
        &revision,
        chunk_start,
        chunk_size,
    )
    .await?;

    use futures::prelude::*;
    let num_workers = constants::DEFAULT_NUM_WORKERS;
    let futures_vec: Vec<_> = tasks
        .into_iter()
        .map(|item| {
            let (version_store, remote_repo, remote_path, hash, revision, chunk_start, chunk_size) =
                item;
            log::debug!("Downloading chunk {remote_path:?}");
            async move {
                match try_pull_entry_chunk(
                    version_store,
                    &remote_repo,
                    &remote_path,
                    &hash,
                    &revision,
                    chunk_start,
                    chunk_size,
                )
                .await
                {
                    Ok(_) => Ok(chunk_size),
                    Err(err) => Err(err),
                }
            }
        })
        .collect();

    let bodies = futures::stream::iter(futures_vec).buffer_unordered(num_workers);

    // Wait for all requests to finish
    bodies
        .for_each(|b| async {
            match b {
                Ok(s) => {
                    log::debug!("Downloaded chunk {s:?}");
                }
                Err(err) => {
                    log::error!("Error downloading chunk: {err:?}")
                }
            }
        })
        .await;

    // Once all downloaded, recombine file and delete temp dir
    version_store.combine_version_chunks(&hash, true).await?;

    Ok(())
}

async fn try_pull_entry_chunk(
    version_store: Arc<dyn VersionStore>,
    remote_repo: &RemoteRepository,
    remote_path: impl AsRef<Path>,
    hash: &str,
    revision: impl AsRef<str>,
    chunk_start: u64,
    chunk_size: u64,
) -> Result<u64, OxenError> {
    let mut try_num = 0;
    while try_num < constants::NUM_HTTP_RETRIES {
        match pull_entry_chunk(
            Arc::clone(&version_store),
            remote_repo,
            &remote_path,
            hash,
            &revision,
            chunk_start,
            chunk_size,
        )
        .await
        {
            Ok(status) => match status {
                reqwest::StatusCode::OK => {
                    log::debug!("Downloaded chunk {:?}", remote_path.as_ref());
                    return Ok(chunk_size);
                }
                reqwest::StatusCode::NOT_FOUND => {
                    return Err(OxenError::path_does_not_exist(remote_path));
                }
                reqwest::StatusCode::UNAUTHORIZED => {
                    return Err(OxenError::must_supply_valid_api_key());
                }
                _ => {
                    return Err(OxenError::basic_str(format!(
                        "Could not download entry status: {status}"
                    )));
                }
            },
            Err(err) => {
                log::error!(
                    "Failed to download chunk for the {} time, trying again: {}",
                    util::str::to_ordinal(try_num),
                    err
                );
                try_num += 1;
                let sleep_time = try_num * try_num;
                tokio::time::sleep(std::time::Duration::from_secs(sleep_time)).await;
            }
        }
    }
    Err(OxenError::basic_str("Retry download chunk failed"))
}

/// Downloads a chunk of a file
async fn pull_entry_chunk(
    version_store: Arc<dyn VersionStore>,
    remote_repo: &RemoteRepository,
    remote_path: impl AsRef<Path>,
    hash: &str,
    revision: impl AsRef<str>,
    chunk_start: u64,
    chunk_size: u64,
) -> Result<reqwest::StatusCode, OxenError> {
    let remote_path = remote_path.as_ref();
    log::debug!("{} {:?}", current_function!(), remote_path);

    let uri = format!(
        "/chunk/{}/{}?chunk_start={}&chunk_size={}",
        revision.as_ref(),
        remote_path.to_string_lossy(),
        chunk_start,
        chunk_size
    );

    let url = api::endpoint::url_from_repo(remote_repo, &uri)?;

    log::debug!("download_entry_chunk {url}");

    let client = client::new_for_url(&url)?;
    let response = client.get(&url).send().await?;

    let status = response.status();

    match status {
        reqwest::StatusCode::OK => {
            let bytes = response.bytes().await?;
            version_store
                .store_version_chunk(hash, chunk_start, &bytes)
                .await?;
            Ok(status)
        }
        reqwest::StatusCode::NOT_FOUND | reqwest::StatusCode::UNAUTHORIZED => Ok(status),
        _ => {
            let err = format!("Could not download entry status: {status}");
            Err(OxenError::basic_str(err))
        }
    }
}

/// Download a file from the remote repository in parallel chunks
pub async fn download_large_entry(
    remote_repo: &RemoteRepository,
    remote_path: impl AsRef<Path>,
    local_path: impl AsRef<Path>,
    revision: impl AsRef<str>,
    num_bytes: u64,
) -> Result<(), OxenError> {
    // Read chunks
    let chunk_size = AVG_CHUNK_SIZE;
    let total_size = num_bytes;
    let num_chunks = ((total_size / chunk_size) + 1) as usize;
    let mut chunk_size = chunk_size;

    // Write files to ~/.oxen/tmp/HASH/chunk_0..N
    let remote_path = remote_path.as_ref();
    let local_path = local_path.as_ref();
    let hash = util::hasher::hash_str(format!("{remote_path:?}_{local_path:?}"));

    let home_dir = util::fs::oxen_tmp_dir()?;

    let tmp_dir = home_dir.join("tmp").join(&hash);
    if !tmp_dir.exists() {
        util::fs::create_dir_all(&tmp_dir)?;
    }

    log::debug!("Trying to download file {remote_path:?} to dir {tmp_dir:?}");

    // Download chunks in parallel
    type PieceOfWork = (
        RemoteRepository,
        PathBuf, // remote_path
        PathBuf, // local_path
        String,  // revision
        u64,     // chunk_start
        u64,     // chunk_size
    );
    let mut tasks: Vec<PieceOfWork> = Vec::new();
    for i in 0..num_chunks {
        // Make sure we read the last size correctly
        let chunk_start = (i as u64) * chunk_size;
        if (chunk_start + chunk_size) > total_size {
            chunk_size = total_size % chunk_size;
        }

        let filename = format!("chunk_{i}");
        let tmp_file = tmp_dir.join(filename);

        tasks.push((
            remote_repo.clone(),
            remote_path.to_path_buf(),
            tmp_file,
            revision.as_ref().to_string(),
            chunk_start,
            chunk_size,
        ));
    }

    // Try to download the first chunk and return error if it fails
    if tasks.is_empty() {
        return Err(OxenError::basic_str("No chunks to download"));
    }
    let item = tasks.remove(0);
    let (remote_repo, remote_path, tmp_file, revision, chunk_start, chunk_size) = item;
    // Will error out if the first chunk is not found or unauthorized
    try_download_entry_chunk(
        &remote_repo,
        &remote_path,
        &tmp_file,
        &revision,
        chunk_start,
        chunk_size,
    )
    .await?;

    use futures::prelude::*;
    let num_workers = constants::DEFAULT_NUM_WORKERS;
    let bodies = stream::iter(tasks)
        .map(|item| async move {
            // log::debug!("Downloading chunk {:?} -> {:?}", remote_path, tmp_file);
            let (remote_repo, remote_path, tmp_file, revision, chunk_start, chunk_size) = item;

            match try_download_entry_chunk(
                &remote_repo,
                &remote_path,
                &tmp_file, // local_path
                &revision,
                chunk_start,
                chunk_size,
            )
            .await
            {
                Ok(_) => Ok(chunk_size),
                Err(err) => Err(err),
            }
        })
        .buffer_unordered(num_workers);

    // Wait for all requests to finish
    bodies
        .for_each(|b| async {
            match b {
                Ok(s) => {
                    log::debug!("Downloaded chunk {s:?}");
                }
                Err(err) => {
                    log::error!("Error downloading chunk: {err:?}")
                }
            }
        })
        .await;

    // Once all downloaded, recombine file and delete temp dir
    log::debug!("Unpack to {local_path:?}");

    // Create parent dir if it doesn't exist
    if let Some(parent) = local_path.parent() {
        util::fs::create_dir_all(parent)?;
    }

    let mut combined_file = util::fs::file_create(local_path)?;

    let mut should_cleanup = false;
    for i in 0..num_chunks {
        let filename = format!("chunk_{i}");
        let tmp_file = tmp_dir.join(filename);

        log::debug!("Reading file bytes {tmp_file:?}");
        match std::fs::File::open(&tmp_file) {
            Ok(mut chunk_file) => {
                let mut buffer: Vec<u8> = Vec::new();
                chunk_file
                    .read_to_end(&mut buffer)
                    .expect("Could not read tmp file to end...");

                match combined_file.write_all(&buffer) {
                    Ok(_) => {
                        log::debug!("Unpack successful! {local_path:?}");
                        util::fs::remove_file(tmp_file)?;
                    }
                    Err(err) => {
                        log::error!("Could not write all data to disk {err:?}");
                        should_cleanup = true;
                    }
                }
            }
            Err(err) => {
                log::error!("Could not read chunk file {tmp_file:?}: {err}");
                should_cleanup = true;
            }
        }
    }

    if should_cleanup {
        log::error!("Cleaning up tmp dir {tmp_dir:?}");
        util::fs::remove_dir_all(tmp_dir)?;
        return Err(OxenError::basic_str("Could not write all data to disk"));
    }

    Ok(())
}

async fn try_download_entry_chunk(
    remote_repo: &RemoteRepository,
    remote_path: impl AsRef<Path>,
    local_path: impl AsRef<Path>,
    revision: impl AsRef<str>,
    chunk_start: u64,
    chunk_size: u64,
) -> Result<u64, OxenError> {
    let mut try_num = 0;
    while try_num < constants::NUM_HTTP_RETRIES {
        match download_entry_chunk(
            remote_repo,
            &remote_path,
            &local_path,
            &revision,
            chunk_start,
            chunk_size,
        )
        .await
        {
            Ok(status) => match status {
                reqwest::StatusCode::OK => {
                    log::debug!("Downloaded chunk {:?}", local_path.as_ref());
                    return Ok(chunk_size);
                }
                reqwest::StatusCode::NOT_FOUND => {
                    return Err(OxenError::path_does_not_exist(remote_path));
                }
                reqwest::StatusCode::UNAUTHORIZED => {
                    return Err(OxenError::must_supply_valid_api_key());
                }
                _ => {
                    return Err(OxenError::basic_str(format!(
                        "Could not download entry status: {status}"
                    )));
                }
            },
            Err(err) => {
                log::error!(
                    "Failed to download chunk for the {} time, trying again: {}",
                    util::str::to_ordinal(try_num),
                    err
                );
                try_num += 1;
                let sleep_time = try_num * try_num;
                tokio::time::sleep(std::time::Duration::from_secs(sleep_time)).await;
            }
        }
    }
    Err(OxenError::basic_str("Retry download chunk failed"))
}

/// Downloads a chunk of a file
async fn download_entry_chunk(
    remote_repo: &RemoteRepository,
    remote_path: impl AsRef<Path>,
    local_path: impl AsRef<Path>,
    revision: impl AsRef<str>,
    chunk_start: u64,
    chunk_size: u64,
) -> Result<reqwest::StatusCode, OxenError> {
    let remote_path = remote_path.as_ref();
    let local_path = local_path.as_ref();
    log::debug!(
        "{} {:?} -> {:?}",
        current_function!(),
        remote_path,
        local_path
    );

    let uri = format!(
        "/chunk/{}/{}?chunk_start={}&chunk_size={}",
        revision.as_ref(),
        remote_path.to_string_lossy(),
        chunk_start,
        chunk_size
    );

    let url = api::endpoint::url_from_repo(remote_repo, &uri)?;

    log::debug!("download_entry_chunk {url}");

    let client = client::new_for_url(&url)?;
    let response = client.get(&url).send().await?;

    if let Some(parent) = local_path.parent() {
        log::debug!("Create parent dir {parent:?}");
        util::fs::create_dir_all(parent)?;
    }

    let status = response.status();

    match status {
        reqwest::StatusCode::OK => {
            // TODO: replace these with util::fs:: file functions for better error messages
            // Copy to file
            let mut dest = { fs::File::create(local_path)? };
            let mut content = Cursor::new(response.bytes().await?);
            std::io::copy(&mut content, &mut dest)?;
            Ok(status)
        }
        reqwest::StatusCode::NOT_FOUND | reqwest::StatusCode::UNAUTHORIZED => Ok(status),
        _ => {
            let err = format!("Could not download entry status: {status}");
            Err(OxenError::basic_str(err))
        }
    }
}

pub async fn download_data_from_version_paths(
    remote_repo: &RemoteRepository,
    content_ids: &[(String, PathBuf)], // tuple of content id and entry path
    dst: &Path,
) -> Result<u64, OxenError> {
    let total_retries = constants::NUM_HTTP_RETRIES;
    let mut num_retries = 0;

    while num_retries < total_retries {
        match try_download_data_from_version_paths(remote_repo, content_ids, &dst).await {
            Ok(val) => return Ok(val),
            Err(OxenError::Authentication(val)) => return Err(OxenError::Authentication(val)),
            Err(err) => {
                num_retries += 1;
                // Exponentially back off
                let sleep_time = num_retries * num_retries;
                log::warn!("Could not download content {err:?} sleeping {sleep_time}");
                tokio::time::sleep(std::time::Duration::from_secs(sleep_time)).await;
            }
        }
    }

    let err = format!(
        "Err: Failed to download {} files after {} retries",
        content_ids.len(),
        total_retries
    );
    Err(OxenError::basic_str(err))
}

pub async fn try_download_data_from_version_paths(
    remote_repo: &RemoteRepository,
    content_ids: &[(String, PathBuf)], // tuple of content id and entry path
    dst: impl AsRef<Path>,
) -> Result<u64, OxenError> {
    let dst = dst.as_ref();
    let mut encoder = GzEncoder::new(Vec::new(), Compression::default());
    for (content_id, _path) in content_ids.iter() {
        let line = format!("{content_id}\n");
        // log::debug!("download_data_from_version_paths encoding line: {} path: {:?}", line, path);
        encoder.write_all(line.as_bytes())?;
    }
    let body = encoder.finish()?;
    log::debug!("download_data_from_version_paths body len: {}", body.len());
    let url = api::endpoint::url_from_repo(remote_repo, "/versions/fetch")?;

    let client = client::new_for_url(&url)?;
    if let Ok(res) = client.post(&url).body(body).send().await {
        if reqwest::StatusCode::UNAUTHORIZED == res.status() {
            let err = "Err: unauthorized request to download data".to_string();
            log::error!("{err}");
            return Err(OxenError::authentication(err));
        }

        let reader = res
            .bytes_stream()
            .map_err(futures::io::Error::other)
            .into_async_read();
        let decoder = GzipDecoder::new(futures::io::BufReader::new(reader));
        let archive = Archive::new(decoder);

        let mut size: u64 = 0;
        let mut idx = 0;
        // Iterate over archive entries and unpack them to their entry paths
        let mut entries = archive.entries()?;
        while let Some(file) = entries.next().await {
            let entry_path = &content_ids[idx].1;
            let full_path = dst.join(entry_path);

            let mut file = match file {
                Ok(file) => file,
                Err(err) => {
<<<<<<< HEAD
                    let err = format!("Could not unwrap file -> {err:?}");
=======
                    let err = format!("Could not unwrap file {:?} -> {:?}", entry_path, err);
>>>>>>> 8b3ad35a
                    return Err(OxenError::basic_str(err));
                }
            };

<<<<<<< HEAD
            let file_hash = match file.header().path() {
                Ok(path) => path.to_string_lossy().to_string(),
                Err(e) => return Err(OxenError::basic_str(format!("Invalid tar entry path: {e}"))),
            };

            let Some(entry_path) = content_ids.get(&file_hash) else {
                log::warn!("Skipping unexpected tar entry not in requested set: {file_hash}");
                continue;
            };
            log::debug!(
                "download_data_from_version_paths Unpacking {file_hash:?} -> {entry_path:?}"
=======
            log::debug!(
                "download_data_from_version_paths Unpacking {:?} -> {:?}",
                content_ids[idx].0,
                entry_path
>>>>>>> 8b3ad35a
            );

            if let Some(parent) = full_path.parent() {
                util::fs::create_dir_all(parent)?;
            }

<<<<<<< HEAD
            log::debug!("Unpacking {entry_path:?} into path {full_path:?}");
=======
>>>>>>> 8b3ad35a
            match file.unpack(&full_path).await {
                Ok(_) => {
                    log::debug!("Successfully unpacked {entry_path:?} into dst {dst:?}");
                }
                Err(err) => {
                    let err = format!("Could not unpack file {entry_path:?} -> {err:?}");
                    return Err(OxenError::basic_str(err));
                }
            }

            let metadata = util::fs::metadata(&full_path)?;
            size += metadata.len();
            idx += 1;
            log::debug!("Unpacked {} bytes {:?}", metadata.len(), entry_path);
        }
        Ok(size)
    } else {
        let err =
            format!("api::entries::download_data_from_version_paths Err request failed: {url}");
        Err(OxenError::basic_str(err))
    }
}

#[cfg(test)]
mod tests {

    use crate::constants::DEFAULT_BRANCH_NAME;
    use crate::error::OxenError;
    use crate::model::EntryDataType;
    use crate::{api, util};
    use crate::{repositories, test};

    use std::path::Path;

    #[tokio::test]
    async fn test_list_tabular_entries() -> Result<(), OxenError> {
        if std::env::consts::OS == "windows" {
            return Ok(());
        }

        test::run_readme_remote_repo_test(|local_repo, remote_repo| async move {
            // Add a tabular file at the root and one in a directory
            let revision = DEFAULT_BRANCH_NAME;
            let root_path = Path::new("");
            let root_file_path = root_path.join("sample.csv");

            // Write a csv to the root
            let root_file_path = local_repo.path.join(root_file_path);
            util::fs::write_to_path(&root_file_path, "col1,col2,col3\n1,2,3\n4,5,6")?;

            // Commit the changes
            repositories::add(&local_repo, &root_file_path).await?;
            repositories::commit(&local_repo, "adding sample.csv")?;

            // Push the changes to the remote
            repositories::push(&local_repo).await?;

            // List the entries
            let entries = api::client::entries::list_entries_with_type(
                &remote_repo,
                "",
                revision,
                &EntryDataType::Tabular,
            )
            .await?;
            assert_eq!(entries.len(), 1);
            assert_eq!(entries[0].filename, "sample.csv");
            assert!(entries[0].resource.is_some());

            // Write the csv to the directory
            let dir_file_path = local_repo.path.join("annotations").join("bounding_box.csv");
            util::fs::create_dir_all(dir_file_path.parent().unwrap())?;
            util::fs::write_to_path(&dir_file_path, "col13,col23,col33\n13,23,33\n43,53,63")?;

            // Commit the changes
            repositories::add(&local_repo, &dir_file_path).await?;
            repositories::commit(&local_repo, "adding bounding_box.csv")?;

            // Push the changes to the remote
            repositories::push(&local_repo).await?;

            // List the entries
            let entries = api::client::entries::list_entries_with_type(
                &remote_repo,
                "",
                revision,
                &EntryDataType::Tabular,
            )
            .await?;
            assert_eq!(entries.len(), 2);

            // Order is not guaranteed
            assert!(
                entries[0].filename == "sample.csv"
                    || entries[0].filename == "annotations/bounding_box.csv"
            );
            assert!(
                entries[1].filename == "sample.csv"
                    || entries[1].filename == "annotations/bounding_box.csv"
            );
            assert!(entries[0].resource.is_some());
            assert!(entries[1].resource.is_some());

            Ok(remote_repo)
        })
        .await
    }

    #[tokio::test]
    async fn test_download_file_large() -> Result<(), OxenError> {
        test::run_select_data_sync_remote("large_files", |local_repo, remote_repo| async move {
            let remote_path = Path::new("large_files").join("test.csv");
            let local_path = local_repo.path.join("data.csv");
            let revision = DEFAULT_BRANCH_NAME;
            api::client::entries::download_entry(&remote_repo, &remote_path, &local_path, revision)
                .await?;

            assert!(local_path.exists());

            Ok(remote_repo)
        })
        .await
    }

    #[tokio::test]
    async fn test_download_file_large_to_dir() -> Result<(), OxenError> {
        test::run_select_data_sync_remote("large_files", |local_repo, remote_repo| async move {
            let remote_path = Path::new("large_files").join("test.csv");
            let local_path = local_repo.path.join("train_data");
            let revision = DEFAULT_BRANCH_NAME;
            // mkdir train_data
            util::fs::create_dir_all(&local_path)?;
            api::client::entries::download_entry(&remote_repo, &remote_path, &local_path, revision)
                .await?;

            assert!(local_path.join("test.csv").exists());

            Ok(remote_repo)
        })
        .await
    }

    #[tokio::test]
    async fn test_download_file_large_to_dir_does_not_exist() -> Result<(), OxenError> {
        test::run_select_data_sync_remote("large_files", |local_repo, remote_repo| async move {
            let remote_path = Path::new("large_files").join("test.csv");
            let local_path = local_repo.path.join("I_DO_NOT_EXIST").join("put_it_here");
            let revision = DEFAULT_BRANCH_NAME;
            let result = api::client::entries::download_entry(
                &remote_repo,
                &remote_path,
                &local_path,
                revision,
            )
            .await;

            assert!(result.is_err());

            Ok(remote_repo)
        })
        .await
    }

    #[tokio::test]
    async fn test_download_file_large_to_dir_does_exist() -> Result<(), OxenError> {
        test::run_select_data_sync_remote("large_files", |local_repo, remote_repo| async move {
            let remote_path = Path::new("large_files").join("test.csv");
            let local_path = local_repo.path.join("I_DO_EXIST");
            util::fs::create_dir_all(&local_path)?;
            let revision = DEFAULT_BRANCH_NAME;
            let result = api::client::entries::download_entry(
                &remote_repo,
                &remote_path,
                &local_path,
                revision,
            )
            .await;

            assert!(result.is_ok());
            assert!(local_path.join("test.csv").exists());

            Ok(remote_repo)
        })
        .await
    }

    #[tokio::test]
    async fn test_download_small_file_to_dir_does_exist() -> Result<(), OxenError> {
        test::run_select_data_sync_remote("annotations", |local_repo, remote_repo| async move {
            let remote_path = Path::new("annotations").join("README.md");
            let local_path = local_repo.path.join("I_DO_EXIST");
            util::fs::create_dir_all(&local_path)?;
            let revision = DEFAULT_BRANCH_NAME;
            let result = api::client::entries::download_entry(
                &remote_repo,
                &remote_path,
                &local_path,
                revision,
            )
            .await;

            assert!(result.is_ok());
            assert!(local_path.join("README.md").exists());

            Ok(remote_repo)
        })
        .await
    }

    #[tokio::test]
    async fn test_download_different_dir() -> Result<(), OxenError> {
        test::run_select_data_sync_remote("annotations", |local_repo, remote_repo| async move {
            let remote_path = Path::new("annotations");
            let local_path = local_repo.path.join("data");
            let revision = DEFAULT_BRANCH_NAME;
            api::client::entries::download_entry(&remote_repo, &remote_path, &local_path, revision)
                .await?;
            assert!(local_path.exists());
            assert!(local_path.join("annotations").join("README.md").exists());
            assert!(local_path
                .join("annotations")
                .join("train")
                .join("bounding_box.csv")
                .exists());

            Ok(remote_repo)
        })
        .await
    }

    #[tokio::test]
    async fn test_get_root_entry_metadata() -> Result<(), OxenError> {
        test::run_one_commit_sync_repo_test(|_local_repo, remote_repo| async move {
            let entry =
                api::client::entries::get_entry(&remote_repo, Path::new(""), DEFAULT_BRANCH_NAME)
                    .await;
            println!("entry: {entry:?}");
            assert!(entry.is_ok());

            Ok(remote_repo)
        })
        .await
    }
}<|MERGE_RESOLUTION|>--- conflicted
+++ resolved
@@ -874,43 +874,19 @@
             let mut file = match file {
                 Ok(file) => file,
                 Err(err) => {
-<<<<<<< HEAD
-                    let err = format!("Could not unwrap file -> {err:?}");
-=======
-                    let err = format!("Could not unwrap file {:?} -> {:?}", entry_path, err);
->>>>>>> 8b3ad35a
+                    let err = format!("Could not unwrap file {entry_path:?} -> {err:?}");
                     return Err(OxenError::basic_str(err));
                 }
             };
 
-<<<<<<< HEAD
-            let file_hash = match file.header().path() {
-                Ok(path) => path.to_string_lossy().to_string(),
-                Err(e) => return Err(OxenError::basic_str(format!("Invalid tar entry path: {e}"))),
-            };
-
-            let Some(entry_path) = content_ids.get(&file_hash) else {
-                log::warn!("Skipping unexpected tar entry not in requested set: {file_hash}");
-                continue;
-            };
             log::debug!(
-                "download_data_from_version_paths Unpacking {file_hash:?} -> {entry_path:?}"
-=======
-            log::debug!(
-                "download_data_from_version_paths Unpacking {:?} -> {:?}",
-                content_ids[idx].0,
-                entry_path
->>>>>>> 8b3ad35a
+                "download_data_from_version_paths Unpacking {:?} -> {entry_path:?}",
+                content_ids[idx].0
             );
 
             if let Some(parent) = full_path.parent() {
                 util::fs::create_dir_all(parent)?;
             }
-
-<<<<<<< HEAD
-            log::debug!("Unpacking {entry_path:?} into path {full_path:?}");
-=======
->>>>>>> 8b3ad35a
             match file.unpack(&full_path).await {
                 Ok(_) => {
                     log::debug!("Successfully unpacked {entry_path:?} into dst {dst:?}");

use crate::api::client;
use crate::config::UserConfig;
use crate::constants::{AVG_CHUNK_SIZE, DEFAULT_BRANCH_NAME};
use crate::error::OxenError;
use crate::model::entry::commit_entry::Entry;
use crate::model::{
    EntryDataType, LocalRepository, MetadataEntry, NewCommitBody, RemoteRepository,
};
use crate::opts::UploadOpts;
use crate::repositories;
use crate::storage::VersionStore;
use crate::view::entries::{EMetadataEntry, PaginatedMetadataEntriesResponse};
use crate::{api, constants};
use crate::{current_function, util};

use async_compression::futures::bufread::GzipDecoder;
use async_tar::Archive;
use flate2::write::GzEncoder;
use flate2::Compression;
use futures_util::{StreamExt, TryStreamExt};
use std::collections::HashMap;
use std::fs::{self};
use std::io::prelude::*;
use std::io::Cursor;
use std::path::{Path, PathBuf};
use std::sync::Arc;
use tokio::fs::File;
use tokio::io::AsyncWriteExt;

/// Returns the metadata given a file path
pub async fn get_entry(
    remote_repo: &RemoteRepository,
    remote_path: impl AsRef<Path>,
    revision: impl AsRef<str>,
) -> Result<Option<EMetadataEntry>, OxenError> {
    let remote_path = remote_path.as_ref();

    let Some(response) =
        api::client::metadata::get_file(remote_repo, &revision, &remote_path).await?
    else {
        return Ok(None);
    };
    Ok(Some(response.entry))
}

pub async fn list_entries_with_type(
    remote_repo: &RemoteRepository,
    path: impl AsRef<Path>,
    revision: impl AsRef<str>,
    data_type: &EntryDataType,
) -> Result<Vec<MetadataEntry>, OxenError> {
    let path = path.as_ref().to_string_lossy();
    let revision = revision.as_ref();
    let uri = if path.is_empty() || path == "/" {
        format!("/{}/{}", data_type, revision)
    } else {
        format!("/{}/{}/{}", data_type, revision, path)
    };
    let url = api::endpoint::url_from_repo(remote_repo, &uri)?;

    let client = client::new_for_url(&url)?;
    let response = client.get(&url).send().await?;
    let body = client::parse_json_body(&url, response).await?;
    let paginated_response: PaginatedMetadataEntriesResponse = serde_json::from_str(&body)?;
    Ok(paginated_response.entries.entries)
}

pub async fn upload_entries(
    remote_repo: &RemoteRepository,
    opts: &UploadOpts,
) -> Result<(), OxenError> {
    if opts.paths.is_empty() {
        return Err(OxenError::basic_str("No files to upload"));
    }

    // Filter down to only files
    let mut file_paths: Vec<PathBuf> = Vec::new();
    for path in &opts.paths {
        if path.is_dir() {
            eprintln!("Directory upload not yet supported: {:?}", path);
            continue;
        }

        file_paths.push(path.to_owned());
    }

    let branch_name = if let Some(branch) = &opts.branch {
        api::client::branches::create_from_branch(remote_repo, branch, DEFAULT_BRANCH_NAME).await?;
        branch.to_owned()
    } else {
        DEFAULT_BRANCH_NAME.to_string()
    };

    log::debug!("Uploading to {}", branch_name);

    // Create uniq workspace id
    let workspace_id = uuid::Uuid::new_v4().to_string();
    let workspace =
        api::client::workspaces::create(remote_repo, &branch_name, &workspace_id).await?;
    assert_eq!(workspace.id, workspace_id);

    api::client::workspaces::files::add_many(
        remote_repo,
        &workspace_id,
        &opts.dst.to_string_lossy(),
        file_paths,
    )
    .await?;

    log::debug!("Committing on {}", branch_name);

    // Commit the data
    let user = UserConfig::get()?.to_user();
    let commit = NewCommitBody {
        message: opts.message.clone(),
        author: user.name,
        email: user.email,
    };
    let commit =
        api::client::workspaces::commit(remote_repo, &branch_name, &workspace_id, &commit).await?;

    println!("Commit {} done.", commit.id);

    Ok(())
}

/// Pings the remote server first to see if the entry exists
/// and get the size before downloading
pub async fn download_entry(
    remote_repo: &RemoteRepository,
    remote_path: impl AsRef<Path>,
    local_path: impl AsRef<Path>,
    revision: impl AsRef<str>,
) -> Result<(), OxenError> {
    let remote_path = remote_path.as_ref();
    let entry = get_entry(remote_repo, remote_path, &revision).await?;

    let entry = match entry {
        Some(EMetadataEntry::MetadataEntry(entry)) => entry,
        Some(EMetadataEntry::WorkspaceMetadataEntry(_entry)) => {
            return Err(OxenError::basic_str(
                "Workspace entries are not supported for download",
            ))
        }
        None => {
            return Err(OxenError::path_does_not_exist(remote_path));
        }
    };

    let remote_file_name = remote_path.file_name();
    let mut local_path = local_path.as_ref().to_path_buf();

    // Following the similar logic as cp or scp

    // * if the dst parent is a file, we error because cannot copy to a file subdirectory
    if let Some(parent) = local_path.parent() {
        if parent.is_file() {
            return Err(OxenError::basic_str(format!(
                "{:?} is not a directory",
                parent
            )));
        }

        // * if the dst parent does not exist, we error because cannot copy a directory to a non-existent location
        if !parent.exists() && parent != Path::new("") {
            return Err(OxenError::basic_str(format!("{:?} does not exist", parent)));
        }
    }

    // * if the dst is a directory, and it exists, then we download the file to the dst
    // given by the dst + the file name
    if local_path.is_dir() && local_path.exists() {
        if let Some(file_name) = &remote_file_name {
            // Only append if the remote entry is a file
            if !entry.is_dir {
                local_path = local_path.join(file_name);
            }
        }
    }

    if entry.is_dir {
        repositories::download::download_dir(remote_repo, &entry, remote_path, &local_path).await
    } else {
        download_file(remote_repo, &entry, remote_path, local_path, revision).await
    }
}

/// Get entry status in batch and download them to a specific local repo
pub async fn download_entries_to_repo(
    local_repo: &LocalRepository,
    remote_repo: &RemoteRepository,
    paths_to_download: &[(PathBuf, PathBuf)],
    revision: impl AsRef<str>,
) -> Result<(), OxenError> {
    let revision = revision.as_ref();
    for (local_path, remote_path) in paths_to_download.iter() {
        // TODO: Refactor to get the entries for all paths in one API call
        let entry = get_entry(remote_repo, remote_path, &revision).await?;

        let entry = match entry {
            Some(EMetadataEntry::MetadataEntry(entry)) => entry,
            Some(EMetadataEntry::WorkspaceMetadataEntry(_entry)) => {
                return Err(OxenError::basic_str(
                    "Workspace entries are not supported for download",
                ))
            }
            None => {
                return Err(OxenError::path_does_not_exist(remote_path));
            }
        };

        // * if the dst parent is a file, we error because cannot copy to a file subdirectory
        if let Some(parent) = local_path.parent() {
            if parent.is_file() {
                return Err(OxenError::basic_str(format!(
                    "{:?} is not a directory",
                    parent
                )));
            }

            if !parent.exists() && parent != Path::new("") {
                util::fs::create_dir_all(parent)?;
            }
        }

        if entry.is_dir {
            repositories::download::download_dir_to_repo(
                local_repo,
                remote_repo,
                &entry,
                &remote_path,
                &local_path,
            )
            .await?
        } else {
            // Download file contents to working directory
            download_file(remote_repo, &entry, &remote_path, &local_path, revision).await?;

            // Save contents to version store
            let version_store = local_repo.version_store()?;
            let file = std::fs::read(local_path).map_err(|e| {
                OxenError::basic_str(format!("Failed to read file '{:?}': {e}", remote_path))
            })?;
            let hash = util::hasher::hash_buffer(&file);
            version_store
                .store_version_from_path(&hash, local_path)
                .await?;
        }
    }

    Ok(())
}

pub async fn download_file(
    remote_repo: &RemoteRepository,
    entry: &MetadataEntry,
    remote_path: impl AsRef<Path>,
    local_path: impl AsRef<Path>,
    revision: impl AsRef<str>,
) -> Result<(), OxenError> {
    if entry.size > AVG_CHUNK_SIZE {
        download_large_entry(
            remote_repo,
            &remote_path,
            &local_path,
            &revision,
            entry.size,
        )
        .await
    } else {
        download_small_entry(remote_repo, remote_path, local_path, revision).await
    }
}

pub async fn download_small_entry(
    remote_repo: &RemoteRepository,
    remote_path: impl AsRef<Path>,
    dest: impl AsRef<Path>,
    revision: impl AsRef<str>,
) -> Result<(), OxenError> {
    let path = remote_path.as_ref().to_string_lossy();
    let revision = revision.as_ref();
    let uri = format!("/file/{}/{}", revision, path);
    let url = api::endpoint::url_from_repo(remote_repo, &uri)?;
    // log::debug!("url: {url:?}");
    let client = client::new_for_url(&url)?;
    let response = client
        .get(&url)
        .send()
        .await
        .map_err(|_| OxenError::resource_not_found(&url))?;

    let status = response.status();
    match status {
        reqwest::StatusCode::OK => {
            // Copy to file
            let dest = dest.as_ref();
            // Create parent directories if they don't exist
            if let Some(parent) = dest.parent() {
                util::fs::create_dir_all(parent)?;
            }

            // Create async reader and writer to receive the file stream
            let mut dest_file = File::create(dest).await?;
            let mut stream = response.bytes_stream();
            while let Some(chunk_result) = stream.next().await {
                let chunk = chunk_result
                    .map_err(|e| OxenError::basic_str(format!("Failed to read chunk: {}", e)))?;
                dest_file.write_all(&chunk).await?;
            }

            dest_file.flush().await?;
            Ok(())
        }
        reqwest::StatusCode::NOT_FOUND => Err(OxenError::path_does_not_exist(remote_path)),
        reqwest::StatusCode::UNAUTHORIZED => Err(OxenError::must_supply_valid_api_key()),
        _ => {
            let err = format!("Could not download entry status: {status}");
            Err(OxenError::basic_str(err))
        }
    }
}

/// Download a file from the remote repository in parallel chunks
pub async fn pull_large_entry(
    repo: &LocalRepository,
    remote_repo: &RemoteRepository,
    remote_path: impl AsRef<Path>,
    entry: &Entry,
) -> Result<(), OxenError> {
    // Read chunks
    let chunk_size = AVG_CHUNK_SIZE;
    let total_size = entry.num_bytes();
    let num_chunks = total_size.div_ceil(chunk_size) as usize;
    let hash = entry.hash();
    let revision = entry.commit_id();
    let version_store = repo.version_store()?;

    let remote_path = remote_path.as_ref();

    log::debug!("Trying to download file {:?}", remote_path);

    // Download chunks in parallel
    type PieceOfWork = (
        Arc<dyn VersionStore>,
        RemoteRepository,
        PathBuf, // remote_path
        String,  // hash
        String,  // revision
        u64,     // chunk_start
        u64,     // chunk_size
    );
    let mut tasks: Vec<PieceOfWork> = Vec::new();
    for i in 0..num_chunks {
        // Make sure we read the last size correctly
        let chunk_start = (i as u64) * chunk_size;
        let this_chunk_size = std::cmp::min(chunk_size, total_size - chunk_start);

        tasks.push((
            Arc::clone(&version_store),
            remote_repo.to_owned(),
            remote_path.to_path_buf(),
            hash.to_string(),
            revision.to_string(),
            chunk_start,
            this_chunk_size,
        ));
    }

    // Try to download the first chunk and return error if it fails
    if tasks.is_empty() {
        return Err(OxenError::basic_str("No chunks to download"));
    }
    let item = tasks.remove(0);
    let (version_store, remote_repo, remote_path, hash, revision, chunk_start, chunk_size) = item;
    // Will error out if the first chunk is not found or unauthorized
    try_pull_entry_chunk(
        Arc::clone(&version_store),
        &remote_repo,
        &remote_path,
        &hash,
        &revision,
        chunk_start,
        chunk_size,
    )
    .await?;

    use futures::prelude::*;
    let num_workers = constants::DEFAULT_NUM_WORKERS;
    let futures_vec: Vec<_> = tasks
        .into_iter()
        .map(|item| {
            let (version_store, remote_repo, remote_path, hash, revision, chunk_start, chunk_size) =
                item;
            log::debug!("Downloading chunk {:?}", remote_path);
            async move {
                match try_pull_entry_chunk(
                    version_store,
                    &remote_repo,
                    &remote_path,
                    &hash,
                    &revision,
                    chunk_start,
                    chunk_size,
                )
                .await
                {
                    Ok(_) => Ok(chunk_size),
                    Err(err) => Err(err),
                }
            }
        })
        .collect();

    let bodies = futures::stream::iter(futures_vec).buffer_unordered(num_workers);

    // Wait for all requests to finish
    bodies
        .for_each(|b| async {
            match b {
                Ok(s) => {
                    log::debug!("Downloaded chunk {:?}", s);
                }
                Err(err) => {
                    log::error!("Error downloading chunk: {:?}", err)
                }
            }
        })
        .await;

    // Once all downloaded, recombine file and delete temp dir
    version_store.combine_version_chunks(&hash, true).await?;

    Ok(())
}

async fn try_pull_entry_chunk(
    version_store: Arc<dyn VersionStore>,
    remote_repo: &RemoteRepository,
    remote_path: impl AsRef<Path>,
    hash: &str,
    revision: impl AsRef<str>,
    chunk_start: u64,
    chunk_size: u64,
) -> Result<u64, OxenError> {
    let mut try_num = 0;
    while try_num < constants::NUM_HTTP_RETRIES {
        match pull_entry_chunk(
            Arc::clone(&version_store),
            remote_repo,
            &remote_path,
            hash,
            &revision,
            chunk_start,
            chunk_size,
        )
        .await
        {
            Ok(status) => match status {
                reqwest::StatusCode::OK => {
                    log::debug!("Downloaded chunk {:?}", remote_path.as_ref());
                    return Ok(chunk_size);
                }
                reqwest::StatusCode::NOT_FOUND => {
                    return Err(OxenError::path_does_not_exist(remote_path));
                }
                reqwest::StatusCode::UNAUTHORIZED => {
                    return Err(OxenError::must_supply_valid_api_key());
                }
                _ => {
                    return Err(OxenError::basic_str(format!(
                        "Could not download entry status: {status}"
                    )));
                }
            },
            Err(err) => {
                log::error!(
                    "Failed to download chunk for the {} time, trying again: {}",
                    util::str::to_ordinal(try_num),
                    err
                );
                try_num += 1;
                let sleep_time = try_num * try_num;
                tokio::time::sleep(std::time::Duration::from_secs(sleep_time)).await;
            }
        }
    }
    Err(OxenError::basic_str("Retry download chunk failed"))
}

/// Downloads a chunk of a file
async fn pull_entry_chunk(
    version_store: Arc<dyn VersionStore>,
    remote_repo: &RemoteRepository,
    remote_path: impl AsRef<Path>,
    hash: &str,
    revision: impl AsRef<str>,
    chunk_start: u64,
    chunk_size: u64,
) -> Result<reqwest::StatusCode, OxenError> {
    let remote_path = remote_path.as_ref();
    log::debug!("{} {:?}", current_function!(), remote_path);

    let uri = format!(
        "/chunk/{}/{}?chunk_start={}&chunk_size={}",
        revision.as_ref(),
        remote_path.to_string_lossy(),
        chunk_start,
        chunk_size
    );

    let url = api::endpoint::url_from_repo(remote_repo, &uri)?;

    log::debug!("download_entry_chunk {}", url);

    let client = client::new_for_url(&url)?;
    let response = client.get(&url).send().await?;

    let status = response.status();

    match status {
        reqwest::StatusCode::OK => {
            let bytes = response.bytes().await?;
            version_store
                .store_version_chunk(hash, chunk_start, &bytes)
                .await?;
            Ok(status)
        }
        reqwest::StatusCode::NOT_FOUND | reqwest::StatusCode::UNAUTHORIZED => Ok(status),
        _ => {
            let err = format!("Could not download entry status: {status}");
            Err(OxenError::basic_str(err))
        }
    }
}

/// Download a file from the remote repository in parallel chunks
pub async fn download_large_entry(
    remote_repo: &RemoteRepository,
    remote_path: impl AsRef<Path>,
    local_path: impl AsRef<Path>,
    revision: impl AsRef<str>,
    num_bytes: u64,
) -> Result<(), OxenError> {
    // Read chunks
    let chunk_size = AVG_CHUNK_SIZE;
    let total_size = num_bytes;
    let num_chunks = ((total_size / chunk_size) + 1) as usize;
    let mut chunk_size = chunk_size;

    // Write files to ~/.oxen/tmp/HASH/chunk_0..N
    let remote_path = remote_path.as_ref();
    let local_path = local_path.as_ref();
    let hash = util::hasher::hash_str(format!("{:?}_{:?}", remote_path, local_path));

    let home_dir = util::fs::oxen_tmp_dir()?;

    let tmp_dir = home_dir.join("tmp").join(&hash);
    if !tmp_dir.exists() {
        util::fs::create_dir_all(&tmp_dir)?;
    }

    log::debug!(
        "Trying to download file {:?} to dir {:?}",
        remote_path,
        tmp_dir
    );

    // Download chunks in parallel
    type PieceOfWork = (
        RemoteRepository,
        PathBuf, // remote_path
        PathBuf, // local_path
        String,  // revision
        u64,     // chunk_start
        u64,     // chunk_size
    );
    let mut tasks: Vec<PieceOfWork> = Vec::new();
    for i in 0..num_chunks {
        // Make sure we read the last size correctly
        let chunk_start = (i as u64) * chunk_size;
        if (chunk_start + chunk_size) > total_size {
            chunk_size = total_size % chunk_size;
        }

        let filename = format!("chunk_{i}");
        let tmp_file = tmp_dir.join(filename);

        tasks.push((
            remote_repo.clone(),
            remote_path.to_path_buf(),
            tmp_file,
            revision.as_ref().to_string(),
            chunk_start,
            chunk_size,
        ));
    }

    // Try to download the first chunk and return error if it fails
    if tasks.is_empty() {
        return Err(OxenError::basic_str("No chunks to download"));
    }
    let item = tasks.remove(0);
    let (remote_repo, remote_path, tmp_file, revision, chunk_start, chunk_size) = item;
    // Will error out if the first chunk is not found or unauthorized
    try_download_entry_chunk(
        &remote_repo,
        &remote_path,
        &tmp_file,
        &revision,
        chunk_start,
        chunk_size,
    )
    .await?;

    use futures::prelude::*;
    let num_workers = constants::DEFAULT_NUM_WORKERS;
    let bodies = stream::iter(tasks)
        .map(|item| async move {
            // log::debug!("Downloading chunk {:?} -> {:?}", remote_path, tmp_file);
            let (remote_repo, remote_path, tmp_file, revision, chunk_start, chunk_size) = item;

            match try_download_entry_chunk(
                &remote_repo,
                &remote_path,
                &tmp_file, // local_path
                &revision,
                chunk_start,
                chunk_size,
            )
            .await
            {
                Ok(_) => Ok(chunk_size),
                Err(err) => Err(err),
            }
        })
        .buffer_unordered(num_workers);

    // Wait for all requests to finish
    bodies
        .for_each(|b| async {
            match b {
                Ok(s) => {
                    log::debug!("Downloaded chunk {:?}", s);
                }
                Err(err) => {
                    log::error!("Error downloading chunk: {:?}", err)
                }
            }
        })
        .await;

    // Once all downloaded, recombine file and delete temp dir
    log::debug!("Unpack to {:?}", local_path);

    // Create parent dir if it doesn't exist
    if let Some(parent) = local_path.parent() {
        util::fs::create_dir_all(parent)?;
    }

    let mut combined_file = util::fs::file_create(local_path)?;

    let mut should_cleanup = false;
    for i in 0..num_chunks {
        let filename = format!("chunk_{i}");
        let tmp_file = tmp_dir.join(filename);

        log::debug!("Reading file bytes {:?}", tmp_file);
        match std::fs::File::open(&tmp_file) {
            Ok(mut chunk_file) => {
                let mut buffer: Vec<u8> = Vec::new();
                chunk_file
                    .read_to_end(&mut buffer)
                    .expect("Could not read tmp file to end...");

                match combined_file.write_all(&buffer) {
                    Ok(_) => {
                        log::debug!("Unpack successful! {:?}", local_path);
                        util::fs::remove_file(tmp_file)?;
                    }
                    Err(err) => {
                        log::error!("Could not write all data to disk {:?}", err);
                        should_cleanup = true;
                    }
                }
            }
            Err(err) => {
                log::error!("Could not read chunk file {tmp_file:?}: {err}");
                should_cleanup = true;
            }
        }
    }

    if should_cleanup {
        log::error!("Cleaning up tmp dir {:?}", tmp_dir);
        util::fs::remove_dir_all(tmp_dir)?;
        return Err(OxenError::basic_str("Could not write all data to disk"));
    }

    Ok(())
}

async fn try_download_entry_chunk(
    remote_repo: &RemoteRepository,
    remote_path: impl AsRef<Path>,
    local_path: impl AsRef<Path>,
    revision: impl AsRef<str>,
    chunk_start: u64,
    chunk_size: u64,
) -> Result<u64, OxenError> {
    let mut try_num = 0;
    while try_num < constants::NUM_HTTP_RETRIES {
        match download_entry_chunk(
            remote_repo,
            &remote_path,
            &local_path,
            &revision,
            chunk_start,
            chunk_size,
        )
        .await
        {
            Ok(status) => match status {
                reqwest::StatusCode::OK => {
                    log::debug!("Downloaded chunk {:?}", local_path.as_ref());
                    return Ok(chunk_size);
                }
                reqwest::StatusCode::NOT_FOUND => {
                    return Err(OxenError::path_does_not_exist(remote_path));
                }
                reqwest::StatusCode::UNAUTHORIZED => {
                    return Err(OxenError::must_supply_valid_api_key());
                }
                _ => {
                    return Err(OxenError::basic_str(format!(
                        "Could not download entry status: {status}"
                    )));
                }
            },
            Err(err) => {
                log::error!(
                    "Failed to download chunk for the {} time, trying again: {}",
                    util::str::to_ordinal(try_num),
                    err
                );
                try_num += 1;
                let sleep_time = try_num * try_num;
                tokio::time::sleep(std::time::Duration::from_secs(sleep_time)).await;
            }
        }
    }
    Err(OxenError::basic_str("Retry download chunk failed"))
}

/// Downloads a chunk of a file
async fn download_entry_chunk(
    remote_repo: &RemoteRepository,
    remote_path: impl AsRef<Path>,
    local_path: impl AsRef<Path>,
    revision: impl AsRef<str>,
    chunk_start: u64,
    chunk_size: u64,
) -> Result<reqwest::StatusCode, OxenError> {
    let remote_path = remote_path.as_ref();
    let local_path = local_path.as_ref();
    log::debug!(
        "{} {:?} -> {:?}",
        current_function!(),
        remote_path,
        local_path
    );

    let uri = format!(
        "/chunk/{}/{}?chunk_start={}&chunk_size={}",
        revision.as_ref(),
        remote_path.to_string_lossy(),
        chunk_start,
        chunk_size
    );

    let url = api::endpoint::url_from_repo(remote_repo, &uri)?;

    log::debug!("download_entry_chunk {}", url);

    let client = client::new_for_url(&url)?;
    let response = client.get(&url).send().await?;

    if let Some(parent) = local_path.parent() {
        log::debug!("Create parent dir {:?}", parent);
        util::fs::create_dir_all(parent)?;
    }

    let status = response.status();

    match status {
        reqwest::StatusCode::OK => {
            // TODO: replace these with util::fs:: file functions for better error messages
            // Copy to file
            let mut dest = { fs::File::create(local_path)? };
            let mut content = Cursor::new(response.bytes().await?);
            std::io::copy(&mut content, &mut dest)?;
            Ok(status)
        }
        reqwest::StatusCode::NOT_FOUND | reqwest::StatusCode::UNAUTHORIZED => Ok(status),
        _ => {
            let err = format!("Could not download entry status: {status}");
            Err(OxenError::basic_str(err))
        }
    }
}

pub async fn download_data_from_version_paths(
    remote_repo: &RemoteRepository,
    content_ids: &HashMap<String, PathBuf>, // hashmap of file hash and entry path
    dst: &Path,
) -> Result<u64, OxenError> {
    let total_retries = constants::NUM_HTTP_RETRIES;
    let mut num_retries = 0;

    while num_retries < total_retries {
        match try_download_data_from_version_paths(remote_repo, content_ids, &dst).await {
            Ok(val) => return Ok(val),
            Err(OxenError::Authentication(val)) => return Err(OxenError::Authentication(val)),
            Err(err) => {
                num_retries += 1;
                // Exponentially back off
                let sleep_time = num_retries * num_retries;
                log::warn!(
                    "Could not download content {:?} sleeping {}",
                    err,
                    sleep_time
                );
                tokio::time::sleep(std::time::Duration::from_secs(sleep_time)).await;
            }
        }
    }

    let err = format!(
        "Err: Failed to download {} files after {} retries",
        content_ids.len(),
        total_retries
    );
    Err(OxenError::basic_str(err))
}

pub async fn try_download_data_from_version_paths(
    remote_repo: &RemoteRepository,
    content_ids: &HashMap<String, PathBuf>, // tuple of content id and entry path
    dst: impl AsRef<Path>,
) -> Result<u64, OxenError> {
    let dst = dst.as_ref();
    let mut encoder = GzEncoder::new(Vec::new(), Compression::default());
    for (content_id, _path) in content_ids.iter() {
        let line = format!("{content_id}\n");
        // log::debug!("download_data_from_version_paths encoding line: {} path: {:?}", line, path);
        encoder.write_all(line.as_bytes())?;
    }
    let body = encoder.finish()?;
    log::debug!("download_data_from_version_paths body len: {}", body.len());
    let url = api::endpoint::url_from_repo(remote_repo, "/versions")?;

    let client = client::new_for_url(&url)?;
    if let Ok(res) = client.get(&url).body(body).send().await {
        if reqwest::StatusCode::UNAUTHORIZED == res.status() {
            let err = "Err: unauthorized request to download data".to_string();
            log::error!("{}", err);
            return Err(OxenError::authentication(err));
        }

        let reader = res
            .bytes_stream()
            .map_err(|e| futures::io::Error::new(futures::io::ErrorKind::Other, e))
            .into_async_read();
        let decoder = GzipDecoder::new(futures::io::BufReader::new(reader));
        let archive = Archive::new(decoder);

        let mut size: u64 = 0;
        // Iterate over archive entries and unpack them to their entry paths
        let mut entries = archive.entries()?;
        while let Some(file) = entries.next().await {
<<<<<<< HEAD
            let entry_path = &content_ids[idx].1;

            let full_path = dst.join(entry_path);

            let mut file = match file {
                Ok(file) => file,
                Err(err) => {
                    let err = format!("Could not unwrap file: {:?}", err);
=======
            let mut file = match file {
                Ok(file) => file,
                Err(err) => {
                    let err = format!("Could not unwrap file -> {:?}", err);
>>>>>>> 71cdf9aa
                    return Err(OxenError::basic_str(err));
                }
            };

            let file_hash = match file.header().path() {
                Ok(path) => path.to_string_lossy().to_string(),
                Err(e) => {
                    return Err(OxenError::basic_str(format!(
                        "Invalid tar entry path: {}",
                        e
                    )))
                }
            };

            let Some(entry_path) = content_ids.get(&file_hash) else {
                log::warn!(
                    "Skipping unexpected tar entry not in requested set: {}",
                    file_hash
                );
                continue;
            };
            log::debug!(
                "download_data_from_version_paths Unpacking {:?} -> {:?}",
                file_hash,
                entry_path
            );

            let full_path = dst.join(entry_path);

            if let Some(parent) = full_path.parent() {
                util::fs::create_dir_all(parent)?;
            }

            match file.unpack(&full_path).await {
                Ok(_) => {
                    log::debug!("Successfully unpacked {:?} into dst {:?}", entry_path, dst);
                }
                Err(err) => {
                    let err = format!("Could not unpack file {:?} -> {:?}", entry_path, err);
                    return Err(OxenError::basic_str(err));
                }
            }

            let metadata = util::fs::metadata(&full_path)?;
            size += metadata.len();
<<<<<<< HEAD
            idx += 1;
=======
            log::debug!("Unpacked {} bytes {:?}", metadata.len(), entry_path);
>>>>>>> 71cdf9aa
        }
        Ok(size)
    } else {
        let err =
            format!("api::entries::download_data_from_version_paths Err request failed: {url}");
        Err(OxenError::basic_str(err))
    }
}

#[cfg(test)]
mod tests {

    use crate::constants::DEFAULT_BRANCH_NAME;
    use crate::error::OxenError;
    use crate::model::EntryDataType;
    use crate::{api, util};
    use crate::{repositories, test};

    use std::path::Path;

    #[tokio::test]
    async fn test_list_tabular_entries() -> Result<(), OxenError> {
        if std::env::consts::OS == "windows" {
            return Ok(());
        }

        test::run_readme_remote_repo_test(|local_repo, remote_repo| async move {
            // Add a tabular file at the root and one in a directory
            let revision = DEFAULT_BRANCH_NAME;
            let root_path = Path::new("");
            let root_file_path = root_path.join("sample.csv");

            // Write a csv to the root
            let root_file_path = local_repo.path.join(root_file_path);
            util::fs::write_to_path(&root_file_path, "col1,col2,col3\n1,2,3\n4,5,6")?;

            // Commit the changes
            repositories::add(&local_repo, &root_file_path).await?;
            repositories::commit(&local_repo, "adding sample.csv")?;

            // Push the changes to the remote
            repositories::push(&local_repo).await?;

            // List the entries
            let entries = api::client::entries::list_entries_with_type(
                &remote_repo,
                "",
                revision,
                &EntryDataType::Tabular,
            )
            .await?;
            assert_eq!(entries.len(), 1);
            assert_eq!(entries[0].filename, "sample.csv");
            assert!(entries[0].resource.is_some());

            // Write the csv to the directory
            let dir_file_path = local_repo.path.join("annotations").join("bounding_box.csv");
            util::fs::create_dir_all(dir_file_path.parent().unwrap())?;
            util::fs::write_to_path(&dir_file_path, "col13,col23,col33\n13,23,33\n43,53,63")?;

            // Commit the changes
            repositories::add(&local_repo, &dir_file_path).await?;
            repositories::commit(&local_repo, "adding bounding_box.csv")?;

            // Push the changes to the remote
            repositories::push(&local_repo).await?;

            // List the entries
            let entries = api::client::entries::list_entries_with_type(
                &remote_repo,
                "",
                revision,
                &EntryDataType::Tabular,
            )
            .await?;
            assert_eq!(entries.len(), 2);

            // Order is not guaranteed
            assert!(
                entries[0].filename == "sample.csv"
                    || entries[0].filename == "annotations/bounding_box.csv"
            );
            assert!(
                entries[1].filename == "sample.csv"
                    || entries[1].filename == "annotations/bounding_box.csv"
            );
            assert!(entries[0].resource.is_some());
            assert!(entries[1].resource.is_some());

            Ok(remote_repo)
        })
        .await
    }

    #[tokio::test]
    async fn test_download_file_large() -> Result<(), OxenError> {
        test::run_select_data_sync_remote("large_files", |local_repo, remote_repo| async move {
            let remote_path = Path::new("large_files").join("test.csv");
            let local_path = local_repo.path.join("data.csv");
            let revision = DEFAULT_BRANCH_NAME;
            api::client::entries::download_entry(&remote_repo, &remote_path, &local_path, revision)
                .await?;

            assert!(local_path.exists());

            Ok(remote_repo)
        })
        .await
    }

    #[tokio::test]
    async fn test_download_file_large_to_dir() -> Result<(), OxenError> {
        test::run_select_data_sync_remote("large_files", |local_repo, remote_repo| async move {
            let remote_path = Path::new("large_files").join("test.csv");
            let local_path = local_repo.path.join("train_data");
            let revision = DEFAULT_BRANCH_NAME;
            // mkdir train_data
            util::fs::create_dir_all(&local_path)?;
            api::client::entries::download_entry(&remote_repo, &remote_path, &local_path, revision)
                .await?;

            assert!(local_path.join("test.csv").exists());

            Ok(remote_repo)
        })
        .await
    }

    #[tokio::test]
    async fn test_download_file_large_to_dir_does_not_exist() -> Result<(), OxenError> {
        test::run_select_data_sync_remote("large_files", |local_repo, remote_repo| async move {
            let remote_path = Path::new("large_files").join("test.csv");
            let local_path = local_repo.path.join("I_DO_NOT_EXIST").join("put_it_here");
            let revision = DEFAULT_BRANCH_NAME;
            let result = api::client::entries::download_entry(
                &remote_repo,
                &remote_path,
                &local_path,
                revision,
            )
            .await;

            assert!(result.is_err());

            Ok(remote_repo)
        })
        .await
    }

    #[tokio::test]
    async fn test_download_file_large_to_dir_does_exist() -> Result<(), OxenError> {
        test::run_select_data_sync_remote("large_files", |local_repo, remote_repo| async move {
            let remote_path = Path::new("large_files").join("test.csv");
            let local_path = local_repo.path.join("I_DO_EXIST");
            util::fs::create_dir_all(&local_path)?;
            let revision = DEFAULT_BRANCH_NAME;
            let result = api::client::entries::download_entry(
                &remote_repo,
                &remote_path,
                &local_path,
                revision,
            )
            .await;

            assert!(result.is_ok());
            assert!(local_path.join("test.csv").exists());

            Ok(remote_repo)
        })
        .await
    }

    #[tokio::test]
    async fn test_download_small_file_to_dir_does_exist() -> Result<(), OxenError> {
        test::run_select_data_sync_remote("annotations", |local_repo, remote_repo| async move {
            let remote_path = Path::new("annotations").join("README.md");
            let local_path = local_repo.path.join("I_DO_EXIST");
            util::fs::create_dir_all(&local_path)?;
            let revision = DEFAULT_BRANCH_NAME;
            let result = api::client::entries::download_entry(
                &remote_repo,
                &remote_path,
                &local_path,
                revision,
            )
            .await;

            assert!(result.is_ok());
            assert!(local_path.join("README.md").exists());

            Ok(remote_repo)
        })
        .await
    }

    #[tokio::test]
    async fn test_download_different_dir() -> Result<(), OxenError> {
        test::run_select_data_sync_remote("annotations", |local_repo, remote_repo| async move {
            let remote_path = Path::new("annotations");
            let local_path = local_repo.path.join("data");
            let revision = DEFAULT_BRANCH_NAME;
            api::client::entries::download_entry(&remote_repo, &remote_path, &local_path, revision)
                .await?;
            assert!(local_path.exists());
            assert!(local_path.join("annotations").join("README.md").exists());
            assert!(local_path
                .join("annotations")
                .join("train")
                .join("bounding_box.csv")
                .exists());

            Ok(remote_repo)
        })
        .await
    }

    #[tokio::test]
    async fn test_get_root_entry_metadata() -> Result<(), OxenError> {
        test::run_one_commit_sync_repo_test(|_local_repo, remote_repo| async move {
            let entry =
                api::client::entries::get_entry(&remote_repo, Path::new(""), DEFAULT_BRANCH_NAME)
                    .await;
            println!("entry: {:?}", entry);
            assert!(entry.is_ok());

            Ok(remote_repo)
        })
        .await
    }
}<|MERGE_RESOLUTION|>--- conflicted
+++ resolved
@@ -878,21 +878,10 @@
         // Iterate over archive entries and unpack them to their entry paths
         let mut entries = archive.entries()?;
         while let Some(file) = entries.next().await {
-<<<<<<< HEAD
-            let entry_path = &content_ids[idx].1;
-
-            let full_path = dst.join(entry_path);
-
             let mut file = match file {
                 Ok(file) => file,
                 Err(err) => {
                     let err = format!("Could not unwrap file: {:?}", err);
-=======
-            let mut file = match file {
-                Ok(file) => file,
-                Err(err) => {
-                    let err = format!("Could not unwrap file -> {:?}", err);
->>>>>>> 71cdf9aa
                     return Err(OxenError::basic_str(err));
                 }
             };
@@ -938,11 +927,7 @@
 
             let metadata = util::fs::metadata(&full_path)?;
             size += metadata.len();
-<<<<<<< HEAD
-            idx += 1;
-=======
             log::debug!("Unpacked {} bytes {:?}", metadata.len(), entry_path);
->>>>>>> 71cdf9aa
         }
         Ok(size)
     } else {

use async_compression::futures::bufread::GzipDecoder;
use async_tar::Archive;
use flate2::write::GzEncoder;
use flate2::Compression;
use futures_util::TryStreamExt;
use std::collections::HashSet;
use std::path::PathBuf;
use std::sync::Arc;
use std::time;

use crate::api::client;
use crate::constants::{NODES_DIR, OXEN_HIDDEN_DIR, TREE_DIR};
use crate::core::db::merkle_node::merkle_node_db::node_db_prefix;
use crate::core::progress::push_progress::PushProgress;
use crate::core::v_latest::index::CommitMerkleTree;
use crate::error::OxenError;
use crate::model::merkle_tree::node::MerkleTreeNode;
use crate::model::{LocalRepository, MerkleHash, RemoteRepository};
use crate::opts::download_tree_opts::DownloadTreeOpts;
use crate::opts::fetch_opts::FetchOpts;
use crate::view::tree::merkle_hashes::MerkleHashes;
use crate::view::tree::MerkleHashResponse;
use crate::view::{MerkleHashesResponse, StatusMessage};
use crate::{api, util};

/// Check if a node exists in the remote repository merkle tree by hash
pub async fn has_node(
    repository: &RemoteRepository,
    node_id: MerkleHash,
) -> Result<bool, OxenError> {
    let uri = format!("/tree/nodes/hash/{node_id}");
    let url = api::endpoint::url_from_repo(repository, &uri)?;
    log::debug!("api::client::tree::has_node {url}");

    let client = client::new_for_url(&url)?;
    let res = client.get(&url).send().await?;
    if res.status() == 404 {
        return Ok(false);
    }

    let body = client::parse_json_body(&url, res).await?;
    log::debug!("api::client::tree::get_by_id Got response {body}");
    let response: Result<StatusMessage, serde_json::Error> = serde_json::from_str(&body);
    match response {
        Ok(_) => Ok(true),
        Err(err) => Err(OxenError::basic_str(format!(
            "api::client::tree::get_by_id() Could not deserialize response [{err}]\n{body}"
        ))),
    }
}

/// Upload a node to the remote repository merkle tree
pub async fn create_nodes(
    local_repo: &LocalRepository,
    remote_repo: &RemoteRepository,
    nodes: HashSet<MerkleHash>,
    progress: &Arc<PushProgress>,
) -> Result<(), OxenError> {
    // Compress the node
    log::debug!("create_nodes starting compression");
    // OPT: Try Compression::fast();
    let enc = GzEncoder::new(Vec::new(), Compression::default());
    log::debug!("create_nodes compressing nodes");
    let mut tar = tar::Builder::new(enc);
    log::debug!("create_nodes creating tar");
    let node_path = local_repo
        .path
        .join(OXEN_HIDDEN_DIR)
        .join(TREE_DIR)
        .join(NODES_DIR);

    for (i, node_hash) in nodes.iter().enumerate() {
        let dir_prefix = node_db_prefix(node_hash);
        let node_dir = node_path.join(&dir_prefix);
        // log::debug!(
        //     "create_nodes appending objects dir {:?} to tar at path {:?}",
        //     dir_prefix,
        //     node_dir
        // );
        progress.set_message(format!("Packing {}/{} nodes", i + 1, nodes.len()));

        log::debug!("create_nodes appending dir to tar");
        tar.append_dir_all(dir_prefix, node_dir)?;
<<<<<<< HEAD
        children_count += node.children.len();
        log::debug!("create_nodes appended dir to tar {children_count}");
    }
    log::debug!("create_nodes packed {children_count} nodes");
=======
    }
>>>>>>> 8b3ad35a

    tar.finish()?;
    log::debug!("create_nodes finished tar");
    let buffer: Vec<u8> = tar.into_inner()?.finish()?;

    // Upload the node
    let uri = "/tree/nodes".to_string();
    let url = api::endpoint::url_from_repo(remote_repo, &uri)?;
    let client = client::builder_for_url(&url)?
        .timeout(time::Duration::from_secs(120))
        .build()?;

    let size = buffer.len() as u64;
    log::debug!(
        "uploading node of size {} to {}",
        bytesize::ByteSize::b(size),
        url
    );
    let res = client.post(&url).body(buffer.to_owned()).send().await?;
    let body = client::parse_json_body(&url, res).await?;
    log::debug!("upload node complete {body}");

    Ok(())
}

/// Download a node from the remote repository merkle tree by hash
pub async fn download_node(
    local_repo: &LocalRepository,
    remote_repo: &RemoteRepository,
    node_id: &MerkleHash,
) -> Result<MerkleTreeNode, OxenError> {
    let node_hash_str = node_id.to_string();
    let uri = format!("/tree/nodes/hash/{node_hash_str}/download");
    let url = api::endpoint::url_from_repo(remote_repo, &uri)?;

    log::debug!("downloading node {node_hash_str} from {url}");

    node_download_request(local_repo, &url).await?;

    log::debug!("unpacked node {node_hash_str}");

    // We just downloaded, so unwrap is safe
    let node = CommitMerkleTree::read_node(local_repo, node_id, false)?.unwrap();

    log::debug!("read node {node}");

    Ok(node)
}

/// Download a node and all its children from the remote repository merkle tree by hash
pub async fn download_node_with_children(
    local_repo: &LocalRepository,
    remote_repo: &RemoteRepository,
    node_id: &MerkleHash,
) -> Result<MerkleTreeNode, OxenError> {
    let node_hash_str = node_id.to_string();
    let uri = format!("/tree/nodes/hash/{node_hash_str}/download");
    let url = api::endpoint::url_from_repo(remote_repo, &uri)?;

    log::debug!("downloading node with children {node_hash_str} from {url}");

    node_download_request(local_repo, &url).await?;

    log::debug!("unpacked node {node_hash_str}");

    // We just downloaded, so unwrap is safe
    let node = CommitMerkleTree::read_node(local_repo, node_id, true)?.unwrap();

    log::debug!("read node {node}");

    Ok(node)
}

/// Downloads the full merkle tree from the remote repository
pub async fn download_tree(
    local_repo: &LocalRepository,
    remote_repo: &RemoteRepository,
) -> Result<(), OxenError> {
    let uri = "/tree/download".to_string();
    let url = api::endpoint::url_from_repo(remote_repo, &uri)?;

    log::debug!("downloading tree from {url}");

    node_download_request(local_repo, &url).await?;

    log::debug!("unpacked tree");

    Ok(())
}

/// Downloads a tree from the remote repository merkle tree by hash
pub async fn download_tree_from(
    local_repo: &LocalRepository,
    remote_repo: &RemoteRepository,
    hash: &MerkleHash,
) -> Result<MerkleTreeNode, OxenError> {
    let hash_str = hash.to_string();
    let uri = format!("/tree/download/{hash_str}");
    let url = api::endpoint::url_from_repo(remote_repo, &uri)?;

    log::debug!("downloading tree from {hash_str} {url}");

    node_download_request(local_repo, &url).await?;

    log::debug!("unpacked tree from {hash_str}");

    // We just downloaded, so unwrap is safe
    let node = CommitMerkleTree::read_node(local_repo, hash, true)?.unwrap();

    log::debug!("read tree root from {node}");

    Ok(node)
}

pub async fn get_node_hash_by_path(
    remote_repo: &RemoteRepository,
    commit_id: impl AsRef<str>,
    path: PathBuf,
) -> Result<MerkleHash, OxenError> {
    let commit_id = commit_id.as_ref();
    let path_str = path.to_string_lossy();
    let uri = format!("/tree/nodes/resource/{commit_id}/{path_str}");
    let url = api::endpoint::url_from_repo(remote_repo, &uri)?;

    let client = client::new_for_url(&url)?;
    let res = client.get(&url).send().await?;
    let body = client::parse_json_body(&url, res).await?;
    let hash_response: MerkleHashResponse = serde_json::from_str(&body)?;
    Ok(hash_response.hash)
}

pub async fn download_tree_from_path(
    local_repo: &LocalRepository,
    remote_repo: &RemoteRepository,
    commit_id: impl AsRef<str>,
    path: impl AsRef<str>,
    is_dir: bool,
) -> Result<MerkleTreeNode, OxenError> {
    let download_tree_opts = DownloadTreeOpts {
        subtree_paths: path.as_ref().into(),
        depth: if is_dir { -1 } else { 0 },
        is_download: true,
    };
    let path: PathBuf = path.as_ref().into();
    let commit_id = commit_id.as_ref();
    let uri = append_download_tree_opts_to_uri(
        format!("/tree/download/{commit_id}"),
        &download_tree_opts,
    );
    let url = api::endpoint::url_from_repo(remote_repo, &uri)?;

    log::debug!("downloading trees {commit_id} from {url}");

    node_download_request(local_repo, &url).await?;

    if is_dir {
        let hash = get_node_hash_by_path(remote_repo, commit_id, path).await?;
        let node = CommitMerkleTree::read_node(local_repo, &hash, true)?.unwrap();
        Ok(node)
    } else {
        let parent_path = path
            .parent()
            .ok_or_else(|| OxenError::basic_str("Parent path not found"))?;
        let hash = get_node_hash_by_path(remote_repo, commit_id, parent_path.to_path_buf()).await?;
        let file_node = CommitMerkleTree::read_node(local_repo, &hash, true)?.unwrap();

        Ok(file_node)
    }
}

/// Download ALL the trees starting from the given commit id
pub async fn download_trees_from(
    local_repo: &LocalRepository,
    remote_repo: &RemoteRepository,
    commit_id: impl AsRef<str>,
    fetch_opts: &FetchOpts,
) -> Result<(), OxenError> {
    let commit_id = commit_id.as_ref();
    let uri = append_fetch_opts_to_uri(format!("/tree/download/{commit_id}"), fetch_opts);
    let url = api::endpoint::url_from_repo(remote_repo, &uri)?;

    log::debug!("downloading trees {commit_id} from {url}");

    node_download_request(local_repo, &url).await?;

    log::debug!("unpacked trees {commit_id}");

    Ok(())
}

fn append_fetch_opts_to_uri(uri: String, fetch_opts: &FetchOpts) -> String {
    append_subtree_paths_and_depth_to_uri(uri, &fetch_opts.subtree_paths, &fetch_opts.depth, false)
}

fn append_download_tree_opts_to_uri(uri: String, download_tree_opts: &DownloadTreeOpts) -> String {
    append_subtree_paths_and_depth_to_uri(
        uri,
        &Some(vec![download_tree_opts.subtree_paths.clone()]),
        &Some(download_tree_opts.depth),
        download_tree_opts.is_download,
    )
}

fn append_subtree_paths_and_depth_to_uri(
    uri: String,
    subtree_paths: &Option<Vec<PathBuf>>,
    depth: &Option<i32>,
    is_download: bool,
) -> String {
    let mut uri = uri;

    // Start building the query string
    let mut query_params = Vec::new();

    // Add depth parameter if it exists
    if let Some(depth_value) = depth {
        query_params.push(format!("depth={depth_value}"));
    }

    // Add is_download parameter
    if is_download {
        query_params.push("is_download=true".to_string());
    }

    // Add subtree_paths parameter if it exists
    if let Some(paths) = subtree_paths {
        let subtree_str = paths
            .iter()
            .map(|p| p.display().to_string())
            .collect::<Vec<String>>()
            .join(",");
        // URI encode the subtree paths
        let encoded_subtree_str = urlencoding::encode(&subtree_str);
        query_params.push(format!("subtrees={encoded_subtree_str}"));
    }

    // Construct the final URI
    if !query_params.is_empty() {
        uri = format!("{}?{}", uri, query_params.join("&"));
    }

    uri
}

pub async fn download_trees_between(
    local_repo: &LocalRepository,
    remote_repo: &RemoteRepository,
    base_id: impl AsRef<str>,
    head_id: impl AsRef<str>,
    fetch_opts: &FetchOpts,
) -> Result<(), OxenError> {
    let base_id = base_id.as_ref();
    let head_id = head_id.as_ref();
    let base_head = format!("{base_id}..{head_id}");
    let uri = append_fetch_opts_to_uri(format!("/tree/download/{base_head}"), fetch_opts);
    let url = api::endpoint::url_from_repo(remote_repo, &uri)?;

    log::debug!("downloading trees {base_head} from {url}");

    node_download_request(local_repo, &url).await?;

    log::debug!("unpacked trees {base_head}");

    Ok(())
}

async fn node_download_request(
    local_repo: &LocalRepository,
    url: impl AsRef<str>,
) -> Result<(), OxenError> {
    let url = url.as_ref();

    let client = client::builder_for_url(url)?
        .timeout(time::Duration::from_secs(12000))
        .build()?;
    log::debug!("node_download_request about to send request {url}");
    let res = client.get(url).send().await?;
    let res = client::handle_non_json_response(url, res).await?;

    let reader = res
        .bytes_stream()
        .map_err(futures::io::Error::other)
        .into_async_read();
    let decoder = GzipDecoder::new(futures::io::BufReader::new(reader));
    let archive = Archive::new(decoder);

    // The remote tar packs it in TREE_DIR/NODES_DIR
    // So this will unpack it in OXEN_HIDDEN_DIR/TREE_DIR/NODES_DIR
    let full_unpacked_path = local_repo.path.join(OXEN_HIDDEN_DIR);
    log::debug!("node_download_request unpacking to {full_unpacked_path:?}");

    // create the temp path if it doesn't exist
    util::fs::create_dir_all(&full_unpacked_path)?;

    archive.unpack(&full_unpacked_path).await?;

    Ok(())
}

pub async fn list_missing_node_hashes(
    remote_repo: &RemoteRepository,
    node_ids: HashSet<MerkleHash>,
) -> Result<HashSet<MerkleHash>, OxenError> {
    let uri = "/tree/nodes/missing_node_hashes".to_string();
    let url = api::endpoint::url_from_repo(remote_repo, &uri)?;
    let client = client::new_for_url(&url)?;
    let node_hashes = MerkleHashes { hashes: node_ids };
    let res = client.post(&url).json(&node_hashes).send().await?;
    let body = client::parse_json_body(&url, res).await?;
    let response: Result<MerkleHashesResponse, serde_json::Error> = serde_json::from_str(&body);
    match response {
        Ok(response) => Ok(response.hashes),
        Err(err) => Err(OxenError::basic_str(format!(
            "api::client::tree::list_missing_node_hashes() Could not deserialize response [{err}]\n{body}"
        ))),
    }
}

pub async fn list_missing_file_hashes(
    remote_repo: &RemoteRepository,
    node_id: &MerkleHash,
) -> Result<HashSet<MerkleHash>, OxenError> {
    let uri = format!("/tree/nodes/hash/{node_id}/missing_file_hashes");
    let url = api::endpoint::url_from_repo(remote_repo, &uri)?;
    let client = client::new_for_url(&url)?;
    let res = client.get(&url).send().await?;
    let body = client::parse_json_body(&url, res).await?;
    let response: Result<MerkleHashesResponse, serde_json::Error> = serde_json::from_str(&body);
    match response {
        Ok(response) => Ok(response.hashes),
        Err(err) => Err(OxenError::basic_str(format!(
            "api::client::tree::list_missing_file_hashes() Could not deserialize response [{err}]\n{body}"
        ))),
    }
}

pub async fn list_missing_file_hashes_from_commits(
    local_repo: &LocalRepository,
    remote_repo: &RemoteRepository,
    commit_ids: HashSet<MerkleHash>,
) -> Result<HashSet<MerkleHash>, OxenError> {
    let uri = "/tree/nodes/missing_file_hashes_from_commits".to_string();
    let uri = append_subtree_paths_and_depth_to_uri(
        uri,
        &local_repo.subtree_paths(),
        &local_repo.depth(),
        false,
    );
    let url = api::endpoint::url_from_repo(remote_repo, &uri)?;
    let client = client::new_for_url(&url)?;
    let commit_hashes = MerkleHashes { hashes: commit_ids };

    let res = client.post(&url).json(&commit_hashes).send().await?;
    let body = client::parse_json_body(&url, res).await?;
    let response: Result<MerkleHashesResponse, serde_json::Error> = serde_json::from_str(&body);
    match response {
        Ok(response) => Ok(response.hashes),
        Err(err) => Err(OxenError::basic_str(format!(
            "api::client::tree::list_missing_file_hashes_from_commits() Could not deserialize response [{err}]\n{body}"
        ))),
    }
}

pub async fn mark_nodes_as_synced(
    remote_repo: &RemoteRepository,
    commit_hashes: HashSet<MerkleHash>,
) -> Result<(), OxenError> {
    let uri = "/tree/nodes/mark_nodes_as_synced".to_string();
    let url = api::endpoint::url_from_repo(remote_repo, &uri)?;
    let client = client::new_for_url(&url)?;
    let res = client
        .post(&url)
        .json(&MerkleHashes {
            hashes: commit_hashes,
        })
        .send()
        .await?;
    let body = client::parse_json_body(&url, res).await?;
    let response: Result<MerkleHashesResponse, serde_json::Error> = serde_json::from_str(&body);
    match response {
        Ok(_response) => Ok(()),
        Err(err) => Err(OxenError::basic_str(format!(
            "api::client::tree::list_missing_hashes() Could not deserialize response [{err}]\n{body}"
        ))),
    }
}

#[cfg(test)]
mod tests {
    use crate::api;
    use crate::error::OxenError;
    use crate::opts::FetchOpts;
    use crate::repositories;
    use crate::test;
    use std::fs;

    use std::collections::HashSet;
    use std::path::PathBuf;

    #[tokio::test]
    async fn test_has_node() -> Result<(), OxenError> {
        test::run_one_commit_sync_repo_test(|local_repo, remote_repo| async move {
            let commit = repositories::commits::head_commit(&local_repo)?;
            let commit_hash = commit.id.parse()?;
            let has_node = api::client::tree::has_node(&remote_repo, commit_hash).await?;
            assert!(has_node);

            Ok(remote_repo)
        })
        .await
    }

    #[tokio::test]
    async fn test_download_tree_from_path() -> Result<(), OxenError> {
        test::run_training_data_fully_sync_remote(|local_repo, remote_repo| async move {
            let commit = repositories::commits::head_commit(&local_repo)?;
            let remote_repo_clone = remote_repo.clone();
            let download_repo_path_1 = local_repo.path.join("download_repo_test_1");
            let download_repo_path_2 = local_repo.path.join("download_repo_test_2");
            let download_local_repo_1 = repositories::init(&download_repo_path_1)?;
            let download_local_repo_2 = repositories::init(&download_repo_path_2)?;
            api::client::tree::download_tree_from_path(
                &download_local_repo_1,
                &remote_repo_clone,
                &commit.id,
                "",
                true,
            )
            .await?;

            let dir_path = download_local_repo_1.path.join(".oxen/tree/nodes");
            let entries = fs::read_dir(&dir_path)?;
            let dir_count = entries
                .filter_map(|entry| match entry {
                    Ok(e) => {
                        if let Ok(file_type) = e.file_type() {
                            if file_type.is_dir() {
                                return Some(1);
                            }
                        }
                        None
                    }
                    Err(_) => None,
                })
                .count();

            assert!(dir_count > 16);

            api::client::tree::download_tree_from_path(
                &download_local_repo_2,
                &remote_repo_clone,
                &commit.id,
                "annotations/test",
                true,
            )
            .await?;

            let dir_path = download_local_repo_2.path.join(".oxen/tree/nodes");
            let entries = fs::read_dir(&dir_path)?;
            let dir_count = entries
                .filter_map(|entry| match entry {
                    Ok(e) => {
                        if let Ok(file_type) = e.file_type() {
                            if file_type.is_dir() {
                                return Some(1);
                            }
                        }
                        None
                    }
                    Err(_) => None,
                })
                .count();

            // Here we expect very few nodes (but more than on the download_tree_from_path function) because we only download the nodes that actually
            // contain the files in the subtree path, no parents, no siblings.
            assert!(dir_count < 4);

            Ok(remote_repo)
        })
        .await
    }

    #[tokio::test]
    async fn test_download_trees_from() -> Result<(), OxenError> {
        test::run_training_data_fully_sync_remote(|local_repo, remote_repo| async move {
            let commit = repositories::commits::head_commit(&local_repo)?;
            let remote_repo_clone = remote_repo.clone();
            let download_repo_path = local_repo.path.join("download_repo_test_1");
            let download_local_repo = repositories::init(&download_repo_path)?;
            let mut fetch_opts = FetchOpts::new();
            fetch_opts.remote = remote_repo_clone.url().to_string();
            api::client::tree::download_trees_from(
                &download_local_repo,
                &remote_repo_clone,
                &commit.id,
                &fetch_opts,
            )
            .await?;

            let dir_path = download_local_repo.path.join(".oxen/tree/nodes");
            let entries = fs::read_dir(&dir_path)?;
            let dir_count = entries
                .filter_map(|entry| match entry {
                    Ok(e) => {
                        if let Ok(file_type) = e.file_type() {
                            if file_type.is_dir() {
                                return Some(1);
                            }
                        }
                        None
                    }
                    Err(_) => None,
                })
                .count();

            log::debug!("dir_count: {dir_count}");
            assert!(dir_count > 33);

            let download_repo_path_2 = local_repo.path.join("download_repo_test_2");
            let download_local_repo_2 = repositories::init(&download_repo_path_2)?;
            let fetch_opts = FetchOpts {
                subtree_paths: Some(vec![PathBuf::from("annotations/test")]),
                depth: Some(1),
                all: false,
                remote: remote_repo_clone.url().to_string(),
                branch: "main".to_string(),
                should_update_branch_head: true,
            };
            api::client::tree::download_trees_from(
                &download_local_repo_2,
                &remote_repo_clone,
                &commit.id,
                &fetch_opts,
            )
            .await?;

            let dir_path = download_local_repo_2.path.join(".oxen/tree/nodes");
            let entries = fs::read_dir(&dir_path)?;
            let dir_count = entries
                .filter_map(|entry| match entry {
                    Ok(e) => {
                        if let Ok(file_type) = e.file_type() {
                            if file_type.is_dir() {
                                return Some(1);
                            }
                        }
                        None
                    }
                    Err(_) => None,
                })
                .count();

            // Here we expect few nodes (but more than on the download_tree_from_path function) because we download the nodes that
            // contain the files in the subtree path, with the parents. This allows us to keep the remote repo intact when we push
            // back the changes applied to this subset of files.
            assert!(dir_count < 8);

            Ok(remote_repo)
        })
        .await
    }

    #[tokio::test]
    async fn test_list_missing_node_hashes() -> Result<(), OxenError> {
        test::run_one_commit_sync_repo_test(|local_repo, remote_repo| async move {
            let commit = repositories::commits::head_commit(&local_repo)?;
            let commit_hash = commit.id.parse()?;
            let _missing_node_hashes = api::client::tree::list_missing_node_hashes(
                &remote_repo,
                HashSet::from([commit_hash]),
            )
            .await?;
            // This *should* be 0, but won't be until dir-level sync is re-implemented
            // assert_eq!(missing_node_hashes.len(), 0);

            // Add and commit a new file
            let file_path = local_repo.path.join("test.txt");
            let file_path = test::write_txt_file_to_path(file_path, "image,label\n1,2\n3,4\n5,6")?;
            repositories::add(&local_repo, &file_path).await?;
            let commit = repositories::commit(&local_repo, "test")?;
            let commit_hash = commit.id.parse()?;

            let missing_node_hashes = api::client::tree::list_missing_node_hashes(
                &remote_repo,
                HashSet::from([commit_hash]),
            )
            .await?;
            assert_eq!(missing_node_hashes.len(), 1);
            assert!(missing_node_hashes.contains(&commit_hash));

            Ok(remote_repo)
        })
        .await
    }
}<|MERGE_RESOLUTION|>--- conflicted
+++ resolved
@@ -81,14 +81,7 @@
 
         log::debug!("create_nodes appending dir to tar");
         tar.append_dir_all(dir_prefix, node_dir)?;
-<<<<<<< HEAD
-        children_count += node.children.len();
-        log::debug!("create_nodes appended dir to tar {children_count}");
-    }
-    log::debug!("create_nodes packed {children_count} nodes");
-=======
-    }
->>>>>>> 8b3ad35a
+    }
 
     tar.finish()?;
     log::debug!("create_nodes finished tar");

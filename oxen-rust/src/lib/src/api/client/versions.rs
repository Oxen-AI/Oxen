use crate::api;
use crate::api::client;
use crate::constants::{AVG_CHUNK_SIZE, NUM_HTTP_RETRIES};
use crate::core::progress::push_progress::PushProgress;
use crate::error::OxenError;
use crate::model::entry::commit_entry::Entry;
use crate::model::{LocalRepository, MerkleHash, RemoteRepository};
use crate::util::{self, concurrency, hasher};
use crate::view::versions::{
    CompleteVersionUploadRequest, CompletedFileUpload, CreateVersionUploadRequest,
    MultipartLargeFileUpload, MultipartLargeFileUploadStatus, VersionFile, VersionFileResponse,
};
use crate::view::{ErrorFileInfo, ErrorFilesResponse, FileWithHash};

use async_compression::tokio::bufread::GzipDecoder;
use flate2::write::GzEncoder;
use flate2::Compression;
use futures_util::stream::FuturesUnordered;
use futures_util::StreamExt;
use http::header::CONTENT_LENGTH;
use rand::{thread_rng, Rng};
use tokio_tar::Archive;
use tokio_util::codec::{BytesCodec, FramedRead};

use std::collections::{HashMap, HashSet};
use std::io::{SeekFrom, Write};
use std::path::{Path, PathBuf};
use std::sync::Arc;
use std::time::Duration;
use tokio::fs::OpenOptions;
use tokio::io::{AsyncReadExt, AsyncSeekExt};
use tokio::sync::Semaphore;
use tokio::time::sleep;

use crate::repositories;

// Multipart upload strategy, based off of AWS S3 Multipart Upload and huggingface hf_transfer
// https://docs.aws.amazon.com/AmazonS3/latest/userguide/mpuoverview.html
// https://github.com/huggingface/hf_transfer/blob/main/src/lib.rs#L104
const BASE_WAIT_TIME: usize = 300;
const MAX_WAIT_TIME: usize = 10_000;
const PARALLEL_FAILURES: usize = 63;
const MAX_RETRIES: usize = 5;

#[derive(Debug, Default)]
pub struct UploadResult {
    pub files_to_add: Vec<FileWithHash>,
    pub err_files: Vec<ErrorFileInfo>,
}

/// Check if a file exists in the remote repository by version id
pub async fn has_version(
    repository: &RemoteRepository,
    version_id: MerkleHash,
) -> Result<bool, OxenError> {
    Ok(get(repository, version_id).await?.is_some())
}

/// Get the size of a version
pub async fn get(
    repository: &RemoteRepository,
    version_id: MerkleHash,
) -> Result<Option<VersionFile>, OxenError> {
    let uri = format!("/versions/{version_id}/metadata");
    let url = api::endpoint::url_from_repo(repository, &uri)?;
    log::debug!("api::client::versions::get {}", url);

    let client = client::new_for_url(&url)?;
    let res = client.get(&url).send().await?;
    if res.status() == 404 {
        return Ok(None);
    }

    let body = client::parse_json_body(&url, res).await?;
    let response: Result<VersionFileResponse, serde_json::Error> = serde_json::from_str(&body);
    match response {
        Ok(version_file) => Ok(Some(version_file.version)),
        Err(err) => Err(OxenError::basic_str(format!(
            "api::client::versions::get() Could not deserialize response [{err}]\n{body}"
        ))),
    }
}

/// Uploads a large file to the server in parallel and unpacks it in the versions directory
/// Returns the `MultipartLargeFileUpload` struct for the created upload
pub async fn parallel_large_file_upload(
    remote_repo: &RemoteRepository,
    file_path: impl AsRef<Path>,
    dst_dir: Option<impl AsRef<Path>>, // dst_dir is provided for workspace add workflow
    workspace_id: Option<String>,
    entry: Option<Entry>,                 // entry is provided for push workflow
    progress: Option<&Arc<PushProgress>>, // for push workflow
) -> Result<MultipartLargeFileUpload, OxenError> {
    log::debug!("multipart_large_file_upload path: {:?}", file_path.as_ref());

    let mut upload =
        create_multipart_large_file_upload(remote_repo, file_path, dst_dir, entry).await?;

    log::debug!("multipart_large_file_upload upload: {:?}", upload.hash);
    let results = upload_chunks(
        remote_repo,
        &mut upload,
        AVG_CHUNK_SIZE,
        PARALLEL_FAILURES,
        MAX_RETRIES,
        progress,
    )
    .await?;
    log::debug!(
        "multipart_large_file_upload results length: {:?}",
        results.len()
    );
    complete_multipart_large_file_upload(remote_repo, upload, results, workspace_id).await
}

/// Creates a new multipart large file upload
/// Will reject the upload if the hash already exists on the server.
/// The rejection helps prevent duplicate uploads or parallel uploads of the same file.
/// Returns the `MultipartLargeFileUpload` struct for the created upload
async fn create_multipart_large_file_upload(
    remote_repo: &RemoteRepository,
    file_path: impl AsRef<Path>,
    dst_dir: Option<impl AsRef<Path>>,
    entry: Option<Entry>,
) -> Result<MultipartLargeFileUpload, OxenError> {
    let file_path = file_path.as_ref();
    let dst_dir = dst_dir.as_ref();

    let (file_size, hash) = match entry {
        Some(entry) => (entry.num_bytes(), entry.hash()),
        None => {
            // Figure out how many parts we need to upload
            let Ok(metadata) = file_path.metadata() else {
                return Err(OxenError::path_does_not_exist(file_path));
            };
            let file_size = metadata.len();
            let hash =
                MerkleHash::from_str(&util::hasher::hash_file_contents(file_path)?)?.to_string();
            (file_size, hash)
        }
    };
<<<<<<< HEAD
    let file_size = metadata.len();
    let hash = util::hasher::hash_file_contents(file_path)?.parse::<MerkleHash>()?;
=======
>>>>>>> 50dd4013

    let uri = format!("/versions/{hash}/create");
    let url = api::endpoint::url_from_repo(remote_repo, &uri)?;
    let client = client::new_for_url(&url)?;

    let body = CreateVersionUploadRequest {
        hash: hash.clone(),
        file_name: file_path.file_name().unwrap().to_string_lossy().to_string(),
        size: file_size,
        dst_dir: dst_dir.map(|d| d.as_ref().to_path_buf()),
    };

    let body = serde_json::to_string(&body)?;
    let response = client
        .post(&url)
        .header("Content-Type", "application/json")
        .body(body)
        .send()
        .await?;
    response.error_for_status()?;

    Ok(MultipartLargeFileUpload {
        local_path: file_path.to_path_buf(),
        dst_dir: dst_dir.map(|d| d.as_ref().to_path_buf()),
        hash: MerkleHash::from_str(&hash)?,
        size: file_size,
        status: MultipartLargeFileUploadStatus::Pending,
        reason: None,
    })
}

/// Batch download
pub async fn download_data_from_version_paths(
    remote_repo: &RemoteRepository,
    hashes: &[String],
    local_repo: &LocalRepository,
) -> Result<u64, OxenError> {
    let total_retries = NUM_HTTP_RETRIES;
    let mut num_retries = 0;

    while num_retries < total_retries {
        match try_download_data_from_version_paths(remote_repo, hashes, local_repo).await {
            Ok(val) => return Ok(val),
            Err(OxenError::Authentication(val)) => return Err(OxenError::Authentication(val)),
            Err(err) => {
                num_retries += 1;
                // Exponentially back off
                let sleep_time = num_retries * num_retries;
                log::warn!(
                    "Could not download content {:?} sleeping {}",
                    err,
                    sleep_time
                );
                tokio::time::sleep(std::time::Duration::from_secs(sleep_time)).await;
            }
        }
    }

    let err = format!(
        "Err: Failed to download {} files after {} retries",
        hashes.len(),
        total_retries
    );
    Err(OxenError::basic_str(err))
}

pub async fn try_download_data_from_version_paths(
    remote_repo: &RemoteRepository,
    hashes: &[String],
    local_repo: &LocalRepository,
) -> Result<u64, OxenError> {
    let mut encoder = GzEncoder::new(Vec::new(), Compression::default());
    for hash in hashes.iter() {
        let line = format!("{hash}\n");
        // log::debug!("download_data_from_version_paths encoding line: {} path: {:?}", line, path);
        encoder.write_all(line.as_bytes())?;
    }
    let body = encoder.finish()?;
    log::debug!("download_data_from_version_paths body len: {}", body.len());

    let url = api::endpoint::url_from_repo(remote_repo, "/versions/fetch")?;
    let client = client::new_for_url(&url)?;
    if let Ok(res) = client.post(&url).body(body).send().await {
        if reqwest::StatusCode::UNAUTHORIZED == res.status() {
            let err = "Err: unauthorized request to download data".to_string();
            log::error!("{}", err);
            return Err(OxenError::authentication(err));
        }

        let stream = res.bytes_stream();
        let reader = tokio_util::io::StreamReader::new(
            stream.map(|result| result.map_err(std::io::Error::other)),
        );
        let buf_reader = tokio::io::BufReader::new(reader);
        let decoder = GzipDecoder::new(buf_reader);
        let mut archive = Archive::new(decoder);

        let version_store = local_repo.version_store()?;
        let mut size: u64 = 0;

        // Iterate over archive entries and stream them to version store
        let mut entries = archive.entries()?;
        while let Some(file) = entries.next().await {
            let mut file = match file {
                Ok(file) => file,
                Err(err) => {
                    let err = format!("Could not unwrap file -> {:?}", err);
                    return Err(OxenError::basic_str(err));
                }
            };

            let file_hash = file
                .path()
                .map_err(|e| OxenError::basic_str(format!("Failed to get entry path: {}", e)))?
                .to_string_lossy()
                .to_string();

            // Get file size from tar entry header
            let file_size = file.header().size()?;
            size += file_size;

            // Stream the file content directly to version store without loading into memory
            match version_store
                .store_version_from_reader(&file_hash, &mut file)
                .await
            {
                Ok(_) => {
                    log::debug!(
                        "Successfully stored file {} ({} bytes) to version store",
                        file_hash,
                        file_size
                    );
                }
                Err(err) => {
                    let err = format!(
                        "Could not store file {} to version store -> {:?}",
                        file_hash, err
                    );
                    return Err(OxenError::basic_str(err));
                }
            }
        }

        Ok(size)
    } else {
        let err =
            format!("api::entries::download_data_from_version_paths Err request failed: {url}");
        Err(OxenError::basic_str(err))
    }
}

async fn upload_chunks(
    remote_repo: &RemoteRepository,
    upload: &mut MultipartLargeFileUpload,
    chunk_size: u64,
    parallel_failures: usize,
    max_retries: usize,
    progress: Option<&Arc<PushProgress>>,
) -> Result<Vec<HashMap<String, String>>, OxenError> {
    let client = Arc::new(api::client::builder_for_remote_repo(remote_repo)?.build()?);

    // Figure out how many parts we need to upload
    let file_size = upload.size;
    let num_chunks = file_size.div_ceil(chunk_size);

    let max_files = concurrency::num_threads_for_items(num_chunks as usize);
    let mut handles = FuturesUnordered::new();
    let semaphore = Arc::new(Semaphore::new(max_files));
    let parallel_failures_semaphore = Arc::new(Semaphore::new(parallel_failures));

    for chunk_number in 0..num_chunks {
        let remote_repo = remote_repo.clone();
        let upload = upload.clone();
        let client = Arc::clone(&client);

        let start = chunk_number * chunk_size;
        let semaphore = semaphore.clone();
        let parallel_failures_semaphore = parallel_failures_semaphore.clone();
        handles.push(tokio::spawn(async move {
                    let permit = semaphore
                        .clone()
                        .acquire_owned()
                        .await
                        .map_err(|err| OxenError::basic_str(format!("Error acquiring semaphore: {err}")))?;
                    let mut chunk = upload_chunk(&client, &remote_repo, &upload, start, chunk_size).await;
                    let mut i = 0;
                    if parallel_failures > 0 {
                        while let Err(ul_err) = chunk {
                            if i >= max_retries {
                                return Err(OxenError::basic_str(format!(
                                    "Failed after too many retries ({max_retries}): {ul_err}"
                                )));
                            }

                            let parallel_failure_permit = parallel_failures_semaphore.clone().try_acquire_owned().map_err(|err| {
                                OxenError::basic_str(format!(
                                    "Failed too many failures in parallel ({parallel_failures}): {ul_err} ({err})"
                                ))
                            })?;

                            let wait_time = exponential_backoff(BASE_WAIT_TIME, i, MAX_WAIT_TIME);
                            sleep(Duration::from_millis(wait_time as u64)).await;

                            chunk = upload_chunk(&client, &remote_repo, &upload, start, chunk_size).await;
                            i += 1;
                            drop(parallel_failure_permit);
                        }
                    }
                    drop(permit);
                    chunk
                    .map_err(|e| OxenError::basic_str(format!("Upload error {e}")))
                    .map(|chunk| (chunk_number, chunk, chunk_size))
                }));
    }

    let mut results: Vec<HashMap<String, String>> = vec![HashMap::default(); num_chunks as usize];

    while let Some(result) = handles.next().await {
        match result {
            Ok(Ok((chunk_number, headers, size))) => {
                log::debug!("Uploaded part {chunk_number} with size {size}");
                results[chunk_number as usize] = headers;
                if let Some(p) = progress {
                    p.add_bytes(size);
                }
            }
            Ok(Err(py_err)) => {
                return Err(py_err);
            }
            Err(err) => {
                return Err(OxenError::basic_str(format!(
                    "Error occurred while uploading: {err}"
                )));
            }
        }
    }
    if let Some(p) = progress {
        p.add_files(1);
    }
    Ok(results)
}

async fn upload_chunk(
    client: &reqwest::Client,
    remote_repo: &RemoteRepository,
    upload: &MultipartLargeFileUpload,
    start: u64,
    chunk_size: u64,
) -> Result<HashMap<String, String>, OxenError> {
    let path = &upload.local_path;
    let mut options = OpenOptions::new();
    let mut file = options.read(true).open(path).await?;

    let file_size = upload.size;
    let bytes_transferred = std::cmp::min(file_size - start, chunk_size);

    file.seek(SeekFrom::Start(start)).await?;
    let chunk = file.take(chunk_size);

    let file_hash = &upload.hash.to_string();

    let uri = format!("/versions/{file_hash}/chunks?offset={start}");
    let url = api::endpoint::url_from_repo(remote_repo, &uri)?;

    let response = client
        .put(url)
        .header(CONTENT_LENGTH, bytes_transferred)
        .body(reqwest::Body::wrap_stream(FramedRead::new(
            chunk,
            BytesCodec::new(),
        )))
        .send()
        .await?;
    let response = response.error_for_status()?;
    let mut headers = HashMap::new();
    for (name, value) in response.headers().into_iter() {
        headers.insert(
            name.to_string(),
            value
                .to_str()
                .map_err(|e| OxenError::basic_str(format!("Invalid header value: {}", e)))?
                .to_owned(),
        );
    }
    Ok(headers)
}

async fn complete_multipart_large_file_upload(
    remote_repo: &RemoteRepository,
    upload: MultipartLargeFileUpload,
    results: Vec<HashMap<String, String>>,
    workspace_id: Option<String>,
) -> Result<MultipartLargeFileUpload, OxenError> {
    let file_hash = &upload.hash.to_string();

    let uri = format!("/versions/{file_hash}/complete");
    let url = api::endpoint::url_from_repo(remote_repo, &uri)?;
    log::debug!("complete_multipart_large_file_upload {}", url);
    let client = client::new_for_url(&url)?;

    let body = CompleteVersionUploadRequest {
        files: vec![CompletedFileUpload {
            hash: file_hash.to_string(),
            file_name: upload
                .local_path
                .file_name()
                .unwrap()
                .to_string_lossy()
                .to_string(),
            dst_dir: upload.dst_dir.clone(),
            upload_results: results,
        }],
        workspace_id,
    };

    let body = serde_json::to_string(&body)?;
    let response = client.post(&url).body(body).send().await?;
    let body = client::parse_json_body(&url, response).await?;
    log::debug!("complete_multipart_large_file_upload got body: {}", body);
    Ok(upload)
}

/// Multipart batch upload with retry
/// Uploads a batch of small files to the server in parallel and retries on failure
/// Returns a list of files that failed to upload
pub async fn multipart_batch_upload_with_retry(
    local_repo: &LocalRepository,
    remote_repo: &RemoteRepository,
    chunk: &Vec<Entry>,
    client: &reqwest::Client,
    synced_nodes: &HashSet<MerkleHash>,
) -> Result<Vec<ErrorFileInfo>, OxenError> {
    let mut files_to_retry: Vec<ErrorFileInfo> = vec![];
    let mut first_try = true;
    let mut retry_count: usize = 0;

    while (first_try || !files_to_retry.is_empty()) && retry_count < MAX_RETRIES {
        first_try = false;
        retry_count += 1;

        files_to_retry = multipart_batch_upload(
            local_repo,
            remote_repo,
            chunk,
            client,
            files_to_retry,
            synced_nodes,
        )
        .await?;

        if !files_to_retry.is_empty() {
            let wait_time = exponential_backoff(BASE_WAIT_TIME, retry_count, MAX_WAIT_TIME);
            sleep(Duration::from_millis(wait_time as u64)).await;
        }
    }
    Ok(files_to_retry)
}

pub async fn multipart_batch_upload(
    local_repo: &LocalRepository,
    remote_repo: &RemoteRepository,
    chunk: &Vec<Entry>,
    client: &reqwest::Client,
    files_to_retry: Vec<ErrorFileInfo>,
    synced_nodes: &HashSet<MerkleHash>,
) -> Result<Vec<ErrorFileInfo>, OxenError> {
    let version_store = local_repo.version_store()?;
    let mut form = reqwest::multipart::Form::new();
    let mut err_files: Vec<ErrorFileInfo> = vec![];

    // if it's the first try, we don't have any files to retry
    let retry_hashes: HashSet<String> = if files_to_retry.is_empty() {
        HashSet::new()
    } else {
        files_to_retry.iter().map(|f| f.hash.clone()).collect()
    };

    // If there are nodes to mark as synced, add them to the form first
    if !synced_nodes.is_empty() {
        let synced_nodes: Vec<MerkleHash> = synced_nodes.iter().cloned().collect();
        let json_string = serde_json::to_string(&synced_nodes)?;

        let node_sync_multipart = reqwest::multipart::Part::text(json_string)
            .file_name("synced_nodes.json")
            .mime_str("application/json")?;

        form = form.part("synced_nodes", node_sync_multipart);
    }

    for entry in chunk {
        let file_hash = entry.hash();

        // if it's not the first try and the file is not in the retry list, skip
        if !files_to_retry.is_empty() && !retry_hashes.contains(&file_hash) {
            continue;
        }

        let data = version_store.get_version(&file_hash).await?;
        let mut encoder = GzEncoder::new(Vec::new(), Compression::default());
        std::io::copy(&mut data.as_slice(), &mut encoder)?;
        let compressed_bytes = match encoder.finish() {
            Ok(bytes) => bytes,
            Err(e) => {
                log::error!("Failed to finish gzip for file {}: {}", &file_hash, e);
                err_files.push(ErrorFileInfo {
                    hash: file_hash.clone(),
                    path: None,
                    error: format!("Failed to finish gzip for file {}: {}", &file_hash, e),
                });
                continue;
            }
        };

        let file_part = reqwest::multipart::Part::bytes(compressed_bytes)
            .file_name(entry.hash().to_string())
            .mime_str("application/gzip")?;
        form = form.part("file[]", file_part);
    }

    // If there are nodes to mark as synced, re-route API call
    let uri = ("/versions").to_string();

    let url = api::endpoint::url_from_repo(remote_repo, &uri)?;

    // Post the node hashes to sync on the first chunk upload

    let response = client.post(&url).multipart(form).send().await?;
    let body = client::parse_json_body(&url, response).await?;
    let response: ErrorFilesResponse = serde_json::from_str(&body)?;

    err_files.extend(response.err_files);

    Ok(err_files)
}

pub async fn workspace_multipart_batch_upload_versions_with_retry(
    remote_repo: &RemoteRepository,
    local_repo: &Option<LocalRepository>,
    client: Arc<reqwest::Client>,
    paths: Vec<PathBuf>,
) -> Result<UploadResult, OxenError> {
    let mut result: UploadResult = UploadResult {
        files_to_add: vec![],
        err_files: vec![],
    };
    let mut first_try = true;
    let mut retry_count: usize = 0;

    while (first_try || !result.err_files.is_empty()) && retry_count < MAX_RETRIES {
        first_try = false;
        retry_count += 1;

        result = workspace_multipart_batch_upload_versions(
            remote_repo,
            local_repo,
            client.clone(),
            paths.clone(),
            result,
        )
        .await?;

        if !result.err_files.is_empty() {
            let wait_time = exponential_backoff(BASE_WAIT_TIME, retry_count, MAX_WAIT_TIME);
            sleep(Duration::from_millis(wait_time as u64)).await;
        }
    }
    Ok(result)
}

pub async fn workspace_multipart_batch_upload_versions(
    remote_repo: &RemoteRepository,
    local_repo: &Option<LocalRepository>,
    client: Arc<reqwest::Client>,
    paths: Vec<PathBuf>,
    result: UploadResult,
) -> Result<UploadResult, OxenError> {
    // save the errorred files info for retry
    let mut err_files: Vec<ErrorFileInfo> = vec![];
    // keep track of the files hash
    let mut files_to_add: Vec<FileWithHash> = vec![];

    // generate retry hashes if it's not the first try
    let retry_hashes: HashSet<String> = if result.err_files.is_empty() {
        HashSet::new()
    } else {
        result.err_files.iter().map(|f| f.hash.clone()).collect()
    };
    // generate a map of the file paths to hashes
    let path_to_hash: HashMap<PathBuf, String> = result
        .files_to_add
        .iter()
        .map(|f| (f.path.clone(), f.hash.clone()))
        .collect();

    let head_commit_maybe = if let Some(local_repo) = local_repo {
        repositories::commits::head_commit_maybe(local_repo)?
    } else {
        None
    };

    // Get repo path if provided
    let repo_path = if let Some(local_repo) = local_repo {
        local_repo.path.clone()
    } else {
        PathBuf::new()
    };

    let mut form = reqwest::multipart::Form::new();

    for path in paths {
        let relative_path = util::fs::path_relative_to_dir(&path, &repo_path)?;
        // Skip adding files already present in tree
        if let Some(ref head_commit) = head_commit_maybe {
            if let Some(file_node) = repositories::tree::get_file_by_path(
                &local_repo.clone().unwrap(),
                head_commit,
                &relative_path,
            )? {
                if !util::fs::is_modified_from_node(&path, &file_node)? {
                    continue;
                }
            }
        }

        // if it's not the first try
        if !result.err_files.is_empty() {
            // if the file doesn't have a hash it failed, so we need to retry it
            if let Some(hash) = path_to_hash.get(&path) {
                // check if the file is in the retry list. if not, skip
                if !retry_hashes.contains(hash) {
                    continue;
                }
            }
        }

        let Some(_file_name) = path.file_name() else {
            return Err(OxenError::basic_str(format!(
                "Invalid file path: {:?}",
                path
            )));
        };

        let file = std::fs::read(&path)
            .map_err(|e| OxenError::basic_str(format!("Failed to read file '{:?}': {e}", path)))?;

        let hash = hasher::hash_buffer(&file);
        let file_name = PathBuf::from(path.file_name().unwrap());

        // Workspaces expect just the file name, while remote-mode repos expect the relative path
        // TODO: Refactor this into separate modules later, but for now, remote-mode repos will always have
        //       a local_repo, whereas workspaces will have local_repo be None
        if local_repo.is_some() {
            files_to_add.push(FileWithHash {
                hash: hash.clone(),
                path: relative_path,
            });
        } else {
            files_to_add.push(FileWithHash {
                hash: hash.clone(),
                path: file_name,
            });
        }

        // gzip the file
        let mut encoder = GzEncoder::new(Vec::new(), Compression::default());
        std::io::copy(&mut file.as_slice(), &mut encoder)?;
        let compressed_bytes = match encoder.finish() {
            Ok(bytes) => bytes,
            Err(e) => {
                log::error!("Failed to finish gzip for file {}: {}", &hash, e);
                // When uploading to the version store, we use the hash as the file identifier. The path is not needed.
                err_files.push(ErrorFileInfo {
                    hash: hash.clone(),
                    path: None,
                    error: format!("Failed to finish gzip for file {}: {}", &hash, e),
                });
                continue;
            }
        };

        let file_part = reqwest::multipart::Part::bytes(compressed_bytes)
            .file_name(hash)
            .mime_str("application/gzip")?;

        form = form.part("file[]", file_part);
    }

    let uri = ("/versions").to_string();
    let url = api::endpoint::url_from_repo(remote_repo, &uri)?;

    let response = client.post(&url).multipart(form).send().await?;
    let body = client::parse_json_body(&url, response).await?;
    let response: ErrorFilesResponse = serde_json::from_str(&body)?;

    log::debug!("workspace_multipart_batch_upload got response: {response:?}");

    err_files.extend(response.err_files);
    let result = UploadResult {
        files_to_add,
        err_files,
    };
    Ok(result)
}

pub fn exponential_backoff(base_wait_time: usize, n: usize, max: usize) -> usize {
    log::debug!(
        "Exponential backoff got called with base_wait_time {base_wait_time}. n {n}, and max {max}"
    );
    (base_wait_time + n.pow(2) + jitter()).min(max)
}

fn jitter() -> usize {
    thread_rng().gen_range(0..=500)
}

#[cfg(test)]
mod tests {
    use std::path::PathBuf;

    use crate::api;
    use crate::error::OxenError;
    use crate::test;

    #[tokio::test]
    async fn test_upload_large_file_in_chunks() -> Result<(), OxenError> {
        test::run_remote_repo_test_bounding_box_csv_pushed(|_local_repo, remote_repo| async move {
            let path = test::test_30k_parquet();

            // Get original file size
            let metadata = path.metadata().unwrap();
            let original_file_size = metadata.len();

            // Just testing upload, not adding to workspace
            let workspace_id = None;
            let dst_dir: Option<PathBuf> = None;
            let result = api::client::versions::parallel_large_file_upload(
                &remote_repo,
                path,
                dst_dir,
                workspace_id,
                None,
                None,
            )
            .await;
            assert!(result.is_ok());

            let version = api::client::versions::get(&remote_repo, result.unwrap().hash).await?;
            assert!(version.is_some());
            assert_eq!(version.unwrap().size, original_file_size);

            Ok(remote_repo)
        })
        .await
    }
}<|MERGE_RESOLUTION|>--- conflicted
+++ resolved
@@ -134,23 +134,17 @@
                 return Err(OxenError::path_does_not_exist(file_path));
             };
             let file_size = metadata.len();
-            let hash =
-                MerkleHash::from_str(&util::hasher::hash_file_contents(file_path)?)?.to_string();
+            let hash = util::hasher::hash_file_contents(file_path)?;
             (file_size, hash)
         }
     };
-<<<<<<< HEAD
-    let file_size = metadata.len();
-    let hash = util::hasher::hash_file_contents(file_path)?.parse::<MerkleHash>()?;
-=======
->>>>>>> 50dd4013
 
     let uri = format!("/versions/{hash}/create");
     let url = api::endpoint::url_from_repo(remote_repo, &uri)?;
     let client = client::new_for_url(&url)?;
 
     let body = CreateVersionUploadRequest {
-        hash: hash.clone(),
+        hash: hash.to_string(),
         file_name: file_path.file_name().unwrap().to_string_lossy().to_string(),
         size: file_size,
         dst_dir: dst_dir.map(|d| d.as_ref().to_path_buf()),
@@ -168,7 +162,7 @@
     Ok(MultipartLargeFileUpload {
         local_path: file_path.to_path_buf(),
         dst_dir: dst_dir.map(|d| d.as_ref().to_path_buf()),
-        hash: MerkleHash::from_str(&hash)?,
+        hash: hash.parse()?,
         size: file_size,
         status: MultipartLargeFileUploadStatus::Pending,
         reason: None,

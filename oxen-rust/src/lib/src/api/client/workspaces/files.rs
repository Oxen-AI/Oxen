--- conflicted
+++ resolved
@@ -34,11 +34,7 @@
 
 const BASE_WAIT_TIME: usize = 300;
 const MAX_WAIT_TIME: usize = 10_000;
-<<<<<<< HEAD
-=======
-const MAX_RETRIES: usize = 5;
 const WORKSPACE_ADD_LIMIT: u64 = 100_000_000;
->>>>>>> e1f3f505
 
 #[derive(Debug)]
 pub struct UploadResult {
@@ -231,21 +227,13 @@
     }
 }
 
-<<<<<<< HEAD
-pub async fn upload_file_as_bytes(
-=======
 pub async fn upload_bytes_as_file(
->>>>>>> e1f3f505
     remote_repo: &RemoteRepository,
     workspace_id: impl AsRef<str>,
     directory: impl AsRef<Path>,
     path: impl AsRef<Path>,
     buf: &[u8],
 ) -> Result<PathBuf, OxenError> {
-<<<<<<< HEAD
-=======
-    // TODO: Route to different logic for large and small buffers
->>>>>>> e1f3f505
     p_upload_bytes_as_file(remote_repo, workspace_id, directory, path, buf).await
 }
 
@@ -353,31 +341,12 @@
     let directory = directory.as_ref().to_str().unwrap().to_string();
     let directory_clone = directory.clone();
 
-<<<<<<< HEAD
     let worker_count = concurrency::default_num_threads();
     let (tx, mut rx) = mpsc::channel(worker_count);
 
     // Use semaphore to limit the number of concurrent uploads
     let max_concurrent_uploads = max_concurrent_uploads();
     let upload_limiter = Arc::new(Semaphore::new(max_concurrent_uploads));
-=======
-    type PieceOfWork = (Vec<PathBuf>, String, String, RemoteRepository);
-    type TaskQueue = deadqueue::limited::Queue<PieceOfWork>;
-
-    let worker_count = concurrency::num_threads_for_items(batches.len());
-    let queue = Arc::new(TaskQueue::new(batches.len()));
-
-    for batch in batches {
-        queue
-            .try_push((
-                batch,
-                workspace_id.to_string(),
-                directory_str.to_string(),
-                remote_repo.clone(),
-            ))
-            .unwrap();
-    }
->>>>>>> e1f3f505
 
     // Create a client for uploading batches
     // let client = Arc::new(api::client::builder_for_remote_repo(&remote_repo_clone)?.build()?);
@@ -518,7 +487,6 @@
     let consumer_lock = Arc::clone(&err_files);
 
     let client = Arc::new(api::client::builder_for_remote_repo(remote_repo)?.build()?);
-<<<<<<< HEAD
     let client_clone = client.clone();
     let remote_repo_clone = remote_repo.clone();
 
@@ -652,34 +620,6 @@
                     &remote_repo_clone,
                     Arc::clone(&client_clone),
                     form,
-=======
-    let mut handles = vec![];
-    for worker in 0..worker_count {
-        let queue = queue.clone();
-        let client = client.clone();
-        let local_repo = local_repo.clone();
-
-        let handle = tokio::spawn(async move {
-            loop {
-                let Some((batch, workspace_id, directory_str, remote_repo)) = queue.try_pop()
-                else {
-                    // reached end of queue
-                    break;
-                };
-
-                log::debug!(
-                    "worker[{}] processing batch of {} files",
-                    worker,
-                    batch.len()
-                );
-
-                // first, upload the files to the version store
-                match api::client::versions::workspace_multipart_batch_upload_versions_with_retry(
-                    &remote_repo,
-                    &local_repo,
-                    client.clone(),
-                    batch,
->>>>>>> e1f3f505
                 )
                 .await
                 {
@@ -728,7 +668,6 @@
                         )));
                     }
                 }
-<<<<<<< HEAD
 
                 Ok::<(), OxenError>(())
             });
@@ -838,17 +777,6 @@
                     e
                 )));
             }
-=======
-            }
-        });
-        handles.push(handle);
-    }
-
-    let join_results = futures::future::join_all(handles).await;
-    for res in join_results {
-        if let Err(e) = res {
-            return Err(OxenError::basic_str(format!("worker task panicked: {e}")));
->>>>>>> e1f3f505
         }
     }
 

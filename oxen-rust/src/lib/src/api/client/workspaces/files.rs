--- conflicted
+++ resolved
@@ -189,11 +189,7 @@
         };
 
         if !path.exists() {
-<<<<<<< HEAD
-            log::info!("File does not exist: {:?}", path);
-=======
             log::warn!("File does not exist: {path:?}");
->>>>>>> 4c523a8c
             continue;
         }
 

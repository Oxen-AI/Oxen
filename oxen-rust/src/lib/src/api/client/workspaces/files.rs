--- conflicted
+++ resolved
@@ -662,18 +662,13 @@
                                 let mut consumer_err_files = consumer_lock.lock();
                                 consumer_err_files.extend(err_files);
                             }
-<<<<<<< HEAD
-                            // If staging failed, cancel the peration
+                            // If staging failed, cancel the operation
                             Err(e) => {
                                 log::debug!("Failed to stage files to workspace: {}", e);
                                 return Err(OxenError::basic_str(format!(
                                     "Failed to stage to workspace: {}",
                                     e
                                 )));
-=======
-                            Err(err) => {
-                                log::debug!("Failed to add version files to workspace: {err}")
->>>>>>> 4c523a8c
                             }
                         }
 
@@ -687,10 +682,6 @@
                             e
                         )));
                     }
-<<<<<<< HEAD
-=======
-                    Err(err) => log::debug!("Failed to upload batch of files: {err}"),
->>>>>>> 4c523a8c
                 }
 
                 Ok::<(), OxenError>(())

//! Entries are the files and directories that are stored in a commit.
//!

use crate::error::OxenError;
use crate::util;
use crate::view::entry::ResourceVersion;
use rayon::prelude::*;

<<<<<<< HEAD
use crate::core::index::CommitDirReader;
use crate::model::{Commit, CommitEntry, LocalRepository, ParsedResource};
=======
use crate::core::index::{CommitDirEntryReader, CommitEntryReader, CommitReader};
use crate::model::{Commit, CommitEntry, DirEntry, LocalRepository};
>>>>>>> dcb2e5db
use crate::view::PaginatedDirEntries;
use std::collections::HashMap;
use std::path::{Path, PathBuf};

/// Get the directory entry for a given path in a commit.
/// Could be a file or a directory.
pub fn get_dir_entry(
    repo: &LocalRepository,
    commit: &Commit,
    path: &Path,
) -> Result<DirEntry, OxenError> {
    let entry_reader = CommitEntryReader::new(repo, commit)?;
    let commit_reader = CommitReader::new(repo)?;
    // Check if the path is a dir
    if entry_reader.has_dir(path) {
        dir_entry_from_dir(repo, commit, path, &commit_reader, &commit.id)
    } else {
        let parent = path.parent().ok_or(OxenError::file_has_no_parent(path))?;
        let base_name = path.file_name().ok_or(OxenError::file_has_no_name(path))?;
        let dir_entry_reader = CommitDirEntryReader::new(repo, &commit.id, parent)?;
        let entry = dir_entry_reader
            .get_entry(base_name)?
            .ok_or(OxenError::entry_does_not_exist_in_commit(path, &commit.id))?;
        dir_entry_from_commit_entry(repo, &entry, &commit_reader, &commit.id)
    }
}

/// Get a DirEntry summing up the size of all files in a directory
/// and finding the latest commit within the directory
pub fn dir_entry_from_dir(
    repo: &LocalRepository,
    commit: &Commit,
    path: &Path,
    commit_reader: &CommitReader,
    revision: &str,
) -> Result<DirEntry, OxenError> {
    let commit = commit_reader.get_commit_by_id(&commit.id)?.unwrap();
    let entry_reader = CommitEntryReader::new(repo, &commit)?;

    // Find latest commit within dir and compute recursive size
    let commits: HashMap<String, Commit> = HashMap::new();
    let mut latest_commit = Some(commit.to_owned());
    let mut total_size: u64 = 0;
    // This lists all the committed dirs
    let dirs = entry_reader.list_committed_dirs()?;
    for dir in dirs {
        // Have to make sure we are in a subset of the dir (not really a tree structure)
        if dir.starts_with(path) {
            let entry_reader = CommitDirEntryReader::new(repo, &commit.id, &dir)?;
            for entry in entry_reader.list_entries()? {
                total_size += entry.num_bytes;

                let commit = if commits.contains_key(&entry.commit_id) {
                    Some(commits[&entry.commit_id].clone())
                } else {
                    commit_reader.get_commit_by_id(&entry.commit_id)?
                };

                if latest_commit.is_none() {
                    latest_commit = commit.clone();
                }

                if latest_commit.as_ref().unwrap().timestamp > commit.as_ref().unwrap().timestamp {
                    latest_commit = commit.clone();
                }
            }
        }
    }

    let base_name = path.file_name().ok_or(OxenError::file_has_no_name(path))?;
    return Ok(DirEntry {
        filename: String::from(base_name.to_string_lossy()),
        is_dir: true,
        size: total_size,
        latest_commit,
        datatype: String::from("dir"),
        resource: Some(ResourceVersion {
            version: revision.to_string(),
            path: String::from(path.to_string_lossy()),
        }),
    });
}

pub fn dir_entry_from_commit_entry(
    repo: &LocalRepository,
    entry: &CommitEntry,
    commit_reader: &CommitReader,
    revision: &str,
) -> Result<DirEntry, OxenError> {
    let size = util::fs::version_file_size(repo, entry)?;
    let latest_commit = commit_reader.get_commit_by_id(&entry.commit_id)?.unwrap();

    let base_name = entry
        .path
        .file_name()
        .ok_or(OxenError::file_has_no_name(&entry.path))?;
    let version_path = util::fs::version_path(repo, entry);
    return Ok(DirEntry {
        filename: String::from(base_name.to_string_lossy()),
        is_dir: false,
        size,
        latest_commit: Some(latest_commit),
        datatype: util::fs::file_datatype(&version_path),
        resource: Some(ResourceVersion {
            version: revision.to_string(),
            path: String::from(entry.path.to_string_lossy()),
        }),
    });
}

/// Commit entries are always files, not directories. Will return None if the path is a directory.
pub fn get_commit_entry(
    repo: &LocalRepository,
    commit: &Commit,
    path: &Path,
) -> Result<Option<CommitEntry>, OxenError> {
    let reader = CommitEntryReader::new(repo, commit)?;
    reader.get_entry(path)
}

pub fn list_all(repo: &LocalRepository, commit: &Commit) -> Result<Vec<CommitEntry>, OxenError> {
    let reader = CommitEntryReader::new(repo, commit)?;
    reader.list_entries()
}

pub fn count_for_commit(repo: &LocalRepository, commit: &Commit) -> Result<usize, OxenError> {
    let reader = CommitEntryReader::new(repo, commit)?;
    reader.num_entries()
}

pub fn list_page(
    repo: &LocalRepository,
    commit: &Commit,
    page: &usize,
    page_size: &usize,
) -> Result<Vec<CommitEntry>, OxenError> {
    let reader = CommitEntryReader::new(repo, commit)?;
    reader.list_entry_page(*page, *page_size)
}

pub fn list_directory(
    repo: &LocalRepository,
<<<<<<< HEAD
    resource: &ParsedResource,
    page: &usize,
    page_size: &usize,
) -> Result<PaginatedDirEntries, OxenError> {
    let reader = CommitDirReader::new(repo, &resource.commit)?;
    reader.list_directory(resource, *page, *page_size)
=======
    commit: &Commit,
    directory: &Path,
    revision: &str,
    page: usize,
    page_size: usize,
) -> Result<PaginatedDirEntries, OxenError> {
    let entry_reader = CommitEntryReader::new(repo, commit)?;
    let commit_reader = CommitReader::new(repo)?;

    let mut dir_paths: Vec<DirEntry> = vec![];
    for dir in entry_reader.list_committed_dirs()? {
        // log::debug!("LIST DIRECTORY considering committed dir: {:?} for search {:?}", dir, search_dir);
        if let Some(parent) = dir.parent() {
            if parent == directory || (parent == Path::new("") && directory == Path::new("./")) {
                dir_paths.push(dir_entry_from_dir(
                    repo,
                    commit,
                    &dir,
                    &commit_reader,
                    revision,
                )?);
            }
        }
    }
    log::debug!("list_directory got dir_paths {}", dir_paths.len());

    let mut file_paths: Vec<DirEntry> = vec![];
    let dir_entry_reader = CommitDirEntryReader::new(repo, &commit.id, directory)?;
    let total = dir_entry_reader.num_entries() + dir_paths.len();
    for entry in dir_entry_reader.list_entries()? {
        file_paths.push(dir_entry_from_commit_entry(
            repo,
            &entry,
            &commit_reader,
            revision,
        )?)
    }
    log::debug!("list_directory got file_paths {}", dir_paths.len());

    // Combine all paths, starting with dirs
    dir_paths.append(&mut file_paths);

    log::debug!(
        "list_directory {:?} page {} page_size {} total {}",
        directory,
        page,
        page_size,
        total,
    );

    let resource = Some(ResourceVersion {
        path: directory.to_str().unwrap().to_string(),
        version: revision.to_string(),
    });
    Ok(PaginatedDirEntries::from_entries(
        dir_paths, resource, page, page_size, total,
    ))
}

pub fn compute_entries_size(entries: &[CommitEntry]) -> Result<u64, OxenError> {
    let total_size: u64 = entries.into_par_iter().map(|e| e.num_bytes).sum();
    Ok(total_size)
}

pub fn group_entries_to_parent_dirs(entries: &[CommitEntry]) -> HashMap<PathBuf, Vec<CommitEntry>> {
    let mut results: HashMap<PathBuf, Vec<CommitEntry>> = HashMap::new();

    for entry in entries.iter() {
        if let Some(parent) = entry.path.parent() {
            results
                .entry(parent.to_path_buf())
                .or_default()
                .push(entry.clone());
        }
    }

    results
>>>>>>> dcb2e5db
}

#[cfg(test)]
mod tests {
    use std::path::Path;

    use crate::api;
    use crate::command;
    use crate::error::OxenError;
    use crate::test;
    use crate::util;

    #[test]
    fn test_api_local_entries_list_all() -> Result<(), OxenError> {
        test::run_training_data_repo_test_no_commits(|repo| {
            // (file already created in helper)
            let file_to_add = repo.path.join("labels.txt");

            // Commit the file
            command::add(&repo, file_to_add)?;
            let commit = command::commit(&repo, "Adding labels file")?;

            let entries = api::local::entries::list_all(&repo, &commit)?;
            assert_eq!(entries.len(), 1);

            Ok(())
        })
    }

    #[test]
    fn test_api_local_entries_count_one_for_commit() -> Result<(), OxenError> {
        test::run_training_data_repo_test_no_commits(|repo| {
            // (file already created in helper)
            let file_to_add = repo.path.join("labels.txt");

            // Commit the file
            command::add(&repo, file_to_add)?;
            let commit = command::commit(&repo, "Adding labels file")?;

            let count = api::local::entries::count_for_commit(&repo, &commit)?;
            assert_eq!(count, 1);

            Ok(())
        })
    }

    #[test]
    fn test_api_local_entries_count_many_for_commit() -> Result<(), OxenError> {
        test::run_training_data_repo_test_no_commits(|repo| {
            // (files already created in helper)
            let dir_to_add = repo.path.join("train");
            let num_files = util::fs::rcount_files_in_dir(&dir_to_add);

            // Commit the dir
            command::add(&repo, &dir_to_add)?;
            let commit = command::commit(&repo, "Adding training data")?;
            let count = api::local::entries::count_for_commit(&repo, &commit)?;
            assert_eq!(count, num_files);

            Ok(())
        })
    }

    #[test]
    fn test_api_local_entries_count_many_dirs() -> Result<(), OxenError> {
        test::run_training_data_repo_test_no_commits(|repo| {
            // (files already created in helper)
            let num_files = util::fs::rcount_files_in_dir(&repo.path);

            // Commit the dir
            command::add(&repo, &repo.path)?;
            let commit = command::commit(&repo, "Adding all data")?;

            let count = api::local::entries::count_for_commit(&repo, &commit)?;
            assert_eq!(count, num_files);

            Ok(())
        })
    }

    #[test]
    fn test_get_dir_entry_dir() -> Result<(), OxenError> {
        test::run_training_data_repo_test_fully_committed(|repo| {
            let commits = api::local::commits::list(&repo)?;
            let commit = commits.first().unwrap();

            let path = Path::new("annotations").join("train");
            let entry = api::local::entries::get_dir_entry(&repo, commit, &path)?;

            assert!(entry.is_dir);
            assert_eq!(entry.filename, "train");
            assert_eq!(Path::new(&entry.resource.unwrap().path), path);

            Ok(())
        })
    }

    #[test]
    fn test_get_dir_entry_file() -> Result<(), OxenError> {
        test::run_training_data_repo_test_fully_committed(|repo| {
            let commits = api::local::commits::list(&repo)?;
            let commit = commits.first().unwrap();

            let path = test::test_nlp_classification_csv();
            let entry = api::local::entries::get_dir_entry(&repo, commit, path)?;

            assert!(!entry.is_dir);
            assert_eq!(entry.filename, "test.tsv");
            assert_eq!(
                Path::new(&entry.resource.unwrap().path),
                test::test_nlp_classification_csv()
            );

            Ok(())
        })
    }

    #[test]
    fn test_list_top_level_directory() -> Result<(), OxenError> {
        test::run_training_data_repo_test_fully_committed(|repo| {
            let commits = api::local::commits::list(&repo)?;
            let commit = commits.first().unwrap();

            let paginated = api::local::entries::list_directory(
                &repo,
                commit,
                Path::new("./"),
                &commit.id,
                1,
                10,
            )?;
            let dir_entries = paginated.entries;
            let size = paginated.total_entries;
            for entry in dir_entries.iter() {
                println!("{entry:?}");
            }

            assert_eq!(size, 7);
            assert_eq!(dir_entries.len(), 7);
            assert_eq!(
                dir_entries
                    .clone()
                    .into_iter()
                    .filter(|e| !e.is_dir)
                    .count(),
                2
            );
            assert_eq!(dir_entries.into_iter().filter(|e| e.is_dir).count(), 5);

            Ok(())
        })
    }

    #[test]
    fn test_list_train_directory_full() -> Result<(), OxenError> {
        test::run_training_data_repo_test_fully_committed(|repo| {
            let commits = api::local::commits::list(&repo)?;
            let commit = commits.first().unwrap();

            let paginated = api::local::entries::list_directory(
                &repo,
                commit,
                Path::new("train"),
                &commit.id,
                1,
                10,
            )?;
            let dir_entries = paginated.entries;
            let size = paginated.total_entries;

            assert_eq!(size, 5);
            assert_eq!(dir_entries.len(), 5);

            Ok(())
        })
    }

    #[test]
    fn test_list_train_sub_directory_full() -> Result<(), OxenError> {
        test::run_training_data_repo_test_fully_committed(|repo| {
            let commits = api::local::commits::list(&repo)?;
            let commit = commits.first().unwrap();

            let paginated = api::local::entries::list_directory(
                &repo,
                commit,
                Path::new("annotations/train"),
                &commit.id,
                1,
                10,
            )?;
            let dir_entries = paginated.entries;
            let size = paginated.total_entries;

            assert_eq!(size, 4);
            assert_eq!(dir_entries.len(), 4);

            Ok(())
        })
    }

    #[test]
    fn test_list_train_directory_subset() -> Result<(), OxenError> {
        test::run_training_data_repo_test_fully_committed(|repo| {
            let commits = api::local::commits::list(&repo)?;
            let commit = commits.first().unwrap();

            let paginated = api::local::entries::list_directory(
                &repo,
                commit,
                Path::new("train"),
                &commit.id,
                2,
                3,
            )?;
            let dir_entries = paginated.entries;
            let total_entries = paginated.total_entries;

            for entry in dir_entries.iter() {
                println!("{entry:?}");
            }

            assert_eq!(total_entries, 5);
            assert_eq!(dir_entries.len(), 2);

            Ok(())
        })
    }

    #[test]
    fn test_list_train_directory_exactly_ten() -> Result<(), OxenError> {
        test::run_empty_local_repo_test(|repo| {
            // Create 8 directories
            for n in 0..8 {
                let dirname = format!("dir_{}", n);
                let dir_path = repo.path.join(dirname);
                util::fs::create_dir_all(&dir_path)?;
                let filename = "data.txt";
                let filepath = dir_path.join(filename);
                util::fs::write(&filepath, format!("Hi {}", n))?;
            }
            // Create 2 files
            let filename = "labels.txt";
            let filepath = repo.path.join(filename);
            util::fs::write(filepath, "hello world")?;

            let filename = "README.md";
            let filepath = repo.path.join(filename);
            util::fs::write(filepath, "readme....")?;

            // Add and commit all the dirs and files
            command::add(&repo, &repo.path)?;
            let commit = command::commit(&repo, "Adding all the data")?;

            let page_number = 1;
            let page_size = 10;

            let paginated = api::local::entries::list_directory(
                &repo,
                &commit,
                Path::new("."),
                &commit.id,
                page_number,
                page_size,
            )?;
            assert_eq!(paginated.total_entries, 10);
            assert_eq!(paginated.total_pages, 1);
            assert_eq!(paginated.entries.len(), 10);

            Ok(())
        })
    }

    #[test]
    fn test_list_train_directory_exactly_ten_page_two() -> Result<(), OxenError> {
        test::run_empty_local_repo_test(|repo| {
            // Create 8 directories
            for n in 0..8 {
                let dirname = format!("dir_{}", n);
                let dir_path = repo.path.join(dirname);
                util::fs::create_dir_all(&dir_path)?;
                let filename = "data.txt";
                let filepath = dir_path.join(filename);
                util::fs::write(&filepath, format!("Hi {}", n))?;
            }
            // Create 2 files
            let filename = "labels.txt";
            let filepath = repo.path.join(filename);
            util::fs::write(filepath, "hello world")?;

            let filename = "README.md";
            let filepath = repo.path.join(filename);
            util::fs::write(filepath, "readme....")?;

            // Add and commit all the dirs and files
            command::add(&repo, &repo.path)?;
            let commit = command::commit(&repo, "Adding all the data")?;

            let page_number = 2;
            let page_size = 10;

            let paginated = api::local::entries::list_directory(
                &repo,
                &commit,
                Path::new("."),
                &commit.id,
                page_number,
                page_size,
            )?;
            assert_eq!(paginated.total_entries, 10);
            assert_eq!(paginated.total_pages, 1);
            assert_eq!(paginated.entries.len(), 0);

            Ok(())
        })
    }

    #[test]
    fn test_list_train_directory_nine_entries_page_size_ten() -> Result<(), OxenError> {
        test::run_empty_local_repo_test(|repo| {
            // Create 7 directories
            for n in 0..7 {
                let dirname = format!("dir_{}", n);
                let dir_path = repo.path.join(dirname);
                util::fs::create_dir_all(&dir_path)?;
                let filename = "data.txt";
                let filepath = dir_path.join(filename);
                util::fs::write(&filepath, format!("Hi {}", n))?;
            }
            // Create 2 files
            let filename = "labels.txt";
            let filepath = repo.path.join(filename);
            util::fs::write(filepath, "hello world")?;

            let filename = "README.md";
            let filepath = repo.path.join(filename);
            util::fs::write(filepath, "readme....")?;

            // Add and commit all the dirs and files
            command::add(&repo, &repo.path)?;
            let commit = command::commit(&repo, "Adding all the data")?;

            let page_number = 1;
            let page_size = 10;

            let paginated = api::local::entries::list_directory(
                &repo,
                &commit,
                Path::new("."),
                &commit.id,
                page_number,
                page_size,
            )?;
            assert_eq!(paginated.total_entries, 9);
            assert_eq!(paginated.total_pages, 1);

            Ok(())
        })
    }

    #[test]
    fn test_list_train_directory_eleven_entries_page_size_ten() -> Result<(), OxenError> {
        test::run_empty_local_repo_test(|repo| {
            // Create 9 directories
            for n in 0..9 {
                let dirname = format!("dir_{}", n);
                let dir_path = repo.path.join(dirname);
                util::fs::create_dir_all(&dir_path)?;
                let filename = "data.txt";
                let filepath = dir_path.join(filename);
                util::fs::write(&filepath, format!("Hi {}", n))?;
            }
            // Create 2 files
            let filename = "labels.txt";
            let filepath = repo.path.join(filename);
            util::fs::write(filepath, "hello world")?;

            let filename = "README.md";
            let filepath = repo.path.join(filename);
            util::fs::write(filepath, "readme....")?;

            // Add and commit all the dirs and files
            command::add(&repo, &repo.path)?;
            let commit = command::commit(&repo, "Adding all the data")?;

            let page_number = 1;
            let page_size = 10;

            let paginated = api::local::entries::list_directory(
                &repo,
                &commit,
                Path::new("."),
                &commit.id,
                page_number,
                page_size,
            )?;
            assert_eq!(paginated.total_entries, 11);
            assert_eq!(paginated.total_pages, 2);

            Ok(())
        })
    }
}<|MERGE_RESOLUTION|>--- conflicted
+++ resolved
@@ -6,13 +6,8 @@
 use crate::view::entry::ResourceVersion;
 use rayon::prelude::*;
 
-<<<<<<< HEAD
-use crate::core::index::CommitDirReader;
-use crate::model::{Commit, CommitEntry, LocalRepository, ParsedResource};
-=======
 use crate::core::index::{CommitDirEntryReader, CommitEntryReader, CommitReader};
 use crate::model::{Commit, CommitEntry, DirEntry, LocalRepository};
->>>>>>> dcb2e5db
 use crate::view::PaginatedDirEntries;
 use std::collections::HashMap;
 use std::path::{Path, PathBuf};
@@ -155,14 +150,6 @@
 
 pub fn list_directory(
     repo: &LocalRepository,
-<<<<<<< HEAD
-    resource: &ParsedResource,
-    page: &usize,
-    page_size: &usize,
-) -> Result<PaginatedDirEntries, OxenError> {
-    let reader = CommitDirReader::new(repo, &resource.commit)?;
-    reader.list_directory(resource, *page, *page_size)
-=======
     commit: &Commit,
     directory: &Path,
     revision: &str,
@@ -240,7 +227,6 @@
     }
 
     results
->>>>>>> dcb2e5db
 }
 
 #[cfg(test)]

--- conflicted
+++ resolved
@@ -193,31 +193,10 @@
     commit: &Commit,
     buffer: Vec<u8>,
 ) -> Result<CommitResponse, OxenError> {
-<<<<<<< HEAD
-    // use tokio_util::codec::{BytesCodec, FramedRead};
-=======
-    let config = UserConfig::default()?;
-
->>>>>>> eb0c1846
     let uri = format!("/commits/{}/data", commit.id);
     let url = api::endpoint::url_from_repo(remote_repo, &uri)?;
 
-<<<<<<< HEAD
-    // println!("Uploading {}", ByteSize::b(buffer.len() as u64));
-    // let cursor = Cursor::new(Vec::from(buffer));
-    // let upload_source = ReadProgress {
-    //     progress_bar: upload_progress.clone(),
-    //     inner: cursor,
-    // };
-
-    // let stream = FramedRead::new(buffer, BytesCodec::new());
-    // let stream = futures_util::stream::iter(buffer);
-    let size = buffer.len() as u64;
-
     let client = client::builder()?
-=======
-    let client = reqwest::Client::builder()
->>>>>>> eb0c1846
         .timeout(time::Duration::from_secs(120))
         .build()?;
 

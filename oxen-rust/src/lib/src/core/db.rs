--- conflicted
+++ resolved
@@ -1,19 +1,6 @@
-<<<<<<< HEAD
 //! Interacting with the oxen databases
 //!
 
-pub mod df_db;
-pub mod index_db;
-pub mod kv_db;
-pub mod merkle_node_db;
-pub mod opts;
-pub mod path_db;
-pub mod str_json_db;
-pub mod str_val_db;
-pub mod tree_db;
-pub mod u128_kv_db;
-pub mod workspace_df_db;
-=======
 pub mod data_frames;
 pub mod key_val;
->>>>>>> 6539a053
+pub mod merkle;
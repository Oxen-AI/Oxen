use duckdb::ToSql;
use polars::prelude::*;
use serde_json::json;
use std::collections::HashSet;
use std::fs::File;
use std::num::NonZeroUsize;
use tokio::task;

use crate::constants;
use crate::constants::EXCLUDE_OXEN_COLS;
use crate::core::df::filter::DFLogicalOp;
use crate::core::df::pretty_print;
use crate::core::df::sql;
use crate::error::OxenError;
use crate::io::chunk_reader::ChunkReader;
use crate::model::data_frame::schema::DataType;
use crate::model::merkle_tree::node::MerkleTreeNode;
use crate::model::Commit;
use crate::model::DataFrameSize;
use crate::model::LocalRepository;
use crate::opts::{CountLinesOpts, DFOpts, PaginateOpts};
use crate::repositories;
use crate::util::fs;
use crate::util::hasher;

use comfy_table::Table;
use indicatif::ProgressBar;
use serde_json::Value;
use std::ffi::OsStr;
use std::io::Cursor;
use std::path::Path;

use super::filter::{DFFilterExp, DFFilterOp, DFFilterVal};

const READ_ERROR: &str = "Could not read tabular data from path";

fn base_lazy_csv_reader(
    path: impl AsRef<Path>,
    delimiter: u8,
    quote_char: Option<u8>,
) -> LazyCsvReader {
    let path = path.as_ref();
    let reader = LazyCsvReader::new(path);
    reader
        .with_infer_schema_length(Some(10000))
        .with_ignore_errors(true)
        .with_has_header(true)
        .with_truncate_ragged_lines(true)
        .with_separator(delimiter)
        .with_eol_char(b'\n')
        .with_quote_char(quote_char)
        .with_rechunk(true)
        .with_encoding(CsvEncoding::LossyUtf8)
}

<<<<<<< HEAD
pub fn new_df() -> DataFrame {
    DataFrame::empty()
}

pub fn read_df_csv(
=======
fn read_df_csv(
>>>>>>> cfa6022a
    path: impl AsRef<Path>,
    delimiter: u8,
    quote_char: Option<u8>,
) -> Result<LazyFrame, OxenError> {
    let reader = base_lazy_csv_reader(path.as_ref(), delimiter, quote_char);
    reader
        .finish()
        .map_err(|_| OxenError::basic_str(format!("{}: {:?}", READ_ERROR, path.as_ref())))
}

fn read_df_jsonl(path: impl AsRef<Path>) -> Result<LazyFrame, OxenError> {
    let path = path
        .as_ref()
        .to_str()
        .ok_or(OxenError::basic_str("Could not convert path to string"))?;
    LazyJsonLineReader::new(path)
        .with_infer_schema_length(Some(NonZeroUsize::new(10000).unwrap()))
        .finish()
        .map_err(|_| OxenError::basic_str(format!("{}: {:?}", READ_ERROR, path)))
}

fn scan_df_json(path: impl AsRef<Path>) -> Result<LazyFrame, OxenError> {
    // cannot lazy read json array
    let df = read_df_json(path)?;
    Ok(df)
}

pub fn read_df_json(path: impl AsRef<Path>) -> Result<LazyFrame, OxenError> {
    let path = path.as_ref();
    let error_str = format!("Could not read json data from path {path:?}");
    let file = File::open(path)?;
    let df = JsonReader::new(file)
        .infer_schema_len(Some(NonZeroUsize::new(10000).unwrap()))
        .finish()
        .map_err(|e| OxenError::basic_str(format!("{error_str}: {e}")))?;
    Ok(df.lazy())
}

pub fn read_df_parquet(path: impl AsRef<Path>) -> Result<LazyFrame, OxenError> {
    let args = ScanArgsParquet {
        n_rows: None,
        ..Default::default()
    };
    // log::debug!(
    //     "scan_df_parquet_n_rows path: {:?} n_rows: {:?}",
    //     path.as_ref(),
    //     args.n_rows
    // )
    LazyFrame::scan_parquet(&path, args).map_err(|_| {
        OxenError::basic_str(format!(
            "Error scanning parquet file {}: {:?}",
            READ_ERROR,
            path.as_ref()
        ))
    })
}

fn read_df_arrow(path: impl AsRef<Path>) -> Result<LazyFrame, OxenError> {
    LazyFrame::scan_ipc(&path, ScanArgsIpc::default())
        .map_err(|_| OxenError::basic_str(format!("{}: {:?}", READ_ERROR, path.as_ref())))
}

pub fn take(df: LazyFrame, indices: Vec<u32>) -> Result<DataFrame, OxenError> {
    let idx = IdxCa::new(PlSmallStr::from_str("idx"), &indices);
    let collected = df
        .collect()
        .map_err(|e| OxenError::basic_str(format!("{e:?}")))?;
    // log::debug!("take indices {:?}", indices);
    // log::debug!("from df {:?}", collected);
    collected
        .take(&idx)
        .map_err(|e| OxenError::basic_str(format!("{e:?}")))
}

pub fn scan_df_csv(
    path: impl AsRef<Path>,
    delimiter: u8,
    quote_char: Option<u8>,
    total_rows: usize,
) -> Result<LazyFrame, OxenError> {
    let reader = base_lazy_csv_reader(path.as_ref(), delimiter, quote_char);
    reader
        .with_n_rows(Some(total_rows))
        .finish()
        .map_err(|_| OxenError::basic_str(format!("{}: {:?}", READ_ERROR, path.as_ref())))
}

pub fn scan_df_jsonl(path: impl AsRef<Path>, total_rows: usize) -> Result<LazyFrame, OxenError> {
    let path = path
        .as_ref()
        .to_str()
        .ok_or(OxenError::basic_str("Could not convert path to string"))?;
    LazyJsonLineReader::new(path)
        .with_infer_schema_length(Some(NonZeroUsize::new(10000).unwrap()))
        .with_n_rows(Some(total_rows))
        .finish()
        .map_err(|_| OxenError::basic_str(format!("{}: {:?}", READ_ERROR, path)))
}

pub fn scan_df_parquet(path: impl AsRef<Path>, total_rows: usize) -> Result<LazyFrame, OxenError> {
    let args = ScanArgsParquet {
        n_rows: Some(total_rows),
        ..Default::default()
    };
    // log::debug!(
    //     "scan_df_parquet_n_rows path: {:?} n_rows: {:?}",
    //     path.as_ref(),
    //     args.n_rows
    // );
    LazyFrame::scan_parquet(&path, args).map_err(|_| {
        OxenError::basic_str(format!(
            "Error scanning parquet file {}: {:?}",
            READ_ERROR,
            path.as_ref()
        ))
    })
}

pub fn scan_df_arrow(path: impl AsRef<Path>, total_rows: usize) -> Result<LazyFrame, OxenError> {
    let args = ScanArgsIpc {
        n_rows: Some(total_rows),
        ..Default::default()
    };

    LazyFrame::scan_ipc(&path, args)
        .map_err(|_| OxenError::basic_str(format!("{}: {:?}", READ_ERROR, path.as_ref())))
}

pub async fn add_col_lazy(
    df: LazyFrame,
    name: &str,
    val: &str,
    dtype: &str,
    at: Option<usize>,
) -> Result<LazyFrame, OxenError> {
    let mut df = match task::spawn_blocking(move || -> Result<DataFrame, OxenError> {
        df.collect()
            .map_err(|e| OxenError::basic_str(format!("{e:?}")))
    })
    .await?
    {
        Ok(df) => df,
        Err(e) => return Err(OxenError::basic_str(format!("{e:?}"))),
    };

    let dtype = DataType::from_string(dtype).to_polars();

    let column = Series::new_empty(PlSmallStr::from_str(name), &dtype);
    let column = column
        .extend_constant(val_from_str_and_dtype(val, &dtype), df.height())
        .map_err(|e| OxenError::basic_str(format!("{e:?}")))?;
    if let Some(at) = at {
        df.insert_column(at, column)
            .map_err(|e| OxenError::basic_str(format!("{e:?}")))?;
    } else {
        df.with_column(column)
            .map_err(|e| OxenError::basic_str(format!("{e:?}")))?;
    }
    let df = df.lazy();
    Ok(df)
}

pub fn add_col(
    mut df: DataFrame,
    name: &str,
    val: &str,
    dtype: &str,
) -> Result<DataFrame, OxenError> {
    let dtype = DataType::from_string(dtype).to_polars();

    let column = Series::new_empty(PlSmallStr::from_str(name), &dtype);
    let column = column
        .extend_constant(val_from_str_and_dtype(val, &dtype), df.height())
        .map_err(|e| OxenError::basic_str(format!("{e:?}")))?;
    df.with_column(column)
        .map_err(|e| OxenError::basic_str(format!("{e:?}")))?;
    Ok(df)
}

pub async fn add_row(df: LazyFrame, data: String) -> Result<LazyFrame, OxenError> {
    let df = match task::spawn_blocking(move || -> Result<DataFrame, OxenError> {
        df.collect()
            .map_err(|e| OxenError::basic_str(format!("{e:?}")))
    })
    .await?
    {
        Ok(df) => df,
        Err(e) => return Err(OxenError::basic_str(format!("{e:?}"))),
    };

    let new_row = row_from_str_and_schema(data, df.schema())?;
    log::debug!("add_row og df: {:?}", df);
    log::debug!("add_row new_row: {:?}", new_row);
    let df = df
        .vstack(&new_row)
        .map_err(|e| OxenError::basic_str(format!("{e:?}")))?
        .lazy();
    Ok(df)
}

pub fn n_duped_rows(df: &DataFrame, cols: &[&str]) -> Result<u64, OxenError> {
    let cols = cols
        .iter()
        .map(|c| PlSmallStr::from_str(c))
        .collect::<Vec<PlSmallStr>>();
    let dupe_mask = df.select(cols)?.is_duplicated()?;
    let n_dupes = dupe_mask.sum().unwrap() as u64; // Can unwrap - sum implemented for boolean
    Ok(n_dupes)
}

pub fn row_from_str_and_schema(
    data: impl AsRef<str>,
    schema: &SchemaRef,
) -> Result<DataFrame, OxenError> {
    if serde_json::from_str::<Value>(data.as_ref()).is_ok() {
        return parse_str_to_df(data);
    }

    let values: Vec<&str> = data.as_ref().split(',').collect();

    if values.len() != schema.len() {
        return Err(OxenError::basic_str(format!(
            "Error: Added row must have same number of columns as df\nRow columns: {}\ndf columns: {}", values.len(), schema.len())
        ));
    }

    let mut vec: Vec<Column> = Vec::new();

    for ((name, dtype), value) in schema.iter_names_and_dtypes().zip(values.into_iter()) {
        let typed_val = val_from_str_and_dtype(value, dtype);
        match Series::from_any_values_and_dtype(name.clone(), &[typed_val], dtype, false) {
            Ok(series) => {
                vec.push(Column::Series(series.into()));
            }
            Err(err) => {
                return Err(OxenError::basic_str(format!("Error parsing json: {err}")));
            }
        }
    }

    let df = DataFrame::new(vec)?;

    Ok(df)
}

pub fn parse_str_to_df(data: impl AsRef<str>) -> Result<DataFrame, OxenError> {
    let data = data.as_ref();
    if data == "{}" {
        return Ok(DataFrame::default());
    }

    let cursor = Cursor::new(data.as_bytes());
    match JsonLineReader::new(cursor).finish() {
        Ok(df) => Ok(df),
        Err(err) => Err(OxenError::basic_str(format!("Error parsing json: {err}"))),
    }
}

pub fn parse_json_to_df(data: &serde_json::Value) -> Result<DataFrame, OxenError> {
    let data = serde_json::to_string(data)?;
    parse_str_to_df(data)
}

fn val_from_str_and_dtype<'a>(s: &'a str, dtype: &polars::prelude::DataType) -> AnyValue<'a> {
    match dtype {
        polars::prelude::DataType::Boolean => {
            AnyValue::Boolean(s.parse::<bool>().expect("val must be bool"))
        }
        polars::prelude::DataType::UInt8 => AnyValue::UInt8(s.parse::<u8>().expect("must be u8")),
        polars::prelude::DataType::UInt16 => {
            AnyValue::UInt16(s.parse::<u16>().expect("must be u16"))
        }
        polars::prelude::DataType::UInt32 => {
            AnyValue::UInt32(s.parse::<u32>().expect("must be u32"))
        }
        polars::prelude::DataType::UInt64 => {
            AnyValue::UInt64(s.parse::<u64>().expect("must be u64"))
        }
        polars::prelude::DataType::Int8 => AnyValue::Int8(s.parse::<i8>().expect("must be i8")),
        polars::prelude::DataType::Int16 => AnyValue::Int16(s.parse::<i16>().expect("must be i16")),
        polars::prelude::DataType::Int32 => AnyValue::Int32(s.parse::<i32>().expect("must be i32")),
        polars::prelude::DataType::Int64 => AnyValue::Int64(s.parse::<i64>().expect("must be i64")),
        polars::prelude::DataType::Float32 => {
            AnyValue::Float32(s.parse::<f32>().expect("must be f32"))
        }
        polars::prelude::DataType::Float64 => {
            AnyValue::Float64(s.parse::<f64>().expect("must be f64"))
        }
        polars::prelude::DataType::String => AnyValue::String(s),
        polars::prelude::DataType::Null => AnyValue::Null,
        _ => panic!("Currently do not support data type {}", dtype),
    }
}

fn val_from_df_and_filter<'a>(df: &mut LazyFrame, filter: &'a DFFilterVal) -> AnyValue<'a> {
    if let Some(value) = df
        .collect_schema()
        .expect("Unable to get schema from data frame")
        .iter_fields()
        .find(|f| f.name == filter.field)
    {
        val_from_str_and_dtype(&filter.value, value.dtype())
    } else {
        log::error!("Unknown field {:?}", filter.field);
        AnyValue::Null
    }
}

fn lit_from_any(value: &AnyValue) -> Expr {
    match value {
        AnyValue::Boolean(val) => lit(*val),
        AnyValue::Float64(val) => lit(*val),
        AnyValue::Float32(val) => lit(*val),
        AnyValue::Int64(val) => lit(*val),
        AnyValue::Int32(val) => lit(*val),
        AnyValue::String(val) => lit(*val),
        AnyValue::StringOwned(val) => lit(val.to_string()),
        val => panic!("Unknown data type for [{}] to create literal", val),
    }
}

fn filter_from_val(df: &mut LazyFrame, filter: &DFFilterVal) -> Expr {
    let val = val_from_df_and_filter(df, filter);
    let val = lit_from_any(&val);
    match filter.op {
        DFFilterOp::EQ => col(&filter.field).eq(val),
        DFFilterOp::GT => col(&filter.field).gt(val),
        DFFilterOp::LT => col(&filter.field).lt(val),
        DFFilterOp::GTE => col(&filter.field).gt_eq(val),
        DFFilterOp::LTE => col(&filter.field).lt_eq(val),
        DFFilterOp::NEQ => col(&filter.field).neq(val),
    }
}

fn filter_df(mut df: LazyFrame, filter: &DFFilterExp) -> Result<LazyFrame, OxenError> {
    log::debug!("Got filter: {:?}", filter);
    if filter.vals.is_empty() {
        return Ok(df);
    }

    let mut vals = filter.vals.iter();
    let mut expr: Expr = filter_from_val(&mut df, vals.next().unwrap());
    for op in &filter.logical_ops {
        let chain_expr: Expr = filter_from_val(&mut df, vals.next().unwrap());

        match op {
            DFLogicalOp::AND => expr = expr.and(chain_expr),
            DFLogicalOp::OR => expr = expr.or(chain_expr),
        }
    }

    Ok(df.filter(expr))
}

fn unique_df(df: LazyFrame, columns: Vec<String>) -> Result<LazyFrame, OxenError> {
    log::debug!("Got unique: {:?}", columns);
    Ok(df.unique(Some(columns), UniqueKeepStrategy::First))
}

pub async fn transform(df: DataFrame, opts: DFOpts) -> Result<DataFrame, OxenError> {
    let df = transform_lazy(df.lazy(), opts.clone()).await?;
    Ok(transform_slice_lazy(df, &opts)?.collect()?)
}

pub async fn transform_new(df: LazyFrame, opts: &DFOpts) -> Result<LazyFrame, OxenError> {
    //    let height = df.height();
    let df = transform_lazy(df, opts.clone()).await?;
    transform_slice_lazy(df, opts)
}

pub async fn transform_lazy(mut df: LazyFrame, opts: DFOpts) -> Result<LazyFrame, OxenError> {
    log::debug!("transform_lazy Got transform ops {:?}", opts);
    if let Some(vstack) = opts.clone().vstack {
        log::debug!("transform_lazy Got files to stack {:?}", vstack);
        for path in vstack.iter() {
            let empty_opts = DFOpts::empty();
            let extension = path.extension().and_then(OsStr::to_str).ok_or_else(|| {
                OxenError::basic_str(format!("Cannot vstack file without extension: {path:?}"))
            })?;

            // Use the new non-transforming reader to break recursion
            let new_df = _read_lazy_df_with_extension(path.clone(), extension, &empty_opts)
                .await?
                .collect()
                .map_err(OxenError::from)?;

            df = df
                .collect()
                .map_err(|e| OxenError::basic_str(format!("{e:?}")))?
                .vstack(&new_df)
                .map_err(|e| OxenError::basic_str(format!("{e:?}")))?
                .lazy();
        }
    }

    if let Some(col_vals) = opts.add_col_vals() {
        df = add_col_lazy(
            df,
            &col_vals.name,
            &col_vals.value,
            &col_vals.dtype,
            opts.at,
        )
        .await?;
    }

    if let Some(data) = &opts.add_row {
        df = add_row(df, data.to_owned()).await?;
    }

    match opts.get_filter() {
        Ok(filter) => {
            if let Some(filter) = filter {
                df = filter_df(df, &filter)?;
            }
        }
        Err(err) => {
            log::error!("Could not parse filter: {err}");
        }
    }

    if let Some(sql) = opts.sql.clone() {
        if let Some(repo_dir) = opts.repo_dir.as_ref() {
            let repo = LocalRepository::from_dir(repo_dir)?;
            df =
                sql::query_df_from_repo(sql, &repo, &opts.path.clone().unwrap_or_default(), &opts)?
                    .lazy();
        }
    }

    if opts.should_randomize {
        log::debug!("transform_lazy randomizing df");
        let full_df = df
            .collect()
            .map_err(|e| OxenError::basic_str(format!("{e:?}")))?;
        let n = Series::new("".into(), &[full_df.height() as i64]);

        df = full_df
            .sample_n(
                &n,    // no specific rows to sample, use n parameter instead
                false, // without replacement
                true,  // shuffle
                None,  // seed
            )
            .map_err(|e| OxenError::basic_str(format!("Failed to randomize dataframe: {e:?}")))?
            .lazy();
    }

    if let Some(columns) = opts.unique_columns() {
        df = unique_df(df, columns)?;
    }

    if let Some(sort_by) = &opts.sort_by {
        df = df.sort([sort_by], Default::default());
    }

    if opts.should_reverse {
        df = df.reverse();
    }

    if let Some(columns) = opts.columns_names() {
        if !columns.is_empty() {
            log::debug!("transform_lazy selecting columns: {:?}", columns);
            let cols = columns.iter().map(col).collect::<Vec<Expr>>();
            df = df.select(&cols);
        }
    }

    if let Some(names) = &opts.rename_col {
        if names.contains(":") {
            let parts = names.split(":").collect::<Vec<&str>>();
            let old_name = parts[0];
            let new_name = parts[1];

            if old_name.is_empty() || new_name.is_empty() {
                log::error!("Invalid rename_col format: old name and new name cannot be empty");
                return Err(OxenError::basic_str(format!(
                    "Invalid rename_col format `{}`",
                    names
                )));
            }

            let mut mut_df = df
                .collect()
                .map_err(|e| OxenError::basic_str(format!("{e:?}")))?;
            if mut_df.schema().index_of(old_name).is_none() {
                log::error!("Column to rename '{}' not found in DataFrame", old_name);
                return Err(OxenError::basic_str(format!(
                    "Column '{}' not found",
                    old_name
                )));
            }
            rename_col(&mut mut_df, old_name, new_name)?;
            df = mut_df.lazy();
        } else {
            log::error!("Invalid rename_col format: {}", names);
            return Err(OxenError::basic_str(format!(
                "Invalid rename_col format '{}', expected 'old_name:new_name'",
                names
            )));
        }
    }

    // These ops should be the last ops since they depends on order
    if let Some(indices) = opts.take_indices() {
        match take(df.clone(), indices) {
            Ok(new_df) => {
                df = new_df.lazy();
            }
            Err(err) => {
                log::error!("error taking indices from df {err:?}")
            }
        }
    }
    Ok(df)
}

// Separate out slice transform because it needs to be done after other transforms
pub fn transform_slice_lazy(mut df: LazyFrame, opts: &DFOpts) -> Result<LazyFrame, OxenError> {
    // Maybe slice it up
    df = slice(df, opts);
    df = head(df, opts);
    df = tail(df, opts);

    if let Some(item) = opts.column_at() {
        let full_df = df.collect().unwrap();
        let value = full_df.column(&item.col).unwrap().get(item.index).unwrap();
        let s1 = Column::Series(Series::new(PlSmallStr::from_str(""), &[value]).into());
        let df = DataFrame::new(vec![s1]).unwrap();
        return Ok(df.lazy());
    }

    log::debug!("transform_slice_lazy before collect");
    Ok(df)
}

pub fn strip_excluded_cols(df: DataFrame) -> Result<DataFrame, OxenError> {
    let schema = df.schema();
    let excluded_cols = EXCLUDE_OXEN_COLS
        .iter()
        .map(|c| c.to_string())
        .collect::<HashSet<String>>();
    let fields = schema
        .iter_fields()
        .map(|f| f.name.to_string())
        .collect::<Vec<String>>();
    let select_cols = fields
        .iter()
        .filter(|c| !excluded_cols.contains(*c))
        .map(|c| c.to_string())
        .collect::<Vec<String>>();
    let cols = select_cols.iter().map(col).collect::<Vec<Expr>>();
    let result = df.lazy().select(&cols).collect();
    result.map_err(|e| OxenError::basic_str(format!("{e:?}")))
}

fn head(df: LazyFrame, opts: &DFOpts) -> LazyFrame {
    if let Some(head) = opts.head {
        df.slice(0, head as u32)
    } else {
        df
    }
}

fn tail(df: LazyFrame, opts: &DFOpts) -> LazyFrame {
    if let Some(tail) = opts.tail {
        df.slice(-(tail as i64), tail as u32)
    } else {
        df
    }
}

pub fn slice_df(df: DataFrame, start: usize, end: usize) -> Result<DataFrame, OxenError> {
    let mut opts = DFOpts::empty();
    opts.slice = Some(format!("{}..{}", start, end));
    log::debug!("slice_df with opts: {:?}", opts);
    let df = df.lazy();
    let df = slice(df, &opts);
    df.collect()
        .map_err(|e| OxenError::basic_str(format!("{e:?}")))
}

pub fn paginate_df(df: DataFrame, page_opts: &PaginateOpts) -> Result<DataFrame, OxenError> {
    let mut opts = DFOpts::empty();
    opts.slice = Some(format!(
        "{}..{}",
        page_opts.page_size * (page_opts.page_num - 1),
        page_opts.page_size * page_opts.page_num
    ));
    let df = df.lazy();
    let df = slice(df, &opts);
    df.collect()
        .map_err(|e| OxenError::basic_str(format!("{e:?}")))
}

fn slice(df: LazyFrame, opts: &DFOpts) -> LazyFrame {
    log::debug!("SLICE {:?}", opts.slice);
    if let Some((start, end)) = opts.slice_indices() {
        log::debug!("SLICE with indices {:?}..{:?}", start, end);
        if start >= end {
            panic!("Slice error: Start must be greater than end.");
        }
        let len = end - start;
        df.slice(start, len as u32)
    } else {
        df
    }
}

fn rename_col(
    df: &mut DataFrame,
    old_name: impl AsRef<str>,
    new_name: impl AsRef<str>,
) -> Result<(), OxenError> {
    let old_name = old_name.as_ref();
    let new_name = new_name.as_ref();
    log::debug!("Renaming column {:?} to {:?}", old_name, new_name);
    df.rename(old_name, PlSmallStr::from_str(new_name))
        .map_err(|e| OxenError::basic_str(format!("{e:?}")))?;
    Ok(())
}

pub fn df_add_row_num(df: DataFrame) -> Result<DataFrame, OxenError> {
    df.with_row_index(PlSmallStr::from_str(constants::ROW_NUM_COL_NAME), Some(0))
        .map_err(|e| OxenError::basic_str(format!("{e:?}")))
}

pub fn df_add_row_num_starting_at(df: DataFrame, start: u32) -> Result<DataFrame, OxenError> {
    df.with_row_index(
        PlSmallStr::from_str(constants::ROW_NUM_COL_NAME),
        Some(start),
    )
    .map_err(|e| OxenError::basic_str(format!("{e:?}")))
}

pub fn any_val_to_bytes(value: &AnyValue) -> Vec<u8> {
    match value {
        AnyValue::Null => Vec::<u8>::new(),
        AnyValue::Int64(val) => val.to_le_bytes().to_vec(),
        AnyValue::Int32(val) => val.to_le_bytes().to_vec(),
        AnyValue::Int8(val) => val.to_le_bytes().to_vec(),
        AnyValue::Float32(val) => val.to_le_bytes().to_vec(),
        AnyValue::Float64(val) => val.to_le_bytes().to_vec(),
        AnyValue::String(val) => val.as_bytes().to_vec(),
        AnyValue::StringOwned(val) => val.as_bytes().to_vec(),
        AnyValue::Boolean(val) => vec![if *val { 1 } else { 0 }],
        // TODO: handle rows with lists...
        // AnyValue::List(val) => {
        //     match val.dtype() {
        //         DataType::Int32 => {},
        //         DataType::Float32 => {},
        //         DataType::String => {},
        //         DataType::UInt8 => {},
        //         x => panic!("unable to parse list with value: {} and type: {:?}", x, x.inner_dtype())
        //     }
        // },
        AnyValue::Datetime(val, TimeUnit::Milliseconds, _) => val.to_le_bytes().to_vec(),
        _ => value.to_string().as_bytes().to_vec(),
    }
}

fn any_val_to_json(value: AnyValue) -> Value {
    match value {
        AnyValue::Null => Value::Null,
        AnyValue::Boolean(b) => Value::Bool(b),
        AnyValue::Int32(n) => json!(n),
        AnyValue::Int64(n) => json!(n),
        AnyValue::Float32(f) => json!(f),
        AnyValue::Float64(f) => json!(f),
        AnyValue::String(s) => Value::String(s.to_string()),
        AnyValue::StringOwned(s) => Value::String(s.to_string()),
        AnyValue::List(l) => match l.dtype() {
            polars::prelude::DataType::Int64 => {
                let vec: Vec<i64> = l.i64().unwrap().into_iter().flatten().collect();
                json!(vec)
            }
            polars::prelude::DataType::Int32 => {
                let vec: Vec<i32> = l.i32().unwrap().into_iter().flatten().collect();
                json!(vec)
            }
            polars::prelude::DataType::Float64 => {
                let vec: Vec<f64> = l.f64().unwrap().into_iter().flatten().collect();
                json!(vec)
            }
            polars::prelude::DataType::Float32 => {
                let vec: Vec<f32> = l.f32().unwrap().into_iter().flatten().collect();
                json!(vec)
            }
            polars::prelude::DataType::String => {
                let vec: Vec<String> = l
                    .str()
                    .unwrap()
                    .into_iter()
                    .flatten()
                    .map(|s| s.to_string())
                    .collect();
                json!(vec)
            }
            polars::prelude::DataType::Boolean => {
                let vec: Vec<bool> = l.bool().unwrap().into_iter().flatten().collect();
                json!(vec)
            }
            polars::prelude::DataType::List(_) => {
                let mut array = Vec::new();

                if let Ok(list_chunked) = l.list() {
                    for i in 0..list_chunked.len() {
                        if let Some(inner_series) = list_chunked.get_as_series(i) {
                            array.push(any_val_to_json(AnyValue::List(inner_series)));
                        } else {
                            array.push(Value::Null);
                        }
                    }
                }

                Value::Array(array)
            }
            dtype => {
                panic!("Unsupported list dtype: {:?}", dtype)
            }
        },
        AnyValue::StructOwned(s) => {
            let mut map = serde_json::Map::new();

            let values = &s.0; // &Vec<AnyValue<'_>>
            let fields = &s.1; // &Vec<Field>

            for (i, field) in fields.iter().enumerate() {
                if let Some(value) = values.get(i) {
                    let field_name = field.name();
                    let field_json = any_val_to_json(value.clone());

                    map.insert(field_name.to_string(), field_json);
                }
            }

            Value::Object(map)
        }

        other => panic!("Unsupported dtype in JSON conversion: {:?}", other),
    }
}

pub fn value_to_tosql(value: AnyValue) -> Box<dyn ToSql> {
    match value {
        AnyValue::String(s) => Box::new(s.to_string()),
        AnyValue::StringOwned(s) => Box::new(s.to_string()),
        AnyValue::Int32(n) => Box::new(n),
        AnyValue::Int64(n) => Box::new(n),
        AnyValue::Float32(f) => Box::new(f),
        AnyValue::Float64(f) => Box::new(f),
        AnyValue::Boolean(b) => Box::new(b),
        AnyValue::Null => Box::new(None::<i32>),
        AnyValue::List(l) => {
            let json_array = match l.dtype() {
                polars::prelude::DataType::Int64 => {
                    let vec: Vec<i64> = l.i64().unwrap().into_iter().flatten().collect();
                    json!(vec)
                }
                polars::prelude::DataType::Int32 => {
                    let vec: Vec<i32> = l.i32().unwrap().into_iter().flatten().collect();
                    json!(vec)
                }
                polars::prelude::DataType::Float64 => {
                    let vec: Vec<f64> = l.f64().unwrap().into_iter().flatten().collect();
                    json!(vec)
                }
                polars::prelude::DataType::Float32 => {
                    let vec: Vec<f32> = l.f32().unwrap().into_iter().flatten().collect();
                    json!(vec)
                }
                polars::prelude::DataType::String => {
                    let vec: Vec<String> = l
                        .str()
                        .unwrap()
                        .into_iter()
                        .flatten()
                        .map(|s| s.to_string())
                        .collect();
                    json!(vec)
                }
                polars::prelude::DataType::Boolean => {
                    let vec: Vec<bool> = l.bool().unwrap().into_iter().flatten().collect();
                    json!(vec)
                }
                polars::prelude::DataType::List(_) => {
                    let json_value = any_val_to_json(AnyValue::List(l));
                    json_value
                }
                dtype => {
                    panic!("Unsupported dtype: {:?}", dtype)
                }
            };
            Box::new(json_array.to_string())
        }
        AnyValue::StructOwned(s) => {
            let json_value = any_val_to_json(AnyValue::StructOwned(s));
            Box::new(json_value.to_string())
        }
        other => panic!("Unsupported dtype: {:?}", other),
    }
}

pub fn df_hash_rows(df: DataFrame) -> Result<DataFrame, OxenError> {
    let num_rows = df.height() as i64;

    let mut col_names = vec![];
    let schema = df.schema();
    for field in schema.iter_fields() {
        col_names.push(col(field.name().clone()));
    }
    // println!("Hashing: {:?}", col_names);
    // println!("{:?}", df);

    let df = df
        .lazy()
        .select([
            all(),
            as_struct(col_names)
                .apply(
                    move |s| {
                        // log::debug!("s: {:?}", s);

                        let pb = ProgressBar::new(num_rows as u64);
                        // downcast to struct
                        let ca = s.struct_()?;
                        let s_a = &ca.fields_as_series();
                        let num_rows = s_a[0].len();

                        let mut hashes = vec![];
                        for i in 0..num_rows {
                            // log::debug!("row: {:?}", i);
                            let mut buffer: Vec<u8> = vec![];
                            for series in s_a.iter() {
                                let elem = series.get(i).unwrap();
                                // log::debug!("column: {:?} elem: {:?}", j, elem);
                                let mut elem_bytes = any_val_to_bytes(&elem);
                                buffer.append(&mut elem_bytes);
                            }
                            pb.inc(1);
                            let result = hasher::hash_buffer(&buffer);
                            hashes.push(result);
                        }
                        pb.finish_and_clear();

                        Ok(Some(Column::Series(
                            Series::new(PlSmallStr::from_str(""), hashes).into(),
                        )))
                    },
                    GetOutput::from_type(polars::prelude::DataType::String),
                )
                .alias(constants::ROW_HASH_COL_NAME),
        ])
        .collect()
        .unwrap();
    log::debug!("Hashed rows: {}", df);
    Ok(df)
}

// Maybe pass in fields here?
pub fn df_hash_rows_on_cols(
    df: DataFrame,
    hash_fields: &[String],
    out_col_name: &str,
) -> Result<DataFrame, OxenError> {
    let num_rows = df.height() as i64;

    log::debug!("df_hash_rows_on_cols df is {:?}", df);
    log::debug!("df_hash_rows_on_cols hash_fields is {:?}", hash_fields);
    log::debug!("df_hash_rows_on_cols out_col_name is {:?}", out_col_name);

    // Create a vector to store columns to be hashed
    let mut col_names = vec![];
    let schema = df.schema();
    for field in schema.iter_fields() {
        let field_name = field.name().to_string();
        if hash_fields.contains(&field_name) {
            col_names.push(col(field.name().clone()));
        }
    }

    // This is to allow asymmetric target hashing for added / removed cols in default behavior
    if col_names.is_empty() {
        let null_string_col = lit(Null {}).alias(out_col_name);
        return Ok(df.lazy().with_column(null_string_col).collect()?);
    }

    // Continue as before
    let df = df
        .lazy()
        .select([
            all(),
            as_struct(col_names)
                .apply(
                    move |s| {
                        let pb = ProgressBar::new(num_rows as u64);
                        // downcast to struct
                        let ca = s.struct_()?;
                        let s_a = &ca.fields_as_series();
                        let num_rows = s_a[0].len();

                        let mut hashes = vec![];
                        for i in 0..num_rows {
                            // log::debug!("row: {:?}", i);
                            let mut buffer: Vec<u8> = vec![];
                            for series in s_a.iter() {
                                let elem = series.get(i).unwrap();
                                // log::debug!("\telem: {:?}", elem);
                                let mut elem_bytes = any_val_to_bytes(&elem);
                                buffer.append(&mut elem_bytes);
                            }
                            pb.inc(1);
                            let result = hasher::hash_buffer(&buffer);
                            hashes.push(result);
                        }
                        pb.finish_and_clear();

                        Ok(Some(Column::Series(
                            Series::new(PlSmallStr::from_str(""), hashes).into(),
                        )))
                    },
                    GetOutput::from_type(polars::prelude::DataType::String),
                )
                .alias(out_col_name),
        ])
        .collect()
        .unwrap();
    log::debug!("Hashed rows: {}", df);
    Ok(df)
}

fn sniff_db_csv_delimiter(path: impl AsRef<Path>, opts: &DFOpts) -> Result<u8, OxenError> {
    if let Some(delimiter) = &opts.delimiter {
        if delimiter.len() != 1 {
            return Err(OxenError::basic_str("Delimiter must be a single character"));
        }
        return Ok(delimiter.as_bytes()[0]);
    }

    match qsv_sniffer::Sniffer::new().sniff_path(&path) {
        Ok(metadata) => {
            log::debug!("Sniffed csv dialect: {:?}", metadata.dialect);
            Ok(metadata.dialect.delimiter)
        }
        Err(err) => {
            let err = format!("Error sniffing csv {:?} -> {:?}", path.as_ref(), err);
            log::warn!("{}", err);
            Ok(b',')
        }
    }
}

pub async fn read_df(path: impl AsRef<Path>, opts: DFOpts) -> Result<DataFrame, OxenError> {
    let path = path.as_ref();
    if !path.exists() {
        return Err(OxenError::path_does_not_exist(path));
    }

    let extension = path.extension().and_then(OsStr::to_str);

    if let Some(extension) = extension {
        read_df_with_extension(path, extension, &opts).await
    } else {
        let err =
            format!("Could not load data frame with path: {path:?} and extension: {extension:?}");
        Err(OxenError::basic_str(err))
    }
}

pub async fn read_df_with_extension(
    path: impl AsRef<Path>,
    extension: impl AsRef<str>,
    opts: &DFOpts,
) -> Result<DataFrame, OxenError> {
    let path = path.as_ref().to_path_buf();
    let extension_str = extension.as_ref();

    p_read_df_with_extension(path, extension_str, opts.clone()).await
}

async fn _read_lazy_df_with_extension(
    path: impl AsRef<Path> + Send + 'static,
    extension: impl AsRef<str>,
    opts: &DFOpts,
) -> Result<LazyFrame, OxenError> {
    let path = path.as_ref().to_path_buf();
    let extension = extension.as_ref().to_string();
    let opts_clone = opts.clone();

    task::spawn_blocking(move || {
        if !path.exists() {
            return Err(OxenError::entry_does_not_exist(&path));
        }

        log::debug!("Reading df with extension {:?} {:?}", &extension, &path);
        let quote_char = opts_clone.quote_char.as_ref().map(|s| s.as_bytes()[0]);

        match extension.as_str() {
            "ndjson" | "jsonl" => read_df_jsonl(&path),
            "json" => read_df_json(&path),
            "csv" | "data" => {
                let delimiter = sniff_db_csv_delimiter(&path, &opts_clone)?;
                read_df_csv(&path, delimiter, quote_char)
            }
            "tsv" => read_df_csv(&path, b'\t', quote_char),
            "parquet" => read_df_parquet(&path),
            "arrow" => {
                if opts_clone.sql.is_some() {
                    return Err(OxenError::basic_str(
                        "Error: SQL queries are not supported for .arrow files",
                    ));
                }
                read_df_arrow(&path)
            }
            _ => {
                let err = format!(
                    "Could not load data frame with path: {:?} and extension: {}",
                    path, extension
                );
                Err(OxenError::basic_str(err))
            }
        }
    })
    .await
    .map_err(|e| OxenError::basic_str(format!("Task panicked: {}", e)))?
}

pub async fn p_read_df_with_extension(
    path: impl AsRef<Path> + Send + 'static,
    extension: impl AsRef<str>,
    opts: DFOpts,
) -> Result<DataFrame, OxenError> {
    let df_lazy = _read_lazy_df_with_extension(path, extension.as_ref(), &opts).await?;

    let result_df_lazy = if opts.has_transform() {
        transform_new(df_lazy, &opts).await?
    } else {
        df_lazy
    };

    task::spawn_blocking(move || result_df_lazy.collect().map_err(OxenError::from))
        .await
        .map_err(|e| OxenError::basic_str(format!("Collect task panicked: {}", e)))?
}

pub async fn maybe_read_df_with_extension(
    repo: &LocalRepository,
    version_path: impl AsRef<Path>,
    path: impl AsRef<Path>,
    commit_id: &str,
    opts: &DFOpts,
) -> Result<DataFrame, OxenError> {
    let version_path = version_path.as_ref();
    if !version_path.exists() {
        return Err(OxenError::entry_does_not_exist(path));
    }

    let extension = version_path.extension().and_then(OsStr::to_str);

    if let Some(extension) = extension {
        read_df_with_extension(path, extension, opts).await
    } else {
        let commit = repositories::commits::get_by_id(repo, commit_id)?;
        if let Some(commit) = commit {
            try_to_read_extension_from_node(repo, version_path, path, &commit, opts).await
        } else {
            let err = format!("Could not find commit: {commit_id}");
            Err(OxenError::basic_str(err))
        }
    }
}

async fn try_to_read_extension_from_node(
    repo: &LocalRepository,
    version_path: impl AsRef<Path>,
    path: impl AsRef<Path>,
    commit: &Commit,
    opts: &DFOpts,
) -> Result<DataFrame, OxenError> {
    let node = repositories::tree::get_file_by_path(repo, commit, &path)?;
    if let Some(file_node) = node {
        read_df_with_extension(&version_path, file_node.extension(), opts).await
    } else {
        let err = format!("Could not find file node {:?}", path.as_ref());
        Err(OxenError::basic_str(err))
    }
}

pub fn scan_df(
    path: impl AsRef<Path>,
    opts: &DFOpts,
    total_rows: usize,
) -> Result<LazyFrame, OxenError> {
    let input_path = path.as_ref();
    log::debug!("Scanning df {:?}", input_path);
    let extension = input_path.extension().and_then(OsStr::to_str);
    scan_df_with_extension(input_path, extension, opts, total_rows)
}

pub fn scan_df_with_extension(
    path: impl AsRef<Path>,
    extension: Option<&str>,
    opts: &DFOpts,
    total_rows: usize,
) -> Result<LazyFrame, OxenError> {
    let path = path.as_ref();
    p_scan_df_with_extension(path, extension, opts, total_rows)
}

fn p_scan_df_with_extension(
    path: impl AsRef<Path>,
    extension: Option<&str>,
    opts: &DFOpts,
    total_rows: usize,
) -> Result<LazyFrame, OxenError> {
    let input_path = path.as_ref();
    log::debug!(
        "Scanning df {:?} with extension {:?}",
        input_path,
        extension
    );
    let err = format!("Unknown file type scan_df {input_path:?} {extension:?}");
    let quote_char = opts.quote_char.as_ref().map(|s| s.as_bytes()[0]);
    match extension {
        Some(extension) => match extension {
            "ndjson" => scan_df_jsonl(path, total_rows),
            "jsonl" => scan_df_jsonl(path, total_rows),
            "json" => scan_df_json(path),
            "csv" | "data" => {
                let delimiter = sniff_db_csv_delimiter(&path, opts)?;
                scan_df_csv(path, delimiter, quote_char, total_rows)
            }
            "tsv" => scan_df_csv(path, b'\t', quote_char, total_rows),
            "parquet" => scan_df_parquet(path, total_rows),
            "arrow" => scan_df_arrow(path, total_rows),
            _ => Err(OxenError::basic_str(err)),
        },
        None => Err(OxenError::basic_str(err)),
    }
}

pub fn get_size(path: impl AsRef<Path>) -> Result<DataFrameSize, OxenError> {
    let input_path = path.as_ref();
    let extension = input_path.extension().and_then(OsStr::to_str);
    get_size_with_extension(input_path, extension)
}

pub fn get_size_with_extension(
    path: impl AsRef<Path>,
    extension: Option<&str>,
) -> Result<DataFrameSize, OxenError> {
    let path = path.as_ref();
    p_get_size_with_extension(path, extension)
}

fn p_get_size_with_extension(
    path: impl AsRef<Path>,
    extension: Option<&str>,
) -> Result<DataFrameSize, OxenError> {
    let input_path = path.as_ref();
    log::debug!(
        "Getting size of df {:?} with extension {:?}",
        input_path,
        extension
    );

    // Don't need that many rows to get the width
    let num_scan_rows = constants::DEFAULT_PAGE_SIZE;
    let mut lazy_df = scan_df_with_extension(&path, extension, &DFOpts::empty(), num_scan_rows)?;
    let schema = lazy_df
        .collect_schema()
        .map_err(|e| OxenError::basic_str(format!("{e:?}")))?;
    let width = schema.len();

    let err = format!("Unknown file type get_size {input_path:?} {extension:?}");

    match extension {
        Some(extension) => match extension {
            "csv" | "tsv" => {
                let mut opts = CountLinesOpts::empty();
                opts.remove_trailing_blank_line = true;

                // Remove one line to account for CSV/TSV headers
                let (mut height, _) = fs::count_lines(path, opts)?;
                height -= 1; // Adjusting for header

                Ok(DataFrameSize { width, height })
            }
            "data" | "jsonl" | "ndjson" => {
                let mut opts = CountLinesOpts::empty();
                opts.remove_trailing_blank_line = true;

                let (height, _) = fs::count_lines(path, opts)?;

                Ok(DataFrameSize { width, height })
            }
            "parquet" => {
                let file = File::open(input_path)?;
                let mut reader = ParquetReader::new(file);
                let height = reader.num_rows()?;
                Ok(DataFrameSize { width, height })
            }
            "arrow" => {
                let file = File::open(input_path)?;
                // arrow is fast to .finish() so we can just do it here
                let reader = IpcReader::new(file);
                let height = reader.finish().unwrap().height();
                Ok(DataFrameSize { width, height })
            }
            "json" => {
                let df = lazy_df
                    .collect()
                    .map_err(|_| OxenError::basic_str("Could not collect json df"))?;
                let height = df.height();
                Ok(DataFrameSize { width, height })
            }
            _ => Err(OxenError::basic_str(err)),
        },
        None => Err(OxenError::basic_str(err)),
    }
}

pub fn write_df_json<P: AsRef<Path>>(df: &mut DataFrame, output: P) -> Result<(), OxenError> {
    let output = output.as_ref();
    log::debug!("Writing file {:?}", output);
    log::debug!("{:?}", df);
    let f = std::fs::File::create(output).unwrap();
    JsonWriter::new(f)
        .with_json_format(JsonFormat::Json)
        .finish(df)
        .map_err(|e| OxenError::basic_str(format!("{e:?}")))?;
    Ok(())
}

pub fn write_df_jsonl<P: AsRef<Path>>(df: &mut DataFrame, output: P) -> Result<(), OxenError> {
    let output = output.as_ref();
    log::debug!("Writing file {:?}", output);
    let f = std::fs::File::create(output).unwrap();
    JsonWriter::new(f)
        .with_json_format(JsonFormat::JsonLines)
        .finish(df)
        .map_err(|e| OxenError::basic_str(format!("{e:?}")))?;
    Ok(())
}

pub fn write_df_csv<P: AsRef<Path>>(
    df: &mut DataFrame,
    output: P,
    delimiter: u8,
) -> Result<(), OxenError> {
    let output = output.as_ref();
    log::debug!("Writing file {:?}", output);
    let f = std::fs::File::create(output).unwrap();
    CsvWriter::new(f)
        .include_header(true)
        .with_separator(delimiter)
        .finish(df)
        .map_err(|e| OxenError::basic_str(format!("{e:?}")))?;
    Ok(())
}

pub fn write_df_parquet<P: AsRef<Path>>(df: &mut DataFrame, output: P) -> Result<(), OxenError> {
    let output = output.as_ref();
    log::debug!("Writing file {:?}", output);
    match std::fs::File::create(output) {
        Ok(f) => {
            ParquetWriter::new(f)
                .finish(df)
                .map_err(|e| OxenError::basic_str(format!("{e:?}")))?;
            Ok(())
        }
        Err(err) => {
            let error_str = format!("Could not create file {:?}", err);
            Err(OxenError::basic_str(error_str))
        }
    }
}

pub fn write_df_arrow<P: AsRef<Path>>(df: &mut DataFrame, output: P) -> Result<(), OxenError> {
    let output = output.as_ref();
    log::debug!("Writing file {:?}", output);
    let f = std::fs::File::create(output).unwrap();
    IpcWriter::new(f)
        .finish(df)
        .map_err(|e| OxenError::basic_str(format!("{e:?}")))?;
    Ok(())
}

pub fn write_df(df: &mut DataFrame, path: impl AsRef<Path>) -> Result<(), OxenError> {
    let path = path.as_ref();
    let extension = path.extension().and_then(OsStr::to_str);
    let err = format!("Unknown file type write_df {path:?} {extension:?}");

    match extension {
        Some(extension) => match extension {
            "ndjson" => write_df_jsonl(df, path),
            "jsonl" => write_df_jsonl(df, path),
            "json" => write_df_json(df, path),
            "tsv" => write_df_csv(df, path, b'\t'),
            "csv" => write_df_csv(df, path, b','),
            "parquet" => write_df_parquet(df, path),
            "arrow" => write_df_arrow(df, path),
            _ => Err(OxenError::basic_str(err)),
        },
        None => Err(OxenError::basic_str(err)),
    }
}

pub async fn copy_df(
    input: impl AsRef<Path>,
    output: impl AsRef<Path>,
) -> Result<DataFrame, OxenError> {
    let mut df = read_df(input, DFOpts::empty()).await?;
    write_df_arrow(&mut df, output)?;
    Ok(df)
}

pub async fn copy_df_add_row_num(
    input: impl AsRef<Path>,
    output: impl AsRef<Path>,
) -> Result<DataFrame, OxenError> {
    let df = read_df(input, DFOpts::empty()).await?;
    let mut df = df
        .lazy()
        .with_row_index("_row_num", Some(0))
        .collect()
        .map_err(|e| OxenError::basic_str(format!("{e:?}")))?;
    write_df_arrow(&mut df, output)?;
    Ok(df)
}

pub async fn show_path(input: impl AsRef<Path>, opts: DFOpts) -> Result<DataFrame, OxenError> {
    log::debug!("Got opts {:?}", opts);
    let df = read_df(input, opts.clone()).await?;
    log::debug!("Transform finished");
    if opts.column_at().is_some() {
        for val in df.get(0).unwrap() {
            match val {
                polars::prelude::AnyValue::List(vals) => {
                    for val in vals.iter() {
                        println!("{val}")
                    }
                }
                _ => {
                    println!("{val}")
                }
            }
        }
    } else if opts.should_page {
        let output = pretty_print::df_to_pager(&df, &opts)?;
        match minus::page_all(output) {
            Ok(_) => {}
            Err(e) => {
                eprintln!("Error while paging: {}", e);
            }
        }
    } else {
        let pretty_df = pretty_print::df_to_str(&df);
        println!("{pretty_df}");
    }
    Ok(df)
}

pub fn get_schema_with_extension(
    path: impl AsRef<Path>,
    extension: Option<&str>,
) -> Result<crate::model::Schema, OxenError> {
    let input_path = path.as_ref();
    let opts = DFOpts::empty();
    let total_rows = constants::DEFAULT_PAGE_SIZE;
    let mut df = scan_df_with_extension(input_path, extension, &opts, total_rows)?;
    let schema = df
        .collect_schema()
        .map_err(|e| OxenError::basic_str(format!("{e:?}")))?;
    Ok(crate::model::Schema::from_polars(&schema))
}

pub fn get_schema(input: impl AsRef<Path>) -> Result<crate::model::Schema, OxenError> {
    let opts = DFOpts::empty();
    // don't need many rows to get schema
    let total_rows = constants::DEFAULT_PAGE_SIZE;
    let mut df = scan_df(input, &opts, total_rows)?;
    let schema = df
        .collect_schema()
        .map_err(|e| OxenError::basic_str(format!("{e:?}")))?;

    Ok(crate::model::Schema::from_polars(&schema))
}

pub fn schema_to_string<P: AsRef<Path>>(
    input: P,
    flatten: bool,
    opts: &DFOpts,
) -> Result<String, OxenError> {
    let mut df = scan_df(input, opts, constants::DEFAULT_PAGE_SIZE)?;
    let schema = df
        .collect_schema()
        .map_err(|e| OxenError::basic_str(format!("{e:?}")))?;

    if flatten {
        let result = polars_schema_to_flat_str(&schema);
        Ok(result)
    } else {
        let mut table = Table::new();
        table.set_header(vec!["column", "dtype"]);

        for field in schema.iter_fields() {
            let dtype = DataType::from_polars(field.dtype());
            let field_str = field.name().to_string();
            let dtype_str = DataType::as_str(&dtype);
            table.add_row(vec![field_str, dtype_str]);
        }

        Ok(format!("{table}"))
    }
}

pub fn polars_schema_to_flat_str(schema: &Schema) -> String {
    let mut result = String::new();
    for (i, field) in schema.iter_fields().enumerate() {
        if i != 0 {
            result = format!("{result},");
        }

        let dtype = DataType::from_polars(field.dtype());
        let field_str = field.name().to_string();
        let dtype_str = DataType::as_str(&dtype);
        result = format!("{result}{field_str}:{dtype_str}");
    }

    result
}

pub async fn show_node(
    repo: LocalRepository,
    node: &MerkleTreeNode,
    opts: DFOpts,
) -> Result<DataFrame, OxenError> {
    let file_node = node.file()?;
    log::debug!("Opening chunked reader");

    let df = if file_node.name().ends_with("parquet") {
        let chunk_reader = ChunkReader::new(repo, file_node)?;
        let parquet_reader = ParquetReader::new(chunk_reader);
        log::debug!("Reading chunked parquet");

        match parquet_reader.finish() {
            Ok(df) => {
                log::debug!("Finished reading chunked parquet");
                Ok(df)
            }
            err => Err(OxenError::basic_str(format!(
                "Could not read chunked parquet: {:?}",
                err
            ))),
        }?
    } else if file_node.name().ends_with("arrow") {
        let chunk_reader = ChunkReader::new(repo, file_node)?;
        let parquet_reader = IpcReader::new(chunk_reader);
        log::debug!("Reading chunked arrow");

        match parquet_reader.finish() {
            Ok(df) => {
                log::debug!("Finished reading chunked arrow");
                Ok(df)
            }
            err => Err(OxenError::basic_str(format!(
                "Could not read chunked arrow: {:?}",
                err
            ))),
        }?
    } else {
        let chunk_reader = ChunkReader::new(repo, file_node)?;
        let json_reader = JsonLineReader::new(chunk_reader);

        match json_reader.finish() {
            Ok(df) => {
                log::debug!("Finished reading line delimited json");
                Ok(df)
            }
            err => Err(OxenError::basic_str(format!(
                "Could not read chunked json: {:?}",
                err
            ))),
        }?
    };

    let df: PolarsResult<DataFrame> = if opts.has_transform() {
        let df = transform(df, opts).await?;
        let pretty_df = pretty_print::df_to_str(&df);
        println!("{pretty_df}");
        Ok(df)
    } else {
        let pretty_df = pretty_print::df_to_str(&df);
        println!("{pretty_df}");
        Ok(df)
    };

    Ok(df?)
}

#[cfg(test)]
mod tests {
    use crate::core::df::{filter, tabular};
    use crate::view::JsonDataFrameView;
    use crate::{error::OxenError, opts::DFOpts};
    use polars::prelude::*;
    use tokio::task;

    #[test]
    fn test_filter_single_expr() -> Result<(), OxenError> {
        let query = Some("label == dog".to_string());
        let df = df!(
            "image" => &["0000.jpg", "0001.jpg", "0002.jpg"],
            "label" => &["cat", "dog", "unknown"],
            "min_x" => &["0.0", "1.0", "2.0"],
            "max_x" => &["3.0", "4.0", "5.0"],
        )
        .unwrap();

        let filter = filter::parse(query)?.unwrap();
        let filtered_df = tabular::filter_df(df.lazy(), &filter)?.collect().unwrap();

        assert_eq!(
            r"shape: (1, 4)
┌──────────┬───────┬───────┬───────┐
│ image    ┆ label ┆ min_x ┆ max_x │
│ ---      ┆ ---   ┆ ---   ┆ ---   │
│ str      ┆ str   ┆ str   ┆ str   │
╞══════════╪═══════╪═══════╪═══════╡
│ 0001.jpg ┆ dog   ┆ 1.0   ┆ 4.0   │
└──────────┴───────┴───────┴───────┘",
            format!("{filtered_df}")
        );

        Ok(())
    }

    #[test]
    fn test_filter_multiple_or_expr() -> Result<(), OxenError> {
        let query = Some("label == dog || label == cat".to_string());
        let df = df!(
            "image" => &["0000.jpg", "0001.jpg", "0002.jpg"],
            "label" => &["cat", "dog", "unknown"],
            "min_x" => &["0.0", "1.0", "2.0"],
            "max_x" => &["3.0", "4.0", "5.0"],
        )
        .unwrap();

        let filter = filter::parse(query)?.unwrap();
        let filtered_df = tabular::filter_df(df.lazy(), &filter)?.collect().unwrap();

        println!("{filtered_df}");

        assert_eq!(
            r"shape: (2, 4)
┌──────────┬───────┬───────┬───────┐
│ image    ┆ label ┆ min_x ┆ max_x │
│ ---      ┆ ---   ┆ ---   ┆ ---   │
│ str      ┆ str   ┆ str   ┆ str   │
╞══════════╪═══════╪═══════╪═══════╡
│ 0000.jpg ┆ cat   ┆ 0.0   ┆ 3.0   │
│ 0001.jpg ┆ dog   ┆ 1.0   ┆ 4.0   │
└──────────┴───────┴───────┴───────┘",
            format!("{filtered_df}")
        );

        Ok(())
    }

    #[test]
    fn test_filter_multiple_and_expr() -> Result<(), OxenError> {
        let query = Some("label == dog && is_correct == true".to_string());
        let df = df!(
            "image" => &["0000.jpg", "0001.jpg", "0002.jpg"],
            "label" => &["dog", "dog", "unknown"],
            "min_x" => &[0.0, 1.0, 2.0],
            "max_x" => &[3.0, 4.0, 5.0],
            "is_correct" => &[true, false, false],
        )
        .unwrap();

        let filter = filter::parse(query)?.unwrap();
        let filtered_df = tabular::filter_df(df.lazy(), &filter)?.collect().unwrap();

        println!("{filtered_df}");

        assert_eq!(
            r"shape: (1, 5)
┌──────────┬───────┬───────┬───────┬────────────┐
│ image    ┆ label ┆ min_x ┆ max_x ┆ is_correct │
│ ---      ┆ ---   ┆ ---   ┆ ---   ┆ ---        │
│ str      ┆ str   ┆ f64   ┆ f64   ┆ bool       │
╞══════════╪═══════╪═══════╪═══════╪════════════╡
│ 0000.jpg ┆ dog   ┆ 0.0   ┆ 3.0   ┆ true       │
└──────────┴───────┴───────┴───────┴────────────┘",
            format!("{filtered_df}")
        );

        Ok(())
    }

    #[tokio::test]
    async fn test_unique_single_field() -> Result<(), OxenError> {
        let fields = "label";
        let df = df!(
            "image" => &["0000.jpg", "0001.jpg", "0002.jpg"],
            "label" => &["dog", "dog", "unknown"],
            "min_x" => &[0.0, 1.0, 2.0],
            "max_x" => &[3.0, 4.0, 5.0],
            "is_correct" => &[true, false, false],
        )
        .unwrap();

        let mut opts = DFOpts::from_unique(fields);
        // sort for tests because it comes back random
        opts.sort_by = Some(String::from("image"));
        let filtered_df = tabular::transform(df, opts).await?;

        println!("{filtered_df}");

        assert_eq!(
            r"shape: (2, 5)
┌──────────┬─────────┬───────┬───────┬────────────┐
│ image    ┆ label   ┆ min_x ┆ max_x ┆ is_correct │
│ ---      ┆ ---     ┆ ---   ┆ ---   ┆ ---        │
│ str      ┆ str     ┆ f64   ┆ f64   ┆ bool       │
╞══════════╪═════════╪═══════╪═══════╪════════════╡
│ 0000.jpg ┆ dog     ┆ 0.0   ┆ 3.0   ┆ true       │
│ 0002.jpg ┆ unknown ┆ 2.0   ┆ 5.0   ┆ false      │
└──────────┴─────────┴───────┴───────┴────────────┘",
            format!("{filtered_df}")
        );

        Ok(())
    }

    #[tokio::test]
    async fn test_unique_multi_field() -> Result<(), OxenError> {
        let fields = "image,label";
        let df = df!(
            "image" => &["0000.jpg", "0000.jpg", "0002.jpg"],
            "label" => &["dog", "dog", "dog"],
            "min_x" => &[0.0, 1.0, 2.0],
            "max_x" => &[3.0, 4.0, 5.0],
            "is_correct" => &[true, false, false],
        )
        .unwrap();

        let mut opts = DFOpts::from_unique(fields);
        // sort for tests because it comes back random
        opts.sort_by = Some(String::from("image"));
        let filtered_df = tabular::transform(df, opts).await?;

        println!("{filtered_df}");

        assert_eq!(
            r"shape: (2, 5)
┌──────────┬───────┬───────┬───────┬────────────┐
│ image    ┆ label ┆ min_x ┆ max_x ┆ is_correct │
│ ---      ┆ ---   ┆ ---   ┆ ---   ┆ ---        │
│ str      ┆ str   ┆ f64   ┆ f64   ┆ bool       │
╞══════════╪═══════╪═══════╪═══════╪════════════╡
│ 0000.jpg ┆ dog   ┆ 0.0   ┆ 3.0   ┆ true       │
│ 0002.jpg ┆ dog   ┆ 2.0   ┆ 5.0   ┆ false      │
└──────────┴───────┴───────┴───────┴────────────┘",
            format!("{filtered_df}")
        );

        Ok(())
    }

    #[tokio::test]
    async fn test_read_json() -> Result<(), OxenError> {
        let df = tabular::read_df_json("data/test/text/test.json")?.collect()?;

        println!("{df}");

        assert_eq!(
            r"shape: (2, 3)
┌─────┬───────────┬──────────┐
│ id  ┆ text      ┆ category │
│ --- ┆ ---       ┆ ---      │
│ i64 ┆ str       ┆ str      │
╞═════╪═══════════╪══════════╡
│ 1   ┆ I love it ┆ positive │
│ 1   ┆ I hate it ┆ negative │
└─────┴───────────┴──────────┘",
            format!("{df}")
        );

        Ok(())
    }

    #[tokio::test]
    async fn test_read_jsonl() -> Result<(), OxenError> {
        let df = match task::spawn_blocking(move || -> Result<DataFrame, OxenError> {
            tabular::read_df_jsonl("data/test/text/test.jsonl")?
                .collect()
                .map_err(|e| OxenError::from(e))
        })
        .await?
        {
            Ok(df) => df,
            Err(e) => return Err(e),
        };

        println!("{df}");

        assert_eq!(
            r"shape: (2, 3)
┌─────┬───────────┬──────────┐
│ id  ┆ text      ┆ category │
│ --- ┆ ---       ┆ ---      │
│ i64 ┆ str       ┆ str      │
╞═════╪═══════════╪══════════╡
│ 1   ┆ I love it ┆ positive │
│ 1   ┆ I hate it ┆ negative │
└─────┴───────────┴──────────┘",
            format!("{df}")
        );

        Ok(())
    }

    #[tokio::test]
    async fn test_sniff_empty_rows_carriage_return_csv() -> Result<(), OxenError> {
        let opts = DFOpts::empty();
        let df = tabular::read_df("data/test/csvs/empty_rows_carriage_return.csv", opts).await?;
        assert_eq!(df.width(), 4);
        Ok(())
    }

    #[tokio::test]
    async fn test_sniff_delimiter_tabs() -> Result<(), OxenError> {
        let opts = DFOpts::empty();
        let df = tabular::read_df("data/test/csvs/tabs.csv", opts).await?;
        assert_eq!(df.width(), 4);
        Ok(())
    }

    #[tokio::test]
    async fn test_sniff_emoji_csv() -> Result<(), OxenError> {
        let opts = DFOpts::empty();
        let df = tabular::read_df("data/test/csvs/emojis.csv", opts).await?;
        assert_eq!(df.width(), 2);
        Ok(())
    }

    #[tokio::test]
    async fn test_slice_parquet_lazy() -> Result<(), OxenError> {
        let mut opts = DFOpts::empty();
        opts.slice = Some("329..333".to_string());
        let df = tabular::scan_df_parquet("data/test/parquet/wiki_1k.parquet", 333)?;
        let df = tabular::transform_lazy(df, opts.clone()).await?;

        let mut df = match task::spawn_blocking(move || -> Result<DataFrame, OxenError> {
            tabular::transform_slice_lazy(df.lazy(), &opts)?
                .collect()
                .map_err(|e| OxenError::from(e))
        })
        .await?
        {
            Ok(df) => df,
            Err(e) => return Err(e),
        };
        println!("{df:?}");

        assert_eq!(df.width(), 3);
        assert_eq!(df.height(), 4);

        let json = JsonDataFrameView::json_from_df(&mut df);
        println!("{}", json[0]);
        assert_eq!(
            Some("Advanced Encryption Standard"),
            json[0]["title"].as_str()
        );
        assert_eq!(Some("April 26"), json[1]["title"].as_str());
        assert_eq!(Some("Anisotropy"), json[2]["title"].as_str());
        assert_eq!(Some("Alpha decay"), json[3]["title"].as_str());

        Ok(())
    }

    #[tokio::test]
    async fn test_slice_parquet_full_read() -> Result<(), OxenError> {
        let mut opts = DFOpts::empty();
        opts.slice = Some("329..333".to_string());
        let mut df = tabular::read_df("data/test/parquet/wiki_1k.parquet", opts).await?;
        println!("{df:?}");

        assert_eq!(df.width(), 3);
        assert_eq!(df.height(), 4);

        let json = JsonDataFrameView::json_from_df(&mut df);
        println!("{}", json[0]);
        assert_eq!(
            Some("Advanced Encryption Standard"),
            json[0]["title"].as_str()
        );
        assert_eq!(Some("April 26"), json[1]["title"].as_str());
        assert_eq!(Some("Anisotropy"), json[2]["title"].as_str());
        assert_eq!(Some("Alpha decay"), json[3]["title"].as_str());

        Ok(())
    }

    #[tokio::test]
    async fn test_parse_file_with_unmatched_quotes() -> Result<(), OxenError> {
        let df =
            tabular::read_df("data/test/csvs/spam_ham_data_w_quote.tsv", DFOpts::empty()).await?;
        assert_eq!(df.width(), 2);
        assert_eq!(df.height(), 100);
        Ok(())
    }

    #[tokio::test]
    async fn test_any_val_to_json_primitive_types() -> Result<(), OxenError> {
        use polars::prelude::AnyValue;
        use serde_json::json;
        use serde_json::Value;

        let val = AnyValue::Null;
        let json = tabular::any_val_to_json(val);
        assert_eq!(json, Value::Null);

        let val = AnyValue::Boolean(true);
        let json = tabular::any_val_to_json(val);
        assert_eq!(json, Value::Bool(true));

        let val = AnyValue::Int32(42);
        let json = tabular::any_val_to_json(val);
        assert_eq!(json, json!(42));

        let val = AnyValue::Int64(42);
        let json = tabular::any_val_to_json(val);
        assert_eq!(json, json!(42));

        let val = AnyValue::Float32(3.41);
        let json = tabular::any_val_to_json(val);
        if let serde_json::Value::Number(num) = json {
            let float_val = num.as_f64().unwrap();
            assert!(
                (float_val - 3.41).abs() < 0.0001,
                "Float32 value should be approximately 3.41"
            );
        } else {
            panic!("Expected a JSON number");
        }

        let val = AnyValue::Float64(3.41);
        let json = tabular::any_val_to_json(val);
        assert_eq!(json, json!(3.41));

        let val = AnyValue::String("hello");
        let json = tabular::any_val_to_json(val);
        assert_eq!(json, Value::String("hello".to_string()));

        let val = AnyValue::StringOwned("hello".to_string().into());
        let json = tabular::any_val_to_json(val);
        assert_eq!(json, Value::String("hello".to_string()));

        Ok(())
    }

    #[tokio::test]
    async fn test_any_val_to_json_list_types() -> Result<(), OxenError> {
        use polars::prelude::{AnyValue, PlSmallStr, Series};
        use serde_json::json;

        let s = Series::new(PlSmallStr::from_str("ints"), &[1, 2, 3]);
        let val = AnyValue::List(s);
        let json = tabular::any_val_to_json(val);
        assert_eq!(json, json!([1, 2, 3]));

        let s = Series::new(PlSmallStr::from_str("floats"), &[1.1, 2.2, 3.3]);
        let val = AnyValue::List(s);
        let json = tabular::any_val_to_json(val);
        assert_eq!(json, json!([1.1, 2.2, 3.3]));

        let s = Series::new(PlSmallStr::from_str("strings"), &["a", "b", "c"]);
        let val = AnyValue::List(s);
        let json = tabular::any_val_to_json(val);
        assert_eq!(json, json!(["a", "b", "c"]));

        let s = Series::new(PlSmallStr::from_str("bools"), &[true, false, true]);
        let val = AnyValue::List(s);
        let json = tabular::any_val_to_json(val);
        assert_eq!(json, json!([true, false, true]));

        Ok(())
    }

    #[test]
    fn test_struct_owned_to_json() -> Result<(), OxenError> {
        use polars::datatypes::DataType as PolarsDataType;
        use polars::prelude::{AnyValue, Field, PlSmallStr};

        let fields = vec![
            Field::new(PlSmallStr::from_str("name"), PolarsDataType::String),
            Field::new(PlSmallStr::from_str("age"), PolarsDataType::Int32),
            Field::new(PlSmallStr::from_str("active"), PolarsDataType::Boolean),
        ];

        let values = vec![
            AnyValue::String("John Doe"),
            AnyValue::Int32(30),
            AnyValue::Boolean(true),
        ];

        let struct_owned = AnyValue::StructOwned(Box::new((values, fields)));

        let json = tabular::any_val_to_json(struct_owned);

        if let serde_json::Value::Object(map) = json {
            assert_eq!(map.len(), 3);
            assert_eq!(map.get("name").unwrap(), "John Doe");
            assert_eq!(map.get("age").unwrap(), 30);
            assert_eq!(map.get("active").unwrap(), true);
        } else {
            panic!("Expected a JSON object");
        }

        Ok(())
    }
}<|MERGE_RESOLUTION|>--- conflicted
+++ resolved
@@ -53,15 +53,12 @@
         .with_encoding(CsvEncoding::LossyUtf8)
 }
 
-<<<<<<< HEAD
+
 pub fn new_df() -> DataFrame {
     DataFrame::empty()
 }
 
-pub fn read_df_csv(
-=======
 fn read_df_csv(
->>>>>>> cfa6022a
     path: impl AsRef<Path>,
     delimiter: u8,
     quote_char: Option<u8>,

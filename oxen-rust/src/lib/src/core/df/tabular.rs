use duckdb::ToSql;
use polars::prelude::*;
use std::fs::File;

use crate::constants;
use crate::core::df::filter::DFLogicalOp;
use crate::core::df::pretty_print;
use crate::error::OxenError;
use crate::model::schema::DataType;
use crate::model::{ContentType, DataFrameSize};
use crate::opts::{CountLinesOpts, DFOpts, PaginateOpts};
use crate::util::{fs, hasher};

use colored::Colorize;
use comfy_table::Table;
use indicatif::ProgressBar;
use rand::prelude::SliceRandom;
use rand::thread_rng;
use std::ffi::OsStr;
use std::io::Cursor;
use std::path::Path;

use super::{
    agg::{DFAggFn, DFAggFnType, DFAggregation},
    filter::{DFFilterExp, DFFilterOp, DFFilterVal},
};

const DEFAULT_INFER_SCHEMA_LEN: usize = 100;
const DEFAULT_SAMPLE_SIZE: usize = 1024;
const READ_ERROR: &str = "Could not read tabular data from path";
const COLLECT_ERROR: &str = "Could not collect DataFrame";
const TAKE_ERROR: &str = "Could not take DataFrame";
const CSV_READ_ERROR: &str = "Could not read csv from path";

fn try_infer_schema_csv(reader: CsvReader<File>, delimiter: u8) -> Result<DataFrame, OxenError> {
    log::debug!("try_infer_schema_csv delimiter: {:?}", delimiter as char);
    let result = reader
        .infer_schema(Some(DEFAULT_INFER_SCHEMA_LEN))
        .sample_size(DEFAULT_SAMPLE_SIZE)
        .with_ignore_errors(true)
        .has_header(true)
        .truncate_ragged_lines(true)
        .with_separator(delimiter)
        .with_end_of_line_char(b'\n')
        .with_quote_char(Some(b'"'))
        .with_rechunk(true)
        .with_encoding(CsvEncoding::LossyUtf8)
        .finish();

    match result {
        Ok(df) => Ok(df),
        Err(err) => {
            let warning = "Consider specifying a schema for the dtypes.".yellow();
            let suggestion = "You can set a schema for a file with: \n\n  oxen schemas set <file> \"col_name_1:dtype,col_name_2:dtype\" \n";
            log::warn!("Warn: {warning}\n\n{suggestion}");

            let err = format!("{CSV_READ_ERROR}: {err:?}");
            Err(OxenError::basic_str(err))
        }
    }
}

pub fn read_df_csv(path: impl AsRef<Path>, delimiter: u8) -> Result<DataFrame, OxenError> {
    let path = path.as_ref();
    log::debug!("read_df_csv path: {:?}", path);
    match CsvReader::from_path(path) {
        Ok(reader) => Ok(try_infer_schema_csv(reader, delimiter)?),
        Err(err) => {
            let err = format!("{CSV_READ_ERROR}: {err:?}");
            Err(OxenError::basic_str(err))
        }
    }
}

pub fn scan_df_csv<P: AsRef<Path>>(
    path: P,
    delimiter: u8,
    opts: &DFOpts,
    total_rows: usize,
) -> Result<LazyFrame, OxenError> {
    LazyCsvReader::new(&path)
        .with_separator(delimiter)
        .with_infer_schema_length(Some(DEFAULT_INFER_SCHEMA_LEN))
        .with_n_rows(get_max_rows_from_opts(opts, total_rows))
        .has_header(true)
        .finish()
        .map_err(|_| OxenError::basic_str(format!("{}: {:?}", READ_ERROR, path.as_ref())))
}

pub fn read_df_json(path: impl AsRef<Path>) -> Result<DataFrame, OxenError> {
    let path = path.as_ref();
    let error_str = format!("Could not read json data from path {path:?}");
    let file = File::open(path)?;
    let df = JsonReader::new(file)
        .infer_schema_len(Some(DEFAULT_INFER_SCHEMA_LEN))
        .finish()
        .expect(&error_str);
    Ok(df)
}

pub fn read_df_jsonl(path: impl AsRef<Path>) -> Result<DataFrame, OxenError> {
    let path = path.as_ref();
    let error_str = format!("Could not read line delimited data from path {path:?}");
    let file = File::open(path)?;
    let df = JsonLineReader::new(file)
        .infer_schema_len(Some(DEFAULT_INFER_SCHEMA_LEN))
        .finish()
        .expect(&error_str);
    Ok(df)
}

pub fn scan_df_jsonl(
    path: impl AsRef<Path>,
    opts: &DFOpts,
    total_rows: usize,
) -> Result<LazyFrame, OxenError> {
    LazyJsonLineReader::new(path.as_ref().to_str().expect("Invalid json path."))
        .with_infer_schema_length(Some(DEFAULT_INFER_SCHEMA_LEN))
        .with_n_rows(get_max_rows_from_opts(opts, total_rows))
        .finish()
        .map_err(|_| OxenError::basic_str(format!("{}: {:?}", READ_ERROR, path.as_ref())))
}

pub fn scan_df_json(path: impl AsRef<Path>) -> Result<LazyFrame, OxenError> {
    // cannot lazy read json array
    let df = read_df_json(path)?;
    Ok(df.lazy())
}

pub fn read_df_parquet(path: impl AsRef<Path>) -> Result<DataFrame, OxenError> {
    let path = path.as_ref();
    let error_str = format!("Could not read parquet data from path {path:?}");
    let file = File::open(path)?;
    let mut reader = ParquetReader::new(file);

    let num_rows = reader.num_rows().unwrap_or(0);

    log::debug!("got {} rows", num_rows);

    match reader.finish() {
        Ok(df) => Ok(df),
        err => Err(OxenError::basic_str(format!("{}: {:?}", error_str, err))),
    }
}

pub fn scan_df_parquet(
    path: impl AsRef<Path>,
    opts: &DFOpts,
    total_rows: usize,
) -> Result<LazyFrame, OxenError> {
    let args = ScanArgsParquet {
        n_rows: get_max_rows_from_opts(opts, total_rows),
        ..Default::default()
    };
    log::debug!(
        "scan_df_parquet_n_rows path: {:?} n_rows: {:?}",
        path.as_ref(),
        args.n_rows
    );
    LazyFrame::scan_parquet(&path, args).map_err(|_| {
        OxenError::basic_str(format!(
            "Error scanning parquet file {}: {:?}",
            READ_ERROR,
            path.as_ref()
        ))
    })
}

fn read_df_arrow(path: impl AsRef<Path>) -> Result<DataFrame, OxenError> {
    let file = File::open(path.as_ref())?;
    IpcReader::new(file)
        .finish()
        .map_err(|_| OxenError::basic_str(format!("{}: {:?}", READ_ERROR, path.as_ref())))
}

fn scan_df_arrow(path: impl AsRef<Path>) -> Result<LazyFrame, OxenError> {
    LazyFrame::scan_ipc(&path, ScanArgsIpc::default())
        .map_err(|_| OxenError::basic_str(format!("{}: {:?}", READ_ERROR, path.as_ref())))
}

fn get_max_rows_from_opts(opts: &DFOpts, total_rows: usize) -> Option<usize> {
    log::debug!(
        "get_max_rows_from_opts total_rows {} opts.has_filter_transform() {}",
        total_rows,
        opts.has_filter_transform()
    );
    if opts.has_filter_transform() {
        return Some(total_rows);
    }

    log::debug!("get_max_rows_from_opts {:?}", opts);
    if let Some((_, end)) = &opts.slice_indices() {
        log::debug!("get_max_rows_from_opts end {}", end);
        return Some(*end as usize);
    }

    None
}

pub fn take(df: LazyFrame, indices: Vec<u32>) -> Result<DataFrame, OxenError> {
    let idx = IdxCa::new("idx", &indices);
    let collected = df.collect().expect(COLLECT_ERROR);
    // log::debug!("take indices {:?}", indices);
    // log::debug!("from df {:?}", collected);
    Ok(collected.take(&idx).expect(TAKE_ERROR))
}

pub fn add_col_lazy(
    df: LazyFrame,
    name: &str,
    val: &str,
    dtype: &str,
) -> Result<LazyFrame, OxenError> {
    let mut df = df.collect().expect(COLLECT_ERROR);

    let dtype = DataType::from_string(dtype).to_polars();

    let column = Series::new_empty(name, &dtype);
    let column = column
        .extend_constant(val_from_str_and_dtype(val, &dtype), df.height())
        .expect("Could not extend df");
    df.with_column(column).expect(COLLECT_ERROR);
    let df = df.lazy();
    Ok(df)
}

pub fn add_col(
    mut df: DataFrame,
    name: &str,
    val: &str,
    dtype: &str,
) -> Result<DataFrame, OxenError> {
    let dtype = DataType::from_string(dtype).to_polars();

    let column = Series::new_empty(name, &dtype);
    let column = column
        .extend_constant(val_from_str_and_dtype(val, &dtype), df.height())
        .expect("Could not extend df");
    df.with_column(column).expect(COLLECT_ERROR);
    Ok(df)
}

pub fn add_row(df: LazyFrame, data: String, opts: &DFOpts) -> Result<LazyFrame, OxenError> {
    let df = df.collect().expect(COLLECT_ERROR);

    let schema = crate::model::Schema::from_polars(&df.schema());
    let new_row = parse_data_into_df(&data, &schema, opts.content_type.to_owned())?;
    let df = df.vstack(&new_row).unwrap().lazy();
    Ok(df)
}

pub fn n_duped_rows(df: &DataFrame, cols: &[&str]) -> Result<u64, OxenError> {
    let dupe_mask = df.select(cols)?.is_duplicated()?;
    let n_dupes = dupe_mask.sum().unwrap() as u64; // Can unwrap - sum implemented for boolean
    Ok(n_dupes)
}

pub fn parse_data_into_df(
    data: &str,
    schema: &crate::model::Schema,
    content_type: ContentType,
) -> Result<DataFrame, OxenError> {
    log::debug!("Parsing content into df: {content_type:?}\n{data}");
    match content_type {
        ContentType::Json => {
            // getting an internal error if not jsonl, so do a quick check that it starts with a '{'
            if !data.trim().starts_with('{') {
                return Err(OxenError::basic_str(format!(
                    "Invalid json content: {data}"
                )));
            }

            if data == "{}" {
                return Ok(DataFrame::default());
            }

            let cursor = Cursor::new(data.as_bytes());
            match JsonLineReader::new(cursor).finish() {
                Ok(df) => Ok(df),
                Err(err) => Err(OxenError::basic_str(format!(
                    "Error parsing {content_type:?}: {err}"
                ))),
            }
        }
        // ContentType::Csv => {
        //     let fields = schema.fields_to_csv();
        //     let data = format!("{}\n{}", fields, data);
        //     let cursor = Cursor::new(data.as_bytes());
        //     let schema = schema.to_polars();
        //     match CsvReader::new(cursor)
        //         .with_schema(Some(Arc::new(schema)))
        //         .finish()
        //     {
        //         Ok(df) => Ok(df),
        //         Err(err) => Err(OxenError::basic_str(format!(
        //             "Error parsing {content_type:?}: {err}"
        //         ))),
        //     }
        // }
        _ => {
            let err = format!("Unsupported content type: {content_type:?}");
            Err(OxenError::basic_str(err))
        }
    }
}

fn val_from_str_and_dtype<'a>(s: &'a str, dtype: &polars::prelude::DataType) -> AnyValue<'a> {
    match dtype {
        polars::prelude::DataType::Boolean => {
            AnyValue::Boolean(s.parse::<bool>().expect("val must be bool"))
        }
        polars::prelude::DataType::UInt8 => AnyValue::UInt8(s.parse::<u8>().expect("must be u8")),
        polars::prelude::DataType::UInt16 => {
            AnyValue::UInt16(s.parse::<u16>().expect("must be u16"))
        }
        polars::prelude::DataType::UInt32 => {
            AnyValue::UInt32(s.parse::<u32>().expect("must be u32"))
        }
        polars::prelude::DataType::UInt64 => {
            AnyValue::UInt64(s.parse::<u64>().expect("must be u64"))
        }
        polars::prelude::DataType::Int8 => AnyValue::Int8(s.parse::<i8>().expect("must be i8")),
        polars::prelude::DataType::Int16 => AnyValue::Int16(s.parse::<i16>().expect("must be i16")),
        polars::prelude::DataType::Int32 => AnyValue::Int32(s.parse::<i32>().expect("must be i32")),
        polars::prelude::DataType::Int64 => AnyValue::Int64(s.parse::<i64>().expect("must be i64")),
        polars::prelude::DataType::Float32 => {
            AnyValue::Float32(s.parse::<f32>().expect("must be f32"))
        }
        polars::prelude::DataType::Float64 => {
            AnyValue::Float64(s.parse::<f64>().expect("must be f64"))
        }
        polars::prelude::DataType::String => AnyValue::String(s),
        polars::prelude::DataType::Null => AnyValue::Null,
        _ => panic!("Currently do not support data type {}", dtype),
    }
}

fn val_from_df_and_filter<'a>(df: &'a LazyFrame, filter: &'a DFFilterVal) -> AnyValue<'a> {
    if let Some(value) = df
        .schema()
        .expect("Unable to get schema from data frame")
        .iter_fields()
        .find(|f| f.name == filter.field)
    {
        val_from_str_and_dtype(&filter.value, value.data_type())
    } else {
        log::error!("Unknown field {:?}", filter.field);
        AnyValue::Null
    }
}

fn lit_from_any(value: &AnyValue) -> Expr {
    match value {
        AnyValue::Boolean(val) => lit(*val),
        AnyValue::Float64(val) => lit(*val),
        AnyValue::Float32(val) => lit(*val),
        AnyValue::Int64(val) => lit(*val),
        AnyValue::Int32(val) => lit(*val),
        AnyValue::String(val) => lit(*val),
        val => panic!("Unknown data type for [{}] to create literal", val),
    }
}

fn filter_from_val(df: &LazyFrame, filter: &DFFilterVal) -> Expr {
    let val = val_from_df_and_filter(df, filter);
    let val = lit_from_any(&val);
    match filter.op {
        DFFilterOp::EQ => col(&filter.field).eq(val),
        DFFilterOp::GT => col(&filter.field).gt(val),
        DFFilterOp::LT => col(&filter.field).lt(val),
        DFFilterOp::GTE => col(&filter.field).gt_eq(val),
        DFFilterOp::LTE => col(&filter.field).lt_eq(val),
        DFFilterOp::NEQ => col(&filter.field).neq(val),
    }
}

fn filter_df(df: LazyFrame, filter: &DFFilterExp) -> Result<LazyFrame, OxenError> {
    log::debug!("Got filter: {:?}", filter);
    if filter.vals.is_empty() {
        return Ok(df);
    }
    let mut vals = filter.vals.iter();
    let mut expr: Expr = filter_from_val(&df, vals.next().unwrap());
    for op in &filter.logical_ops {
        let chain_expr: Expr = filter_from_val(&df, vals.next().unwrap());

        match op {
            DFLogicalOp::AND => expr = expr.and(chain_expr),
            DFLogicalOp::OR => expr = expr.or(chain_expr),
        }
    }

    Ok(df.filter(expr))
}

fn agg_fn_to_expr(agg: &DFAggFn) -> Result<Expr, OxenError> {
    let col_name = &agg.args[0];
    match DFAggFnType::from_fn_name(&agg.name) {
        DFAggFnType::List => Ok(col(col_name).alias(&format!("list('{col_name}')"))),
        DFAggFnType::Count => Ok(col(col_name).count().alias(&format!("count('{col_name}')"))),
        DFAggFnType::NUnique => Ok(col(col_name)
            .n_unique()
            .alias(&format!("n_unique('{col_name}')"))),
        DFAggFnType::Min => Ok(col(col_name).min().alias(&format!("min('{col_name}')"))),
        DFAggFnType::Max => Ok(col(col_name).max().alias(&format!("max('{col_name}')"))),
        DFAggFnType::ArgMin => Ok(col(col_name)
            .arg_min()
            .alias(&format!("arg_min('{col_name}')"))),
        DFAggFnType::ArgMax => Ok(col(col_name).arg_max().alias(&format!("max('{col_name}')"))),
        DFAggFnType::Mean => Ok(col(col_name).mean().alias(&format!("mean('{col_name}')"))),
        DFAggFnType::Median => Ok(col(col_name)
            .median()
            .alias(&format!("median('{col_name}')"))),
        DFAggFnType::Std => Ok(col(col_name).std(0).alias(&format!("std('{col_name}')"))),
        DFAggFnType::Var => Ok(col(col_name).var(0).alias(&format!("var('{col_name}')"))),
        DFAggFnType::First => Ok(col(col_name).first().alias(&format!("first('{col_name}')"))),
        DFAggFnType::Last => Ok(col(col_name).last().alias(&format!("last('{col_name}')"))),
        DFAggFnType::Head => Ok(col(col_name)
            .head(Some(5))
            .alias(&format!("head('{col_name}', 5)"))),
        DFAggFnType::Tail => Ok(col(col_name)
            .tail(Some(5))
            .alias(&format!("tail('{col_name}', 5)"))),
        DFAggFnType::Unknown => Err(OxenError::unknown_agg_fn(&agg.name)),
    }
}

fn aggregate_df(df: LazyFrame, aggregation: &DFAggregation) -> Result<LazyFrame, OxenError> {
    log::debug!("Got agg: {:?}", aggregation);

    let group_by: Vec<Expr> = aggregation.group_by.iter().map(|c| col(c)).collect();
    let agg: Vec<Expr> = aggregation
        .agg
        .iter()
        .map(|f| agg_fn_to_expr(f).expect("Err:"))
        .collect();

    Ok(df.group_by(group_by).agg(agg))
}

fn unique_df(df: LazyFrame, columns: Vec<String>) -> Result<LazyFrame, OxenError> {
    log::debug!("Got unique: {:?}", columns);
    Ok(df.unique(Some(columns), UniqueKeepStrategy::First))
}

pub fn transform(df: DataFrame, opts: DFOpts) -> Result<DataFrame, OxenError> {
    let height = df.height();
    let df = transform_lazy(df.lazy(), height, opts.clone())?;
    transform_slice_lazy(df.lazy(), height, opts)
}

pub fn transform_lazy(
    mut df: LazyFrame,
    height: usize,
    opts: DFOpts,
) -> Result<DataFrame, OxenError> {
    log::debug!("transform_lazy Got transform ops {:?}", opts);
    if let Some(vstack) = &opts.vstack {
        log::debug!("transform_lazy Got files to stack {:?}", vstack);
        for path in vstack.iter() {
            let opts = DFOpts::empty();
            let new_df = read_df(path, opts).expect(READ_ERROR);
            df = df
                .collect()
                .expect(COLLECT_ERROR)
                .vstack(&new_df)
                .unwrap()
                .lazy();
        }
    }

    if let Some(data) = &opts.add_row {
        df = add_row(df, data.to_owned(), &opts)?;
    }

    if let Some(col_vals) = opts.add_col_vals() {
        df = add_col_lazy(df, &col_vals.name, &col_vals.value, &col_vals.dtype)?;
    }

    // For aggregations, sort by first column, because it is non-deterministic
    let mut should_sort_by_first_column = false;

    match opts.get_filter() {
        Ok(filter) => {
            if let Some(filter) = filter {
                df = filter_df(df, &filter)?;
            }
        }
        Err(err) => {
            log::error!("Could not parse filter: {err}");
        }
    }

    if let Some(columns) = opts.unique_columns() {
        df = unique_df(df, columns)?;
    }

    if let Some(agg) = &opts.get_aggregation()? {
        df = aggregate_df(df, agg)?;
        should_sort_by_first_column = true;
    }

    // Sort aggregations by first column because they return in a non-deterministic order
    log::debug!("transform_lazy Should sort by first column? {should_sort_by_first_column}");
    if should_sort_by_first_column {
        log::debug!("transform_lazy Sorting by first column");
        let schema = df.schema().expect("Unable to get schema from data frame");
        let first_column = schema
            .get_at_index(0)
            .expect("Unable to get first column")
            .0;
        log::debug!("transform_lazy First column name: {first_column}");
<<<<<<< HEAD
        df = df.sort(vec![first_column], SortMultipleOptions::new());
=======
        df = df.sort([first_column], Default::default());
>>>>>>> b3edf524
    }

    if opts.should_randomize {
        let mut rand_indices: Vec<u32> = (0..height as u32).collect();
        rand_indices.shuffle(&mut thread_rng());
        df = take(df, rand_indices)?.lazy();
    }

    if let Some(sort_by) = &opts.sort_by {
<<<<<<< HEAD
        df = df.sort(vec![sort_by], SortMultipleOptions::new());
=======
        df = df.sort([sort_by], Default::default());
>>>>>>> b3edf524
    }

    if opts.should_reverse {
        df = df.reverse();
    }

    if let Some(columns) = opts.columns_names() {
        if !columns.is_empty() {
            let cols = columns.iter().map(|c| col(c)).collect::<Vec<Expr>>();
            df = df.select(&cols);
        }
    }

    // These ops should be the last ops since they depends on order
    if let Some(indices) = opts.take_indices() {
        match take(df.clone(), indices) {
            Ok(new_df) => {
                df = new_df.lazy();
            }
            Err(err) => {
                log::error!("error taking indices from df {err:?}")
            }
        }
    }

    log::debug!("transform_lazy before collect");
    match df.collect() {
        Ok(df) => {
            log::debug!("transform_lazy collected {:?}", df);
            Ok(df)
        }
        Err(err) => Err(OxenError::basic_str(format!("DataFrame Error: {}", err))),
    }
}

pub fn transform_slice(df: DataFrame, height: usize, opts: DFOpts) -> Result<DataFrame, OxenError> {
    transform_slice_lazy(df.lazy(), height, opts)
}

// Separate out slice transform because it needs to be done after other transforms
pub fn transform_slice_lazy(
    mut df: LazyFrame,
    height: usize,
    opts: DFOpts,
) -> Result<DataFrame, OxenError> {
    // Maybe slice it up
    df = slice(df, &opts);
    df = head(df, &opts);
    df = tail(df, height, &opts);
    if let Some(item) = opts.column_at() {
        let full_df = df.collect().unwrap();
        let value = full_df.column(&item.col).unwrap().get(item.index).unwrap();
        let s1 = Series::new("", &[value]);
        let df = DataFrame::new(vec![s1]).unwrap();
        return Ok(df);
    }

    log::debug!("transform_slice_lazy before collect");
    match df.collect() {
        Ok(df) => {
            log::debug!("transform_lazy collected {:?}", df);
            Ok(df)
        }
        Err(err) => Err(OxenError::basic_str(format!("DataFrame Error: {}", err))),
    }
}

fn head(df: LazyFrame, opts: &DFOpts) -> LazyFrame {
    if let Some(head) = opts.head {
        df.slice(0, head as u32)
    } else {
        df
    }
}

fn tail(df: LazyFrame, height: usize, opts: &DFOpts) -> LazyFrame {
    if let Some(tail) = opts.tail {
        let start = (height - tail) as i64;
        let end = (height - 1) as u32;
        df.slice(start, end)
    } else {
        df
    }
}

pub fn slice_df(df: DataFrame, start: usize, end: usize) -> Result<DataFrame, OxenError> {
    let mut opts = DFOpts::empty();
    opts.slice = Some(format!("{}..{}", start, end));
    let df = df.lazy();
    let df = slice(df, &opts);
    Ok(df.collect().expect(COLLECT_ERROR))
}

pub fn paginate_df(df: DataFrame, page_opts: &PaginateOpts) -> Result<DataFrame, OxenError> {
    let mut opts = DFOpts::empty();
    opts.slice = Some(format!(
        "{}..{}",
        page_opts.page_size * (page_opts.page_num - 1),
        page_opts.page_size * page_opts.page_num
    ));
    let df = df.lazy();
    let df = slice(df, &opts);
    Ok(df.collect().expect(COLLECT_ERROR))
}

fn slice(df: LazyFrame, opts: &DFOpts) -> LazyFrame {
    log::debug!("SLICE {:?}", opts.slice);
    if let Some((start, end)) = opts.slice_indices() {
        log::debug!("SLICE with indices {:?}..{:?}", start, end);
        if start >= end {
            panic!("Slice error: Start must be greater than end.");
        }
        let len = end - start;
        df.slice(start, len as u32)
    } else {
        df
    }
}

pub fn df_add_row_num(df: DataFrame) -> Result<DataFrame, OxenError> {
    Ok(df
        .with_row_index(constants::ROW_NUM_COL_NAME, Some(0))
        .expect(COLLECT_ERROR))
}

pub fn df_add_row_num_starting_at(df: DataFrame, start: u32) -> Result<DataFrame, OxenError> {
    Ok(df
        .with_row_index(constants::ROW_NUM_COL_NAME, Some(start))
        .expect(COLLECT_ERROR))
}

pub fn any_val_to_bytes(value: &AnyValue) -> Vec<u8> {
    match value {
        AnyValue::Null => Vec::<u8>::new(),
        AnyValue::Int64(val) => val.to_le_bytes().to_vec(),
        AnyValue::Int32(val) => val.to_le_bytes().to_vec(),
        AnyValue::Int8(val) => val.to_le_bytes().to_vec(),
        AnyValue::Float32(val) => val.to_le_bytes().to_vec(),
        AnyValue::Float64(val) => val.to_le_bytes().to_vec(),
        AnyValue::String(val) => val.as_bytes().to_vec(),
        AnyValue::Boolean(val) => vec![if *val { 1 } else { 0 }],
        // TODO: handle rows with lists...
        // AnyValue::List(val) => {
        //     match val.dtype() {
        //         DataType::Int32 => {},
        //         DataType::Float32 => {},
        //         DataType::String => {},
        //         DataType::UInt8 => {},
        //         x => panic!("unable to parse list with value: {} and type: {:?}", x, x.inner_dtype())
        //     }
        // },
        AnyValue::Datetime(val, TimeUnit::Milliseconds, _) => val.to_le_bytes().to_vec(),
        _ => value.to_string().as_bytes().to_vec(),
    }
}

pub fn value_to_tosql(value: AnyValue) -> Box<dyn ToSql> {
    match value {
        AnyValue::String(s) => Box::new(s.to_string()),
        AnyValue::Int32(n) => Box::new(n),
        AnyValue::Int64(n) => Box::new(n),
        AnyValue::Float32(f) => Box::new(f),
        AnyValue::Float64(f) => Box::new(f),
        AnyValue::Boolean(b) => Box::new(b),
        AnyValue::Null => Box::new(None::<i32>),
        other => panic!("Unsupported dtype: {:?}", other),
    }
}

pub fn df_hash_rows(df: DataFrame) -> Result<DataFrame, OxenError> {
    let num_rows = df.height() as i64;

    let mut col_names = vec![];
    let schema = df.schema();
    for field in schema.iter_fields() {
        col_names.push(col(field.name()));
    }
    // println!("Hashing: {:?}", col_names);
    // println!("{:?}", df);

    let df = df
        .lazy()
        .select([
            all(),
            as_struct(col_names)
                .apply(
                    move |s| {
                        // log::debug!("s: {:?}", s);

                        let pb = ProgressBar::new(num_rows as u64);
                        // downcast to struct
                        let ca = s.struct_()?;
                        let out: StringChunked = ca
                            .into_iter()
                            // .par_bridge() // not sure why this is breaking
                            .map(|row| {
                                // log::debug!("row: {:?}", row);
                                pb.inc(1);
                                let mut buffer: Vec<u8> = vec![];
                                for elem in row.iter() {
                                    // log::debug!("Got elem[{}] {}", i, elem);
                                    let mut elem: Vec<u8> = any_val_to_bytes(elem);
                                    // println!("Elem[{}] bytes {:?}", i, elem);
                                    buffer.append(&mut elem);
                                }
                                // println!("__DONE__ {:?}", buffer);
                                let result = hasher::hash_buffer(&buffer);
                                // let result = xxh3_64(&buffer);
                                // let result: u64 = 0;
                                // println!("__DONE__ {}", result);
                                Some(result)
                            })
                            .collect();

                        Ok(Some(out.into_series()))
                    },
                    GetOutput::from_type(polars::prelude::DataType::String),
                )
                .alias(constants::ROW_HASH_COL_NAME),
        ])
        .collect()
        .unwrap();
    log::debug!("Hashed rows: {}", df);
    Ok(df)
}

// Maybe pass in fields here?
pub fn df_hash_rows_on_cols(
    df: DataFrame,
    hash_fields: &[String],
    out_col_name: &str,
) -> Result<DataFrame, OxenError> {
    let num_rows = df.height() as i64;

    // Create a vector to store columns to be hashed
    let mut col_names = vec![];
    let schema = df.schema();
    for field in schema.iter_fields() {
        let field_name = field.name().to_string();
        if hash_fields.contains(&field_name) {
            col_names.push(col(field.name()));
        }
    }

    // This is to allow asymmetric target hashing for added / removed cols in default behavior
    if col_names.is_empty() {
        let null_string_col = lit(Null {}).alias(out_col_name);
        return Ok(df.lazy().with_column(null_string_col).collect()?);
    }

    // Continue as before
    let df = df
        .lazy()
        .select([
            all(),
            as_struct(col_names)
                .apply(
                    move |s| {
                        let pb = ProgressBar::new(num_rows as u64);
                        let ca = s.struct_()?;
                        let out: StringChunked = ca
                            .into_iter()
                            .map(|row| {
                                pb.inc(1);
                                let mut buffer: Vec<u8> = vec![];
                                for elem in row.iter() {
                                    let mut elem: Vec<u8> = any_val_to_bytes(elem);
                                    buffer.append(&mut elem);
                                }
                                let result = hasher::hash_buffer(&buffer);
                                Some(result)
                            })
                            .collect();

                        Ok(Some(out.into_series()))
                    },
                    GetOutput::from_type(polars::prelude::DataType::String),
                )
                .alias(out_col_name),
        ])
        .collect()
        .unwrap();
    log::debug!("Hashed rows: {}", df);
    Ok(df)
}

fn sniff_db_csv_delimiter(path: impl AsRef<Path>, opts: &DFOpts) -> Result<u8, OxenError> {
    if let Some(delimiter) = &opts.delimiter {
        if delimiter.len() != 1 {
            return Err(OxenError::basic_str("Delimiter must be a single character"));
        }
        return Ok(delimiter.as_bytes()[0]);
    }

    match qsv_sniffer::Sniffer::new().sniff_path(&path) {
        Ok(metadata) => Ok(metadata.dialect.delimiter),
        Err(err) => {
            let err = format!("Error sniffing csv {:?} -> {:?}", path.as_ref(), err);
            log::warn!("{}", err);
            Ok(b',')
        }
    }
}

pub fn read_df(path: impl AsRef<Path>, opts: DFOpts) -> Result<DataFrame, OxenError> {
    let path = path.as_ref();
    if !path.exists() {
        return Err(OxenError::entry_does_not_exist(path));
    }

    let extension = path.extension().and_then(OsStr::to_str);
    let err = format!("Unknown file type read_df {path:?} -> {extension:?}");

    let df = match extension {
        Some(extension) => match extension {
            "ndjson" => read_df_jsonl(path),
            "jsonl" => read_df_jsonl(path),
            "json" => read_df_json(path),
            "csv" | "data" => {
                let delimiter = sniff_db_csv_delimiter(path, &opts)?;
                read_df_csv(path, delimiter)
            }
            "tsv" => read_df_csv(path, b'\t'),
            "parquet" => read_df_parquet(path),
            "arrow" => read_df_arrow(path),
            _ => Err(OxenError::basic_str(err)),
        },
        None => Err(OxenError::basic_str(err)),
    }?;

    if opts.has_transform() {
        let df = transform(df, opts)?;
        Ok(df)
    } else {
        Ok(df)
    }
}

pub fn scan_df(
    path: impl AsRef<Path>,
    opts: &DFOpts,
    total_rows: usize,
) -> Result<LazyFrame, OxenError> {
    let input_path = path.as_ref();
    let extension = input_path.extension().and_then(OsStr::to_str);
    let err = format!("Unknown file type scan_df {input_path:?} {extension:?}");

    match extension {
        Some(extension) => match extension {
            "ndjson" => scan_df_jsonl(path, opts, total_rows),
            "jsonl" => scan_df_jsonl(path, opts, total_rows),
            "json" => scan_df_json(path),
            "csv" | "data" => {
                let delimiter = sniff_db_csv_delimiter(&path, opts)?;
                scan_df_csv(path, delimiter, opts, total_rows)
            }
            "tsv" => scan_df_csv(path, b'\t', opts, total_rows),
            "parquet" => scan_df_parquet(path, opts, total_rows),
            "arrow" => scan_df_arrow(path),
            _ => Err(OxenError::basic_str(err)),
        },
        None => Err(OxenError::basic_str(err)),
    }
}

pub fn get_size(path: impl AsRef<Path>) -> Result<DataFrameSize, OxenError> {
    // Don't need that many rows to get the width
    let num_scan_rows = constants::DEFAULT_PAGE_SIZE;
    let lazy_df = scan_df(&path, &DFOpts::empty(), num_scan_rows)?;
    let schema = lazy_df.schema()?;
    let width = schema.len();

    let input_path = path.as_ref();
    let extension = input_path.extension().and_then(OsStr::to_str);
    let err = format!("Unknown file type get_size {input_path:?} {extension:?}");

    match extension {
        Some(extension) => match extension {
            "csv" | "tsv" => {
                let mut opts = CountLinesOpts::empty();
                opts.remove_trailing_blank_line = true;

                // Remove one line to account for CSV/TSV headers
                let (mut height, _) = fs::count_lines(path, opts)?;
                height -= 1; // Adjusting for header

                Ok(DataFrameSize { width, height })
            }
            "data" | "jsonl" | "ndjson" => {
                let mut opts = CountLinesOpts::empty();
                opts.remove_trailing_blank_line = true;

                let (height, _) = fs::count_lines(path, opts)?;

                Ok(DataFrameSize { width, height })
            }
            "parquet" => {
                let file = File::open(input_path)?;
                let mut reader = ParquetReader::new(file);
                let height = reader.num_rows()?;
                Ok(DataFrameSize { width, height })
            }
            "arrow" => {
                let file = File::open(input_path)?;
                // arrow is fast to .finish() so we can just do it here
                let reader = IpcReader::new(file);
                let height = reader.finish().unwrap().height();
                Ok(DataFrameSize { width, height })
            }
            "json" => {
                let df = lazy_df
                    .collect()
                    .map_err(|_| OxenError::basic_str("Could not collect json df"))?;
                let height = df.height();
                Ok(DataFrameSize { width, height })
            }
            _ => Err(OxenError::basic_str(err)),
        },
        None => Err(OxenError::basic_str(err)),
    }
}

pub fn write_df_json<P: AsRef<Path>>(df: &mut DataFrame, output: P) -> Result<(), OxenError> {
    let output = output.as_ref();
    let error_str = format!("Could not save tabular data to path: {output:?}");
    log::debug!("Writing file {:?}", output);
    log::debug!("{:?}", df);
    let f = std::fs::File::create(output).unwrap();
    JsonWriter::new(f)
        .with_json_format(JsonFormat::Json)
        .finish(df)
        .expect(&error_str);
    Ok(())
}

pub fn write_df_jsonl<P: AsRef<Path>>(df: &mut DataFrame, output: P) -> Result<(), OxenError> {
    let output = output.as_ref();
    let error_str = format!("Could not save tabular data to path: {output:?}");
    log::debug!("Writing file {:?}", output);
    let f = std::fs::File::create(output).unwrap();
    JsonWriter::new(f)
        .with_json_format(JsonFormat::JsonLines)
        .finish(df)
        .expect(&error_str);
    Ok(())
}

pub fn write_df_csv<P: AsRef<Path>>(
    df: &mut DataFrame,
    output: P,
    delimiter: u8,
) -> Result<(), OxenError> {
    let output = output.as_ref();
    let error_str = format!("Could not save tabular data to path: {output:?}");
    log::debug!("Writing file {:?}", output);
    let f = std::fs::File::create(output).unwrap();
    CsvWriter::new(f)
        .include_header(true)
        .with_separator(delimiter)
        .finish(df)
        .expect(&error_str);
    Ok(())
}

pub fn write_df_parquet<P: AsRef<Path>>(df: &mut DataFrame, output: P) -> Result<(), OxenError> {
    let output = output.as_ref();
    let error_str = format!("Could not save tabular data to path: {output:?}");
    log::debug!("Writing file {:?}", output);
    match std::fs::File::create(output) {
        Ok(f) => {
            ParquetWriter::new(f).finish(df).expect(&error_str);
            Ok(())
        }
        Err(err) => {
            let error_str = format!("Could not create file {:?}", err);
            Err(OxenError::basic_str(error_str))
        }
    }
}

pub fn write_df_arrow<P: AsRef<Path>>(df: &mut DataFrame, output: P) -> Result<(), OxenError> {
    let output = output.as_ref();
    let error_str = format!("Could not save tabular data to path: {output:?}");
    log::debug!("Writing file {:?}", output);
    let f = std::fs::File::create(output).unwrap();
    IpcWriter::new(f).finish(df).expect(&error_str);
    Ok(())
}

pub fn write_df(df: &mut DataFrame, path: impl AsRef<Path>) -> Result<(), OxenError> {
    let path = path.as_ref();
    let extension = path.extension().and_then(OsStr::to_str);
    let err = format!("Unknown file type write_df {path:?} {extension:?}");

    match extension {
        Some(extension) => match extension {
            "ndjson" => write_df_jsonl(df, path),
            "jsonl" => write_df_jsonl(df, path),
            "json" => write_df_json(df, path),
            "tsv" => write_df_csv(df, path, b'\t'),
            "csv" => write_df_csv(df, path, b','),
            "parquet" => write_df_parquet(df, path),
            "arrow" => write_df_arrow(df, path),
            _ => Err(OxenError::basic_str(err)),
        },
        None => Err(OxenError::basic_str(err)),
    }
}

pub fn copy_df(input: impl AsRef<Path>, output: impl AsRef<Path>) -> Result<DataFrame, OxenError> {
    let mut df = read_df(input, DFOpts::empty())?;
    write_df_arrow(&mut df, output)?;
    Ok(df)
}

pub fn copy_df_add_row_num(
    input: impl AsRef<Path>,
    output: impl AsRef<Path>,
) -> Result<DataFrame, OxenError> {
    let df = read_df(input, DFOpts::empty())?;
    let mut df = df
        .lazy()
        .with_row_index("_row_num", Some(0))
        .collect()
        .expect("Could not add row count");
    write_df_arrow(&mut df, output)?;
    Ok(df)
}

pub fn show_path(input: impl AsRef<Path>, opts: DFOpts) -> Result<DataFrame, OxenError> {
    log::debug!("Got opts {:?}", opts);
    let df = read_df(input, opts.clone())?;
    if opts.column_at().is_some() {
        for val in df.get(0).unwrap() {
            match val {
                polars::prelude::AnyValue::List(vals) => {
                    for val in vals.iter() {
                        println!("{val}")
                    }
                }
                _ => {
                    println!("{val}")
                }
            }
        }
    } else {
        let pretty_df = pretty_print::df_to_str(&df);
        println!("{pretty_df}");
    }
    Ok(df)
}

pub fn get_schema(input: impl AsRef<Path>) -> Result<crate::model::Schema, OxenError> {
    let opts = DFOpts::empty();
    // don't need many rows to get schema
    let total_rows = constants::DEFAULT_PAGE_SIZE;
    let df = scan_df(input, &opts, total_rows)?;
    let schema = df.schema().expect("Could not get schema");

    Ok(crate::model::Schema::from_polars(&schema))
}

pub fn schema_to_string<P: AsRef<Path>>(
    input: P,
    flatten: bool,
    opts: &DFOpts,
) -> Result<String, OxenError> {
    let df = scan_df(input, opts, constants::DEFAULT_PAGE_SIZE)?;
    let schema = df.schema().expect("Could not get schema");

    if flatten {
        let result = polars_schema_to_flat_str(&schema);
        Ok(result)
    } else {
        let mut table = Table::new();
        table.set_header(vec!["column", "dtype"]);

        for field in schema.iter_fields() {
            let dtype = DataType::from_polars(field.data_type());
            let field_str = field.name().to_string();
            let dtype_str = String::from(DataType::as_str(&dtype));
            table.add_row(vec![field_str, dtype_str]);
        }

        Ok(format!("{table}"))
    }
}

pub fn polars_schema_to_flat_str(schema: &Schema) -> String {
    let mut result = String::new();
    for (i, field) in schema.iter_fields().enumerate() {
        if i != 0 {
            result = format!("{result},");
        }

        let dtype = DataType::from_polars(field.data_type());
        let field_str = field.name().to_string();
        let dtype_str = String::from(DataType::as_str(&dtype));
        result = format!("{result}{field_str}:{dtype_str}");
    }

    result
}

#[cfg(test)]
mod tests {
    use crate::core::df::{filter, tabular};
    use crate::view::JsonDataFrameView;
    use crate::{error::OxenError, opts::DFOpts};
    use polars::prelude::*;

    #[test]
    fn test_filter_single_expr() -> Result<(), OxenError> {
        let query = Some("label == dog".to_string());
        let df = df!(
            "image" => &["0000.jpg", "0001.jpg", "0002.jpg"],
            "label" => &["cat", "dog", "unknown"],
            "min_x" => &["0.0", "1.0", "2.0"],
            "max_x" => &["3.0", "4.0", "5.0"],
        )
        .unwrap();

        let filter = filter::parse(query)?.unwrap();
        let filtered_df = tabular::filter_df(df.lazy(), &filter)?.collect().unwrap();

        assert_eq!(
            r"shape: (1, 4)
┌──────────┬───────┬───────┬───────┐
│ image    ┆ label ┆ min_x ┆ max_x │
│ ---      ┆ ---   ┆ ---   ┆ ---   │
│ str      ┆ str   ┆ str   ┆ str   │
╞══════════╪═══════╪═══════╪═══════╡
│ 0001.jpg ┆ dog   ┆ 1.0   ┆ 4.0   │
└──────────┴───────┴───────┴───────┘",
            format!("{filtered_df}")
        );

        Ok(())
    }

    #[test]
    fn test_filter_multiple_or_expr() -> Result<(), OxenError> {
        let query = Some("label == dog || label == cat".to_string());
        let df = df!(
            "image" => &["0000.jpg", "0001.jpg", "0002.jpg"],
            "label" => &["cat", "dog", "unknown"],
            "min_x" => &["0.0", "1.0", "2.0"],
            "max_x" => &["3.0", "4.0", "5.0"],
        )
        .unwrap();

        let filter = filter::parse(query)?.unwrap();
        let filtered_df = tabular::filter_df(df.lazy(), &filter)?.collect().unwrap();

        println!("{filtered_df}");

        assert_eq!(
            r"shape: (2, 4)
┌──────────┬───────┬───────┬───────┐
│ image    ┆ label ┆ min_x ┆ max_x │
│ ---      ┆ ---   ┆ ---   ┆ ---   │
│ str      ┆ str   ┆ str   ┆ str   │
╞══════════╪═══════╪═══════╪═══════╡
│ 0000.jpg ┆ cat   ┆ 0.0   ┆ 3.0   │
│ 0001.jpg ┆ dog   ┆ 1.0   ┆ 4.0   │
└──────────┴───────┴───────┴───────┘",
            format!("{filtered_df}")
        );

        Ok(())
    }

    #[test]
    fn test_filter_multiple_and_expr() -> Result<(), OxenError> {
        let query = Some("label == dog && is_correct == true".to_string());
        let df = df!(
            "image" => &["0000.jpg", "0001.jpg", "0002.jpg"],
            "label" => &["dog", "dog", "unknown"],
            "min_x" => &[0.0, 1.0, 2.0],
            "max_x" => &[3.0, 4.0, 5.0],
            "is_correct" => &[true, false, false],
        )
        .unwrap();

        let filter = filter::parse(query)?.unwrap();
        let filtered_df = tabular::filter_df(df.lazy(), &filter)?.collect().unwrap();

        println!("{filtered_df}");

        assert_eq!(
            r"shape: (1, 5)
┌──────────┬───────┬───────┬───────┬────────────┐
│ image    ┆ label ┆ min_x ┆ max_x ┆ is_correct │
│ ---      ┆ ---   ┆ ---   ┆ ---   ┆ ---        │
│ str      ┆ str   ┆ f64   ┆ f64   ┆ bool       │
╞══════════╪═══════╪═══════╪═══════╪════════════╡
│ 0000.jpg ┆ dog   ┆ 0.0   ┆ 3.0   ┆ true       │
└──────────┴───────┴───────┴───────┴────────────┘",
            format!("{filtered_df}")
        );

        Ok(())
    }

    #[test]
    fn test_unique_single_field() -> Result<(), OxenError> {
        let fields = "label";
        let df = df!(
            "image" => &["0000.jpg", "0001.jpg", "0002.jpg"],
            "label" => &["dog", "dog", "unknown"],
            "min_x" => &[0.0, 1.0, 2.0],
            "max_x" => &[3.0, 4.0, 5.0],
            "is_correct" => &[true, false, false],
        )
        .unwrap();

        let mut opts = DFOpts::from_unique(fields);
        // sort for tests because it comes back random
        opts.sort_by = Some(String::from("image"));
        let filtered_df = tabular::transform(df, opts)?;

        println!("{filtered_df}");

        assert_eq!(
            r"shape: (2, 5)
┌──────────┬─────────┬───────┬───────┬────────────┐
│ image    ┆ label   ┆ min_x ┆ max_x ┆ is_correct │
│ ---      ┆ ---     ┆ ---   ┆ ---   ┆ ---        │
│ str      ┆ str     ┆ f64   ┆ f64   ┆ bool       │
╞══════════╪═════════╪═══════╪═══════╪════════════╡
│ 0000.jpg ┆ dog     ┆ 0.0   ┆ 3.0   ┆ true       │
│ 0002.jpg ┆ unknown ┆ 2.0   ┆ 5.0   ┆ false      │
└──────────┴─────────┴───────┴───────┴────────────┘",
            format!("{filtered_df}")
        );

        Ok(())
    }

    #[test]
    fn test_unique_multi_field() -> Result<(), OxenError> {
        let fields = "image,label";
        let df = df!(
            "image" => &["0000.jpg", "0000.jpg", "0002.jpg"],
            "label" => &["dog", "dog", "dog"],
            "min_x" => &[0.0, 1.0, 2.0],
            "max_x" => &[3.0, 4.0, 5.0],
            "is_correct" => &[true, false, false],
        )
        .unwrap();

        let mut opts = DFOpts::from_unique(fields);
        // sort for tests because it comes back random
        opts.sort_by = Some(String::from("image"));
        let filtered_df = tabular::transform(df, opts)?;

        println!("{filtered_df}");

        assert_eq!(
            r"shape: (2, 5)
┌──────────┬───────┬───────┬───────┬────────────┐
│ image    ┆ label ┆ min_x ┆ max_x ┆ is_correct │
│ ---      ┆ ---   ┆ ---   ┆ ---   ┆ ---        │
│ str      ┆ str   ┆ f64   ┆ f64   ┆ bool       │
╞══════════╪═══════╪═══════╪═══════╪════════════╡
│ 0000.jpg ┆ dog   ┆ 0.0   ┆ 3.0   ┆ true       │
│ 0002.jpg ┆ dog   ┆ 2.0   ┆ 5.0   ┆ false      │
└──────────┴───────┴───────┴───────┴────────────┘",
            format!("{filtered_df}")
        );

        Ok(())
    }

    #[test]
    fn test_read_json() -> Result<(), OxenError> {
        let df = tabular::read_df_json("data/test/text/test.json")?;

        println!("{df}");

        assert_eq!(
            r"shape: (2, 3)
┌─────┬───────────┬──────────┐
│ id  ┆ text      ┆ category │
│ --- ┆ ---       ┆ ---      │
│ i64 ┆ str       ┆ str      │
╞═════╪═══════════╪══════════╡
│ 1   ┆ I love it ┆ positive │
│ 1   ┆ I hate it ┆ negative │
└─────┴───────────┴──────────┘",
            format!("{df}")
        );

        Ok(())
    }

    #[test]
    fn test_read_jsonl() -> Result<(), OxenError> {
        let df = tabular::read_df_jsonl("data/test/text/test.jsonl")?;

        println!("{df}");

        assert_eq!(
            r"shape: (2, 3)
┌─────┬───────────┬──────────┐
│ id  ┆ text      ┆ category │
│ --- ┆ ---       ┆ ---      │
│ i64 ┆ str       ┆ str      │
╞═════╪═══════════╪══════════╡
│ 1   ┆ I love it ┆ positive │
│ 1   ┆ I hate it ┆ negative │
└─────┴───────────┴──────────┘",
            format!("{df}")
        );

        Ok(())
    }

    #[test]
    fn test_sniff_empty_rows_carriage_return_csv() -> Result<(), OxenError> {
        let opts = DFOpts::empty();
        let df = tabular::read_df("data/test/csvs/empty_rows_carriage_return.csv", opts)?;
        assert_eq!(df.width(), 4);
        Ok(())
    }

    #[test]
    fn test_sniff_delimiter_tabs() -> Result<(), OxenError> {
        let opts = DFOpts::empty();
        let df = tabular::read_df("data/test/csvs/tabs.csv", opts)?;
        assert_eq!(df.width(), 4);
        Ok(())
    }

    #[test]
    fn test_sniff_emoji_csv() -> Result<(), OxenError> {
        let opts = DFOpts::empty();
        let df = tabular::read_df("data/test/csvs/emojis.csv", opts)?;
        assert_eq!(df.width(), 2);
        Ok(())
    }

    #[test]
    fn test_slice_parquet_lazy() -> Result<(), OxenError> {
        let mut opts = DFOpts::empty();
        opts.slice = Some("329..333".to_string());
        let df = tabular::scan_df_parquet("data/test/parquet/wiki_1k.parquet", &opts, 333)?;
        let height = 4;
        let df = tabular::transform_lazy(df, height, opts.clone())?;
        let mut df = tabular::transform_slice_lazy(df.lazy(), height, opts)?;
        println!("{df:?}");

        assert_eq!(df.width(), 3);
        assert_eq!(df.height(), 4);

        let json = JsonDataFrameView::json_from_df(&mut df);
        println!("{}", json[0]);
        assert_eq!(
            Some("Advanced Encryption Standard"),
            json[0]["title"].as_str()
        );
        assert_eq!(Some("April 26"), json[1]["title"].as_str());
        assert_eq!(Some("Anisotropy"), json[2]["title"].as_str());
        assert_eq!(Some("Alpha decay"), json[3]["title"].as_str());

        Ok(())
    }

    #[test]
    fn test_slice_parquet_full_read() -> Result<(), OxenError> {
        let mut opts = DFOpts::empty();
        opts.slice = Some("329..333".to_string());
        let mut df = tabular::read_df("data/test/parquet/wiki_1k.parquet", opts)?;
        println!("{df:?}");

        assert_eq!(df.width(), 3);
        assert_eq!(df.height(), 4);

        let json = JsonDataFrameView::json_from_df(&mut df);
        println!("{}", json[0]);
        assert_eq!(
            Some("Advanced Encryption Standard"),
            json[0]["title"].as_str()
        );
        assert_eq!(Some("April 26"), json[1]["title"].as_str());
        assert_eq!(Some("Anisotropy"), json[2]["title"].as_str());
        assert_eq!(Some("Alpha decay"), json[3]["title"].as_str());

        Ok(())
    }
}<|MERGE_RESOLUTION|>--- conflicted
+++ resolved
@@ -510,11 +510,7 @@
             .expect("Unable to get first column")
             .0;
         log::debug!("transform_lazy First column name: {first_column}");
-<<<<<<< HEAD
-        df = df.sort(vec![first_column], SortMultipleOptions::new());
-=======
         df = df.sort([first_column], Default::default());
->>>>>>> b3edf524
     }
 
     if opts.should_randomize {
@@ -524,11 +520,7 @@
     }
 
     if let Some(sort_by) = &opts.sort_by {
-<<<<<<< HEAD
-        df = df.sort(vec![sort_by], SortMultipleOptions::new());
-=======
         df = df.sort([sort_by], Default::default());
->>>>>>> b3edf524
     }
 
     if opts.should_reverse {

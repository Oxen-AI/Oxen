--- conflicted
+++ resolved
@@ -252,11 +252,7 @@
 
 pub fn row_from_str_and_schema(
     data: impl AsRef<str>,
-<<<<<<< HEAD
-    schema: &Arc<Schema>,
-=======
     schema: &SchemaRef,
->>>>>>> 41262cc5
 ) -> Result<DataFrame, OxenError> {
     if serde_json::from_str::<Value>(data.as_ref()).is_ok() {
         return parse_str_to_df(data);

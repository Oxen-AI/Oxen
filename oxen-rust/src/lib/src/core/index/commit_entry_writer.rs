--- conflicted
+++ resolved
@@ -1,5 +1,4 @@
 use crate::api;
-<<<<<<< HEAD
 use crate::constants::{
     self, DEFAULT_BRANCH_NAME, HISTORY_DIR, SCHEMAS_TREE_PREFIX, TMP_DIR, VERSIONS_DIR,
 };
@@ -9,19 +8,6 @@
 use crate::core::index::{
     CommitDirEntryWriter, LegacyCommitDirEntryReader, RefWriter, SchemaReader, SchemaWriter,
 };
-=======
-use crate::constants::{self, DEFAULT_BRANCH_NAME, HISTORY_DIR, SCHEMAS_TREE_PREFIX, VERSIONS_DIR};
-use crate::core::db;
-use crate::core::db::tree_db::{TreeObject, TreeObjectChild};
-use crate::core::db::{kv_db, path_db};
-use crate::core::index::{CommitDirEntryWriter, RefWriter, SchemaReader, SchemaWriter};
->>>>>>> c5d7da31
-use crate::error::OxenError;
-
-use crate::model::{
-    Commit, CommitEntry, LocalRepository, StagedData, StagedEntry, StagedEntryStatus, StagedSchema,
-};
-use crate::util;
 use crate::util::progress_bar::{oxen_progress_bar, ProgressBarType};
 use crate::view::schema::SchemaWithPath;
 
@@ -34,13 +20,9 @@
 use std::path::{Path, PathBuf};
 use std::sync::{Arc, Mutex};
 
-<<<<<<< HEAD
 use super::{
     versioner, CommitDirEntryReader, CommitEntryReader, LegacySchemaReader, ObjectDBReader,
 };
-=======
-use super::{versioner, CommitDirEntryReader, CommitEntryReader};
->>>>>>> c5d7da31
 
 pub struct CommitEntryWriter {
     pub repository: LocalRepository,
@@ -1281,7 +1263,6 @@
             }
         }
     }
-<<<<<<< HEAD
 
     fn map_schemas_to_parent_dirs(
         &self,
@@ -1292,71 +1273,6 @@
         let mut schema_map: HashMap<PathBuf, Vec<SchemaWithPath>> = HashMap::new();
         for (path, schema) in schemas {
             let parent = path.parent().unwrap_or(Path::new("")).to_path_buf();
-=======
-    pub fn construct_merkle_tree_from_legacy_commit(
-        &self,
-        _origin_path: &Path,
-    ) -> Result<(), OxenError> {
-        // Operate on all dirs to make the tree from scratch...
-        let mut dir_paths = path_db::list_paths(&self.dir_db, &PathBuf::from(""))?;
-
-        // So this is probably getting transferred over properly, meaning we're getting all the stuff from the dirs db.
-
-        if dir_paths.is_empty() {
-            // Initial commit - we want to create the root node as empty, then return
-            let root_node = TreeObject::Dir {
-                // path: PathBuf::from(""),
-                children: Vec::new(),
-                hash: util::hasher::compute_children_hash(&Vec::new()),
-            };
-            path_db::put(&self.dirs_db, root_node.hash(), &root_node)?;
-            path_db::put(&self.dir_hashes_db, PathBuf::from(""), &root_node.hash())?;
-
-            return Ok(());
-        }
-
-        // Build a map of dir to children
-        let mut dir_map: HashMap<PathBuf, Vec<PathBuf>> = HashMap::new();
-        for dir in &dir_paths {
-            let parent = dir.parent().unwrap_or(Path::new("")).to_path_buf();
-            dir_map.entry(dir.to_path_buf()).or_default();
-            if &parent != dir {
-                dir_map.entry(parent).or_default().push(dir.to_path_buf());
-            }
-        }
-
-        self.create_tree_nodes_from_dirs(&mut dir_paths, dir_map)?;
-
-        // If dir path
-        let _root_hash: String =
-            path_db::get_entry(&self.dir_hashes_db, PathBuf::from(""))?.unwrap();
-
-        Ok(())
-    }
-
-    // For migration only, can remove once old format is fully deprecated
-    fn create_tree_nodes_from_dirs(
-        &self,
-        dirs: &mut Vec<PathBuf>,
-        dir_map: HashMap<PathBuf, Vec<PathBuf>>,
-    ) -> Result<(), OxenError> {
-        // Sort dirs by descending component count to work bottom up
-        dirs.sort_by(|a, b| {
-            let a_count = a.components().count();
-            let b_count = b.components().count();
-            b_count.cmp(&a_count)
-        });
-
-        let schema_reader = SchemaReader::new(&self.repository, &self.commit.id)?;
-        let schemas = schema_reader.list_schemas()?;
-
-        // Map parent dirs to schemas
-        let mut schema_map: HashMap<PathBuf, Vec<SchemaWithPath>> = HashMap::new();
-        for (path, schema) in schemas {
-            let parent = path.parent().unwrap_or(Path::new("")).to_path_buf();
-            // Backup the schema to the versions dir as a part of the migration
-            versioner::backup_schema(&self.repository, &schema)?;
->>>>>>> c5d7da31
             let schema_with_path = SchemaWithPath {
                 path: PathBuf::from(SCHEMAS_TREE_PREFIX)
                     .join(path.clone())
@@ -1367,7 +1283,6 @@
             schema_map.entry(parent).or_default().push(schema_with_path);
         }
 
-<<<<<<< HEAD
         Ok(schema_map)
     }
 
@@ -1550,172 +1465,6 @@
         }
 
         Ok(affected_vnodes)
-=======
-        // Starting with the lowest-down dirs...
-        for dir in dirs {
-            log::debug!("new merkle constructor processing dir {:?}", dir);
-            let file_child_objs = self.write_file_objects_for_dir(dir.to_path_buf())?;
-            log::debug!("got file_child_objs {:?}", file_child_objs);
-            let schema_child_objs =
-                self.write_schema_objects_for_dir(dir.to_path_buf(), &schema_map)?;
-            log::debug!("got schema_child_objs {:?}", schema_child_objs);
-            let dir_child_objs = self.gather_dir_children_for_dir(dir.to_path_buf(), &dir_map)?;
-            log::debug!("got dir_child_objs {:?}", dir_child_objs);
-
-            let mut all_children: Vec<TreeObjectChild> = file_child_objs;
-            all_children.extend(schema_child_objs);
-            all_children.extend(dir_child_objs);
-
-            // Lexically sort the children
-
-            let mut vnode_child_objs = self.write_gather_vnode_children(all_children)?;
-
-            // Lexically sort the vnode_child_objs by path
-            vnode_child_objs.sort_by(|a, b| a.path().cmp(b.path()));
-
-            // Hash them
-            let dir_hash = util::hasher::compute_children_hash(&vnode_child_objs);
-
-            // Create a Dir TreeObject
-            let dir_object = TreeObject::Dir {
-                hash: dir_hash.to_string(),
-                children: vnode_child_objs,
-            };
-            // Insert the dir into both the dir objects db and the dir hashes db
-            log::debug!("putting dir {:?} into dir_hashes_db from new", dir);
-            path_db::put(&self.dirs_db, dir_object.hash(), &dir_object)?;
-            path_db::put(&self.dir_hashes_db, dir, &dir_object.hash().to_string())?;
-        }
-        Ok(())
-    }
-
-    fn write_file_objects_for_dir(&self, dir: PathBuf) -> Result<Vec<TreeObjectChild>, OxenError> {
-        log::debug!("in write file objects from dir for dir {:?}", dir);
-        let dir_entry_reader = CommitDirEntryReader::new(&self.repository, &self.commit.id, &dir)?;
-
-        // Get all file children
-        let files = dir_entry_reader.list_entries()?;
-
-        // let mut file_children_map: HashMap<PathBuf, TreeObject> = HashMap::new();
-        let mut file_children: Vec<TreeObjectChild> = Vec::new();
-        // Process into TreeChildObject for TreeO
-        for file in &files {
-            let file_object = TreeObject::File {
-                num_bytes: file.num_bytes,
-                last_modified_seconds: file.last_modified_seconds,
-                last_modified_nanoseconds: file.last_modified_nanoseconds,
-                hash: file.hash.clone(),
-            };
-            path_db::put(&self.files_db, file_object.hash(), &file_object)?;
-
-            let file_child = TreeObjectChild::File {
-                path: file.path.clone(),
-                hash: file.hash.clone(),
-            };
-
-            file_children.push(file_child);
-        }
-
-        Ok(file_children)
-    }
-
-    fn write_schema_objects_for_dir(
-        &self,
-        dir: PathBuf,
-        schema_map: &HashMap<PathBuf, Vec<SchemaWithPath>>,
-    ) -> Result<Vec<TreeObjectChild>, OxenError> {
-        let schema_nodes: Vec<SchemaWithPath> = match schema_map.get(&dir) {
-            Some(nodes) => nodes.clone(),
-            None => Vec::new(),
-        };
-
-        let mut schema_objects_map: HashMap<PathBuf, TreeObject> = HashMap::new();
-        for schema_node in schema_nodes {
-            let schema_object = TreeObject::Schema {
-                hash: schema_node.schema.hash.clone(),
-                num_bytes: schema_node.schema.num_bytes(),
-            };
-            path_db::put(&self.schemas_db, schema_object.hash(), &schema_object)?;
-            // schema_object.write(&self.repository)?;
-            schema_objects_map.insert(PathBuf::from(schema_node.path.clone()), schema_object);
-        }
-
-        let mut schema_children: Vec<TreeObjectChild> = Vec::new();
-        for (path, schema_object) in schema_objects_map {
-            let schema_child = TreeObjectChild::Schema {
-                path,
-                hash: schema_object.hash().to_string(),
-            };
-            schema_children.push(schema_child);
-        }
-
-        Ok(schema_children)
-    }
-
-    fn gather_dir_children_for_dir(
-        &self,
-        dir: PathBuf,
-        dir_map: &HashMap<PathBuf, Vec<PathBuf>>,
-    ) -> Result<Vec<TreeObjectChild>, OxenError> {
-        // Dir nodes have already been written to the dir objects and dir hashes dbs
-        let child_dirs = dir_map.get(&dir).unwrap();
-        let mut dir_children: Vec<TreeObjectChild> = Vec::new();
-
-        for path in child_dirs {
-            let maybe_hash: Option<String> = path_db::get_entry(&self.dir_hashes_db, path)?;
-            if let Some(hash) = maybe_hash {
-                let dir_child = TreeObjectChild::Dir {
-                    path: path.clone(),
-                    hash,
-                };
-                dir_children.push(dir_child);
-            }
-        }
-
-        Ok(dir_children)
-    }
-    fn write_gather_vnode_children(
-        &self,
-        children: Vec<TreeObjectChild>,
-    ) -> Result<Vec<TreeObjectChild>, OxenError> {
-        let mut groups: HashMap<String, Vec<TreeObjectChild>> = HashMap::new();
-
-        // Group by first two letters of hash
-        for child in children {
-            let hash_prefix = &util::hasher::hash_str(child.path_as_str())[..2];
-            groups
-                .entry(hash_prefix.to_string())
-                .or_default()
-                .push(child);
-        }
-
-        // Sort each group and create VNodes
-        let mut vnodes: Vec<TreeObjectChild> = Vec::new();
-        for (name, mut group_children) in groups {
-            group_children.sort_by(|a, b| a.path().cmp(b.path()));
-
-            // Here you can compute a combined hash for the group if needed
-            let combined_hash = util::hasher::compute_children_hash(&group_children);
-
-            let vnode_object = TreeObject::VNode {
-                hash: combined_hash.to_string(),
-                children: group_children,
-                name: name.clone(),
-            };
-
-            log::debug!(
-                "putting vnode {:#?} into vnodes_db write gather",
-                vnode_object
-            );
-            path_db::put(&self.vnodes_db, vnode_object.hash(), &vnode_object)?;
-
-            vnodes.push(TreeObjectChild::VNode {
-                hash: combined_hash,
-                path: PathBuf::from(name),
-            });
-        }
-        Ok(vnodes)
->>>>>>> c5d7da31
     }
 }
 

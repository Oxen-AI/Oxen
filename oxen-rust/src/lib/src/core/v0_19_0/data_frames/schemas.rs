--- conflicted
+++ resolved
@@ -55,22 +55,12 @@
                 let child_path = current_path.as_ref().join(&dir_node.name);
                 r_list_schemas(repo, child, child_path, schemas)?;
             }
-<<<<<<< HEAD
-            EMerkleTreeNode::File(file_node) => match &file_node.metadata {
-                Some(GenericMetadata::MetadataTabular(metadata)) => {
-                    let child_path = current_path.as_ref().join(&file_node.name);
-                    schemas.insert(child_path, metadata.tabular.schema.clone());
-                }
-                _ => {}
-            },
-=======
             EMerkleTreeNode::File(file_node) => {
                 if let Some(GenericMetadata::MetadataTabular(metadata)) = &file_node.metadata {
                     let child_path = current_path.as_ref().join(&file_node.name);
                     schemas.insert(child_path, metadata.tabular.schema.clone());
                 }
             }
->>>>>>> 8d433d11
             _ => {}
         }
     }
@@ -83,15 +73,6 @@
     path: impl AsRef<Path>,
 ) -> Result<Option<Schema>, OxenError> {
     let path = path.as_ref();
-<<<<<<< HEAD
-    let node = repositories::tree::get_file_by_path(repo, commit, &path)?;
-    let Some(node) = node else {
-        return Err(OxenError::path_does_not_exist(&path));
-    };
-
-    let Some(GenericMetadata::MetadataTabular(metadata)) = &node.metadata else {
-        return Err(OxenError::path_does_not_exist(&path));
-=======
     let node = repositories::tree::get_file_by_path(repo, commit, path)?;
     let Some(node) = node else {
         return Err(OxenError::path_does_not_exist(path));
@@ -99,7 +80,6 @@
 
     let Some(GenericMetadata::MetadataTabular(metadata)) = &node.metadata else {
         return Err(OxenError::path_does_not_exist(path));
->>>>>>> 8d433d11
     };
 
     Ok(Some(metadata.tabular.schema.clone()))
@@ -118,11 +98,7 @@
     match db.get(bytes) {
         Ok(Some(value)) => {
             let schema = db_val_to_schema(&value)?;
-<<<<<<< HEAD
-            return Ok(Some(schema));
-=======
             Ok(Some(schema))
->>>>>>> 8d433d11
         }
         _ => {
             log::debug!("could not get staged schema");
@@ -188,11 +164,7 @@
     let path = path.as_ref();
     let db = get_staged_db(repo)?;
     let key = path.to_string_lossy();
-<<<<<<< HEAD
-    db.delete(&key.as_bytes())?;
-=======
     db.delete(key.as_bytes())?;
->>>>>>> 8d433d11
 
     Ok(())
 }

use std::collections::HashSet;
use std::path::PathBuf;
use std::sync::Arc;

use crate::constants::DEFAULT_REMOTE_NAME;
use crate::core;
use crate::error::OxenError;
use crate::model::entry::commit_entry::Entry;
use crate::model::merkle_tree::node::EMerkleTreeNode;
use crate::model::{
    Branch, Commit, CommitEntry, LocalRepository, MerkleHash, MerkleTreeNodeType, RemoteRepository,
};
use crate::{api, repositories};

use crate::core::v0_19_0::index::CommitMerkleTree;
use crate::core::v0_19_0::structs::push_progress::PushProgress;
use crate::model::merkle_tree::node::MerkleTreeNode;

pub async fn push(repo: &LocalRepository) -> Result<Branch, OxenError> {
    let Some(current_branch) = repositories::branches::current_branch(repo)? else {
        log::debug!("Push, no current branch found");
        return Err(OxenError::must_be_on_valid_branch());
    };
    push_remote_branch(repo, DEFAULT_REMOTE_NAME, current_branch.name).await
}

pub async fn push_remote_branch(
    repo: &LocalRepository,
    remote: impl AsRef<str>,
    branch_name: impl AsRef<str>,
) -> Result<Branch, OxenError> {
    // start a timer
    let start = std::time::Instant::now();

    let remote = remote.as_ref();
    let branch_name = branch_name.as_ref();

    let Some(local_branch) = repositories::branches::get_by_name(repo, branch_name)? else {
        return Err(OxenError::local_branch_not_found(branch_name));
    };

    println!(
        "🐂 oxen push {} {} -> {}",
        remote, local_branch.name, local_branch.commit_id
    );

    let remote = repo
        .get_remote(remote)
        .ok_or(OxenError::remote_not_set(remote))?;

    let remote_repo = match api::client::repositories::get_by_remote(&remote).await {
        Ok(Some(repo)) => repo,
        Ok(None) => return Err(OxenError::remote_repo_not_found(&remote.url)),
        Err(err) => return Err(err),
    };

    push_remote_repo(repo, &remote_repo, &local_branch).await?;
    let duration = std::time::Duration::from_millis(start.elapsed().as_millis() as u64);
    println!(
        "🐂 push complete 🎉 took {}",
        humantime::format_duration(duration)
    );
    Ok(local_branch)
}

async fn push_remote_repo(
    repo: &LocalRepository,
    remote_repo: &RemoteRepository,
    local_branch: &Branch,
) -> Result<(), OxenError> {
    // Get the commit from the branch
    let Some(commit) = repositories::commits::get_by_id(repo, &local_branch.commit_id)? else {
        return Err(OxenError::revision_not_found(
            local_branch.commit_id.clone().into(),
        ));
    };

    // Notify the server that we are starting a push
    api::client::repositories::pre_push(remote_repo, local_branch, &commit.id).await?;
<<<<<<< HEAD
=======

    // Figure out which nodes we need to push
    let tree = CommitMerkleTree::from_commit(repo, &commit)?;
    // There should always be a root dir, so unwrap is safe
    let root_dir = tree.root.children.first().unwrap().dir()?;
>>>>>>> da30e4cc

    let progress = PushProgress::new();

    // Check if the remote branch exists, and either push to it or create a new one
    match api::client::branches::get_by_name(remote_repo, &local_branch.name).await? {
        Some(remote_branch) => {
            push_to_existing_branch(repo, remote_repo, local_branch, &remote_branch).await?
        }
        None => push_to_new_branch(repo, remote_repo, local_branch, &commit, &progress).await?,
    }

    // Notify the server that we are done pushing
    api::client::repositories::post_push(remote_repo, local_branch, &commit.id).await?;

    progress.finish();

    Ok(())
}

async fn push_to_new_branch(
    repo: &LocalRepository,
    remote_repo: &RemoteRepository,
    branch: &Branch,
    commit: &Commit,
    progress: &Arc<PushProgress>,
) -> Result<(), OxenError> {
    // We need to find all the commits that need to be pushed
    let history = repositories::commits::list_from(repo, &commit.id)?;
    let node_hashes = history
        .iter()
        .map(|c| c.hash().unwrap())
        .collect::<HashSet<MerkleHash>>();

    let missing_node_hashes = repositories::tree::list_missing_node_hashes(repo, &node_hashes)?;
    let commits = history
        .iter()
        .filter(|c| missing_node_hashes.contains(&c.hash().unwrap()));

    // Push each node, and all their file children
    for commit in commits {
        let tree = CommitMerkleTree::from_commit(repo, &commit)?;
        r_push_node(repo, remote_repo, &commit, &tree.root, progress).await?;
    }

    // TODO: Do we want a final API call to send the commit?
    //       This might be needed for the hub to set the latest commit
    //       And could be a good signal that we are done pushing

    // Create the remote branch from the commit
    api::client::branches::create_from_commit(remote_repo, &branch.name, commit).await?;

    Ok(())
}

async fn r_push_node(
    repo: &LocalRepository,
    remote_repo: &RemoteRepository,
    commit: &Commit,
    node: &MerkleTreeNode,
    progress: &Arc<PushProgress>,
) -> Result<(), OxenError> {
    // Recursively push the node and all its children
    // We want to push all the children before the commit at the root
    for child in &node.children {
        if child.has_children() {
            Box::pin(r_push_node(repo, remote_repo, commit, child, progress)).await?;
        }
    }

    log::debug!("r_push_node: {}", node);

    // Check if the node exists on the remote
    let has_node = api::client::tree::has_node(remote_repo, node.hash).await?;
    log::debug!("has_node: {:?}", has_node);

    // If not exists, create it
    if !has_node {
        // Create the node on the server
        log::debug!("Creating node on the server: {}", node);

        // If node is a commit, we need to push the dir hashes too
        if let EMerkleTreeNode::Commit(_) = &node.node {
            api::client::commits::post_commit_dir_hashes_to_server(repo, remote_repo, commit)
                .await?;
        }

        api::client::tree::create_node(repo, remote_repo, node).await?;
    }

    // If the node is not a VNode, it does not have file children, so we can return
    if MerkleTreeNodeType::VNode != node.node.dtype() {
        return Ok(());
    }

    // Find the missing files on the server
    // If we just created the node, all files will be missing
    // If the server has the node, but some of the files are missing, we need to push them
    log::debug!("listing missing file hashes for {}", node);
    let missing_file_hashes =
        api::client::tree::list_missing_file_hashes(remote_repo, &node.hash).await?;

    log::debug!("got {} missing_file_hashes", missing_file_hashes.len());

    push_files(
        repo,
        remote_repo,
        commit,
        node,
        &missing_file_hashes,
        progress,
    )
    .await?;

    Ok(())
}

async fn push_files(
    repo: &LocalRepository,
    remote_repo: &RemoteRepository,
    commit: &Commit,
    node: &MerkleTreeNode,
    hashes: &HashSet<MerkleHash>,
    progress: &Arc<PushProgress>,
) -> Result<(), OxenError> {
    // Get all the entries
    let mut entries: Vec<Entry> = Vec::new();
    for child in &node.children {
        if let EMerkleTreeNode::File(file_node) = &child.node {
            if !hashes.contains(&child.hash) {
                continue;
            }
            entries.push(Entry::CommitEntry(CommitEntry {
                commit_id: file_node.last_commit_id.to_string(),
                path: PathBuf::from(&file_node.name),
                hash: child.hash.to_string(),
                num_bytes: file_node.num_bytes,
                last_modified_seconds: file_node.last_modified_seconds,
                last_modified_nanoseconds: file_node.last_modified_nanoseconds,
            }));
        }
    }

    log::debug!("pushing {} entries", entries.len());
    core::v0_10_0::index::pusher::push_entries(repo, remote_repo, &entries, commit, progress)
        .await?;
    Ok(())
}

async fn push_to_existing_branch(
    repo: &LocalRepository,
    remote_repo: &RemoteRepository,
    local_branch: &Branch,
    remote_branch: &Branch,
) -> Result<(), OxenError> {
    // Check if the latest commit on the remote is the same as the local branch
    let head_commit = repositories::commits::head_commit(repo)?;

    if remote_branch.commit_id == head_commit.id {
        println!("Everything is up to date");
        return Ok(());
    }

    // Check if the remote branch is ahead or behind the local branch
    // If we don't have the commit locally, we are behind
    let Some(latest_remote_commit) =
        repositories::commits::get_by_id(repo, &remote_branch.commit_id)?
    else {
        let err_str = format!(
            "Branch {} is behind {} must pull.",
            remote_branch.name, remote_branch.commit_id
        );
        return Err(OxenError::local_revision_not_found(err_str));
    };

    // If we do have the commit locally, we are ahead
    // We need to find all the commits that need to be pushed
    let mut commits =
        repositories::commits::list_between(repo, &head_commit, &latest_remote_commit)?;
    commits.reverse();

    let progress_bar = PushProgress::new();

    for commit in commits {
        println!("Pushing commit: {}", commit);
        // Figure out which nodes we need to push
        let tree = CommitMerkleTree::from_commit(repo, &commit)?;
        r_push_node(repo, remote_repo, &commit, &tree.root, &progress_bar).await?;
    }

    // Update the remote branch to point to the latest commit
    api::client::branches::update(remote_repo, &local_branch.name, &head_commit).await?;

    Ok(())
}<|MERGE_RESOLUTION|>--- conflicted
+++ resolved
@@ -77,14 +77,11 @@
 
     // Notify the server that we are starting a push
     api::client::repositories::pre_push(remote_repo, local_branch, &commit.id).await?;
-<<<<<<< HEAD
-=======
 
     // Figure out which nodes we need to push
     let tree = CommitMerkleTree::from_commit(repo, &commit)?;
     // There should always be a root dir, so unwrap is safe
     let root_dir = tree.root.children.first().unwrap().dir()?;
->>>>>>> da30e4cc
 
     let progress = PushProgress::new();
 

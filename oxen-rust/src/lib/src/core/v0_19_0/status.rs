--- conflicted
+++ resolved
@@ -109,11 +109,7 @@
                     staged_data
                         .staged_files
                         .insert(PathBuf::from(&node.name), staged_entry);
-<<<<<<< HEAD
-                    maybe_add_schemas(&node, &mut staged_data)?;
-=======
                     maybe_add_schemas(node, &mut staged_data)?;
->>>>>>> 8d433d11
                 }
                 _ => {
                     return Err(OxenError::basic_str(format!(
@@ -132,19 +128,6 @@
 }
 
 fn maybe_add_schemas(node: &FileNode, staged_data: &mut StagedData) -> Result<(), OxenError> {
-<<<<<<< HEAD
-    match &node.metadata {
-        Some(GenericMetadata::MetadataTabular(m)) => {
-            let schema = m.tabular.schema.clone();
-            let path = PathBuf::from(&node.name);
-            let staged_schema = StagedSchema {
-                schema: schema,
-                status: StagedEntryStatus::Added,
-            };
-            staged_data.staged_schemas.insert(path, staged_schema);
-        }
-        _ => {}
-=======
     if let Some(GenericMetadata::MetadataTabular(m)) = &node.metadata {
         let schema = m.tabular.schema.clone();
         let path = PathBuf::from(&node.name);
@@ -153,7 +136,6 @@
             status: StagedEntryStatus::Added,
         };
         staged_data.staged_schemas.insert(path, staged_schema);
->>>>>>> 8d433d11
     }
 
     Ok(())

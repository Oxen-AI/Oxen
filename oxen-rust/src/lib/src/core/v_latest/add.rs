--- conflicted
+++ resolved
@@ -111,32 +111,8 @@
                 ));
             }
 
-<<<<<<< HEAD
             repo_path = util::fs::full_path_from_child_path(&repo_path, path)?;
             repo_in_working_tree = true;
-=======
-            repo_path = util::fs::full_path_from_child_path(&repo_path, &path)?;
-        }
-
-        // TODO: At least on Windows, this is improperly case sensitive
-        if util::fs::is_glob_path(path_str) {
-            log::debug!("glob path: {path_str}");
-            // Match against any untracked entries in the current dir
-            for entry in glob(path_str)? {
-                expanded_paths.insert(entry?);
-            }
-
-            // For removed files?
-            if let Some(commit) = repositories::commits::head_commit_maybe(repo)? {
-                let pattern_entries =
-                    repositories::commits::search_entries(repo, &commit, path_str)?;
-                log::debug!("pattern entries: {pattern_entries:?}");
-                expanded_paths.extend(pattern_entries);
-            }
-        } else {
-            // Non-glob path
-            expanded_paths.insert(path.as_ref().to_path_buf());
->>>>>>> 4c523a8c
         }
     }
 

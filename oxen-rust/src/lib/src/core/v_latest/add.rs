use filetime::FileTime;
use futures::stream::{self, Stream, StreamExt};
use glob::glob;
use par_stream::prelude::*;
use parking_lot::Mutex;
use rocksdb::{DBWithThreadMode, MultiThreaded};
use std::collections::{HashMap, HashSet};
use std::path::{Path, PathBuf};
use std::sync::Arc;
use tokio::sync::mpsc;
use tokio::time::Duration;
use tokio_stream::wrappers::ReceiverStream;
use walkdir::{DirEntry, WalkDir};

use indicatif::{ProgressBar, ProgressStyle};
use rmp_serde::Serializer;
use serde::Serialize;

use crate::constants::{OXEN_HIDDEN_DIR, STAGED_DIR};
use crate::core;
use crate::core::db;
use crate::core::oxenignore;
use crate::core::staged::staged_db_manager::{with_staged_db_manager, StagedDBManager};
use crate::model::merkle_tree::node::file_node::FileNodeOpts;
use crate::model::metadata::generic_metadata::GenericMetadata;
use crate::model::workspace::Workspace;
use crate::model::{Commit, EntryDataType, MerkleHash, StagedEntryStatus};
use crate::opts::RmOpts;
use crate::storage::version_store::VersionStore;
use crate::{error::OxenError, model::LocalRepository};
use crate::{repositories, util};
use derive_more::FromStr;
use ignore::gitignore::Gitignore;
use pathdiff::diff_paths;
use std::ops::AddAssign;

use crate::core::v_latest::index::CommitMerkleTree;
use crate::model::merkle_tree::node::{
    EMerkleTreeNode, FileNode, MerkleTreeNode, StagedMerkleTreeNode,
};

const FILE_BATCH_SIZE: usize = 64;

#[derive(Clone, Debug)]
pub struct FileStatus {
    pub data_path: PathBuf,
    pub status: StagedEntryStatus,
    pub hash: MerkleHash,

    pub num_bytes: u64,
    pub mtime: FileTime,
    pub previous_metadata: Option<GenericMetadata>,
    pub previous_file_node: Option<FileNode>,
}

#[derive(Clone, Debug, Default)]
pub struct CumulativeStats {
    pub total_files: usize,
    pub total_bytes: u64,
    pub data_type_counts: HashMap<EntryDataType, usize>,
}

impl AddAssign<CumulativeStats> for CumulativeStats {
    fn add_assign(&mut self, other: CumulativeStats) {
        self.total_files += other.total_files;
        self.total_bytes += other.total_bytes;
        for (data_type, count) in other.data_type_counts {
            *self.data_type_counts.entry(data_type).or_insert(0) += count;
        }
    }
}

pub async fn add<T: AsRef<Path>>(
    repo: &LocalRepository,
    paths: impl IntoIterator<Item = T>,
) -> Result<(), OxenError> {
    // Collect paths that match the glob pattern either:
    // 1. In the repo working directory (untracked or modified files)
    // 2. In the commit entry db (removed files)

    // Check if the repo is in the working tree
    let mut repo_path = repo.path.clone();
    let repo_in_working_tree = repo_path.exists();

    let mut expanded_paths: HashSet<PathBuf> = HashSet::new();
    for path in paths {
        let path_str = path
            .as_ref()
            .to_str()
            .ok_or_else(|| OxenError::basic_str("Invalid path string"))?;

        if !repo_in_working_tree {
            // If adding from outside the scope of the repo, only allow absolute paths
            if !util::fs::is_canonical(&path)? {
                return Err(OxenError::basic_str(
                    "Err: Cannot add relative paths from outside repo scope",
                ));
            }

            repo_path = util::fs::full_path_from_child_path(&repo_path, &path)?;
        }

        // TODO: At least on Windows, this is improperly case sensitive
        if util::fs::is_glob_path(path_str) {
            log::debug!("glob path: {path_str}");
            // Match against any untracked entries in the current dir
            for entry in glob(path_str)? {
                expanded_paths.insert(entry?);
            }

            // For removed files?
            if let Some(commit) = repositories::commits::head_commit_maybe(repo)? {
                let pattern_entries =
                    repositories::commits::search_entries(repo, &commit, path_str)?;
                log::debug!("pattern entries: {pattern_entries:?}");
                expanded_paths.extend(pattern_entries);
            }
        } else {
            // Non-glob path
            expanded_paths.insert(path.as_ref().to_path_buf());
        }
    }

    log::debug!("final repo path: {repo_path:?}");

    // Get the version store from the repository
    let version_store = repo.version_store()?;

    // Open the staged db once at the beginning and reuse the connection
    let opts = db::key_val::opts::default();

    let db_path = repo_path.join(OXEN_HIDDEN_DIR).join(STAGED_DIR);
    log::debug!("staged_db path: {db_path:?}");

    let staged_db: Arc<DBWithThreadMode<MultiThreaded>> =
        Arc::new(DBWithThreadMode::open(&opts, dunce::simplified(&db_path))?);

    let _stats = add_files(repo, &repo_path, &expanded_paths, staged_db, &version_store).await?;

    Ok(())
}

pub async fn add_files(
    repo: &LocalRepository,
    repo_path: &PathBuf,
    paths: &HashSet<PathBuf>, // We assume all paths provided are relative to the repo root
    staged_db: Arc<DBWithThreadMode<MultiThreaded>>,
    version_store: &Arc<dyn VersionStore>,
) -> Result<CumulativeStats, OxenError> {
    log::debug!("add files: {paths:?}");
    let cwd = std::env::current_dir()?;

    // Start a timer
    let start = std::time::Instant::now();

    // Lookup the head commit
    let maybe_head_commit = repositories::commits::head_commit_maybe(repo)?;

    let mut total = CumulativeStats {
        total_files: 0,
        total_bytes: 0,
        data_type_counts: HashMap::new(),
    };
    let excluded_hashes: HashSet<MerkleHash> = HashSet::new();
    let gitignore = oxenignore::create(repo);

    for path in paths {
        let corrected_path = match (path.is_absolute(), repo_path.is_absolute()) {
            (true, true) | (true, false) => path.clone(),
            (false, true) => repo_path.join(path),
            (false, false) => match diff_paths(repo_path, &cwd) {
                Some(correct_path) => correct_path.join(path),
                None => path.clone(),
            },
        };
        log::debug!("corrected path is {corrected_path:?}");

        if corrected_path.is_dir() {
            total += add_dir_inner(
                repo,
                repo_path,
                &maybe_head_commit,
                path.clone(),
                Arc::clone(&staged_db),
                version_store,
                excluded_hashes.clone(),
                &gitignore,
            )
            .await?;
        } else if corrected_path.is_file() {
            if oxenignore::is_ignored(&corrected_path, &gitignore, corrected_path.is_dir()) {
                continue;
            }

            let entry = add_file_inner(
                repo,
                repo_path,
                &maybe_head_commit,
                &corrected_path,
                &Arc::clone(&staged_db),
                version_store,
            )
            .await?;

            if let Some(entry) = entry {
                if let EMerkleTreeNode::File(file_node) = &entry.node.node {
                    let data_type = file_node.data_type();
                    total.total_files += 1;
                    total.total_bytes += file_node.num_bytes();
                    total
                        .data_type_counts
                        .entry(data_type.clone())
                        .and_modify(|count| *count += 1)
                        .or_insert(1);
                }
            }
        } else if corrected_path.is_symlink() {
            log::debug!("Skipping symlink: {corrected_path:?}");
            continue;
        } else {
            log::debug!("Found nonexistent path {path:?}. Staging for removal. Recursive flag set");
            let mut opts = RmOpts::from_path(path);
            opts.recursive = true;
            core::v_latest::rm::rm_with_staged_db(paths, repo, &opts, &staged_db)?;

            // TODO: Make rm_with_staged_db return the stats of the files it removes

            return Ok(total);
        }
    }

    // Stop the timer, and round the duration to the nearest second
    let duration = Duration::from_millis(start.elapsed().as_millis() as u64);
    log::debug!("---END--- oxen add: {paths:?} duration: {duration:?}");

    // oxen staged?
    println!(
        "🐂 oxen added {} files ({}) in {}",
        total.total_files,
        bytesize::ByteSize::b(total.total_bytes),
        humantime::format_duration(duration)
    );

    Ok(total)
}

#[allow(clippy::too_many_arguments)]
async fn add_dir_inner(
    repo: &LocalRepository,
    repo_path: &Path,
    maybe_head_commit: &Option<Commit>,
    path: PathBuf,
    staged_db: Arc<DBWithThreadMode<MultiThreaded>>,
    version_store: &Arc<dyn VersionStore>,
    excluded_hashes: HashSet<MerkleHash>,
    gitignore: &Option<Gitignore>,
) -> Result<CumulativeStats, OxenError> {
    process_add_dir(
        repo,
        repo_path,
        maybe_head_commit,
        version_store,
        staged_db,
        path,
        excluded_hashes,
        gitignore,
    )
    .await
}

// Skip all checks on the subdirs contained in excluded_hashes
pub async fn add_dir_except(
    repo: &LocalRepository,
    maybe_head_commit: &Option<Commit>,
    path: PathBuf,
    excluded_hashes: HashSet<MerkleHash>,
) -> Result<CumulativeStats, OxenError> {
    let opts = db::key_val::opts::default();
    let db_path = util::fs::oxen_hidden_dir(&repo.path).join(STAGED_DIR);
    let staged_db: DBWithThreadMode<MultiThreaded> =
        DBWithThreadMode::open(&opts, dunce::simplified(&db_path))?;

    // Get the version store from the repository
    let version_store = repo.version_store()?;
    let gitignore = None;

    let repo_path = &repo.path;

    add_dir_inner(
        repo,
        repo_path,
        maybe_head_commit,
        path,
        Arc::new(staged_db),
        &version_store,
        excluded_hashes,
        &gitignore,
    )
    .await
}

#[allow(clippy::too_many_arguments)]
pub async fn process_add_dir(
    repo: &LocalRepository,
    repo_path: &Path,
    maybe_head_commit: &Option<Commit>,
    version_store: &Arc<dyn VersionStore>,
    staged_db: Arc<DBWithThreadMode<MultiThreaded>>,
    path: PathBuf,
    excluded_hashes: HashSet<MerkleHash>,
    gitignore: &Option<Gitignore>,
) -> Result<CumulativeStats, OxenError> {
    let start = std::time::Instant::now();

    let progress_1 = Arc::new(ProgressBar::new_spinner());
    progress_1.set_style(ProgressStyle::default_spinner());
    progress_1.enable_steady_tick(Duration::from_millis(100));

    use std::sync::atomic::{AtomicU64, Ordering};
    let byte_counter = Arc::new(AtomicU64::new(0));
    let added_file_counter = Arc::new(AtomicU64::new(0));
    let unchanged_file_counter = Arc::new(AtomicU64::new(0));

    let mut cumulative_stats = CumulativeStats {
        total_files: 0,
        total_bytes: 0,
        data_type_counts: HashMap::new(),
    };

    // If any dirs are excluded, get the dir_hashes map from the head commit
    let dir_hashes = match maybe_head_commit.clone() {
        Some(head_commit) => Some(CommitMerkleTree::dir_hashes(repo, &head_commit)?),
        None => None,
    };
    let dir_hashes = Arc::new(dir_hashes);
    let excluded_hashes = Arc::new(excluded_hashes.clone());

    let conflicts: HashSet<PathBuf> = repositories::merge::list_conflicts(repo)?
        .into_iter()
        .map(|conflict| conflict.merge_entry.path)
        .collect();

    // Create a stream from the entries
    let gitignore = Arc::new(gitignore.clone());
    let entries_stream = walkdir_async_stream(path.clone(), Arc::clone(&gitignore));

    // Create Arc for the async closure
    let maybe_head_commit = Arc::new(maybe_head_commit.clone());
    let repo = Arc::new(repo.clone());
    let repo_path = Arc::new(repo_path.to_path_buf());
    let conflicts = Arc::new(conflicts);
    let version_store = Arc::new(version_store.clone());
    let start = Arc::new(start);

    let progress_1_clone = Arc::clone(&progress_1);
    let byte_counter_final = Arc::clone(&byte_counter);
    let added_file_counter_final = Arc::clone(&added_file_counter);

    // parallel processing
    entries_stream
        .par_for_each(None, move |entry| {
            // Clone values into the async closure
            let maybe_head_commit = Arc::clone(&maybe_head_commit);

            let dir_hashes = Arc::clone(&dir_hashes);
            let excluded_hashes = Arc::clone(&excluded_hashes);

            let repo = Arc::clone(&repo);
            let repo_path = Arc::clone(&repo_path);
            let staged_db = Arc::clone(&staged_db);
            let byte_counter_clone = Arc::clone(&byte_counter);
            let added_file_counter_clone = Arc::clone(&added_file_counter);
            let unchanged_file_counter_clone = Arc::clone(&unchanged_file_counter);

            let conflicts = Arc::clone(&conflicts);
            let version_store = Arc::clone(&version_store);
            let progress_1 = Arc::clone(&progress_1);
            let start = Arc::clone(&start);
            let gitignore = Arc::clone(&gitignore);

            async move {
                let process_directory = move || async move {
                    let dir = entry.path();
                    let dir_path = util::fs::path_relative_to_dir(dir, &*Arc::clone(&repo_path))?;
                    // Check if the dir is excluded
                    if let Some(dir_hashes_ref) = dir_hashes.as_ref() {
                        if let Some(dir_hash) = dir_hashes_ref.get(&dir_path) {
                            if excluded_hashes.contains(dir_hash) {
                                return Ok::<(), OxenError>(());
                            }
                        }
                    }

                    let dir_node =
                        maybe_load_directory(&repo, &maybe_head_commit, &dir_path, &dir_hashes)?;

                    let seen_dirs = Arc::new(Mutex::new(HashSet::new()));
                    let dir_node = Arc::new(dir_node);

                    // Determine the status of the directory compared to HEAD
                    let dir_status = get_dir_status_compared_to_head(
                        &repo,
                        &dir_path,
                        &maybe_head_commit,
                        &dir_hashes,
                    )?;
                    // Only explicitly add the directory to staged_db if it's a new directory.
                    // If it existed in HEAD, it will be implicitly handled if its children change.
                    if dir_status == StagedEntryStatus::Added {
                        add_dir_to_staged_db(&staged_db, &dir_path, &seen_dirs)?;
                    }

                    let entries: Vec<_> = std::fs::read_dir(dir)?.collect::<Result<_, _>>()?;

                    // Convert the file entries to a stream and batch them
                    let file_stream = stream::iter(entries).chunks(FILE_BATCH_SIZE);

                    file_stream
                        .par_for_each(num_cpus::get() * 2, move |batch| {
                            let repo = Arc::clone(&repo);
                            let repo_path = Arc::clone(&repo_path);
                            let staged_db = Arc::clone(&staged_db);
                            let byte_counter_clone = Arc::clone(&byte_counter_clone);
                            let added_file_counter_clone = Arc::clone(&added_file_counter_clone);
                            let unchanged_file_counter_clone =
                                Arc::clone(&unchanged_file_counter_clone);

                            let conflicts = Arc::clone(&conflicts);
                            let version_store = Arc::clone(&version_store);
                            let progress_1 = Arc::clone(&progress_1);
                            let start = Arc::clone(&start);
                            let gitignore = Arc::clone(&gitignore);

                            let seen_dirs_clone = Arc::clone(&seen_dirs);
                            let dir_node = Arc::clone(&dir_node);

                            async move {
                                for dir_entry in batch {
                                    let repo = Arc::clone(&repo);
                                    let repo_path = Arc::clone(&repo_path);
                                    let staged_db = Arc::clone(&staged_db);
                                    let byte_counter_clone = Arc::clone(&byte_counter_clone);
                                    let added_file_counter_clone =
                                        Arc::clone(&added_file_counter_clone);
                                    let unchanged_file_counter_clone =
                                        Arc::clone(&unchanged_file_counter_clone);

                                    let conflicts = Arc::clone(&conflicts);
                                    let version_store = Arc::clone(&version_store);
                                    let progress_1 = Arc::clone(&progress_1);
                                    let start = Arc::clone(&start);
                                    let gitignore = Arc::clone(&gitignore);

                                    let seen_dirs_clone = Arc::clone(&seen_dirs_clone);
                                    let dir_node = Arc::clone(&dir_node);
                                    let process_file = move || async move {
                                        log::debug!("Dir Entry is: {dir_entry:?}");
                                        let path = dir_entry.path();

                                        let total_bytes =
                                            byte_counter_clone.load(Ordering::Relaxed);
                                        let duration = start.elapsed().as_secs_f32();
                                        let mbps = (total_bytes as f32 / duration) / 1_000_000.0;

                                        progress_1.set_message(format!(
                                            "🐂 add {} files, {} unchanged ({}) {:.2} MB/s",
                                            added_file_counter_clone.load(Ordering::Relaxed),
                                            unchanged_file_counter_clone.load(Ordering::Relaxed),
                                            bytesize::ByteSize::b(total_bytes),
                                            mbps
                                        ));

                                        if path.is_dir()
                                            || oxenignore::is_ignored(
                                                &path,
                                                &gitignore,
                                                path.is_dir(),
                                            )
                                        {
                                            return Ok::<(), OxenError>(());
                                        }

                                        let file_name =
                                            &path.file_name().unwrap_or_default().to_string_lossy();
                                        let file_status =
                                            core::v_latest::add::determine_file_status(
                                                &dir_node, file_name, &path,
                                            )?;

                                        match process_add_file(
                                            &repo,
                                            &repo_path,
                                            &file_status,
                                            &staged_db,
                                            &path,
                                            &seen_dirs_clone,
                                            &conflicts,
                                        ) {
                                            Ok(Some(node)) => {
                                                version_store
                                                    .store_version_from_path(
                                                        &file_status.hash.to_string(),
                                                        &path,
                                                    )
                                                    .await?;

                                                if let EMerkleTreeNode::File(file_node) =
                                                    &node.node.node
                                                {
                                                    byte_counter_clone.fetch_add(
                                                        file_node.num_bytes(),
                                                        Ordering::Relaxed,
                                                    );
                                                    added_file_counter_clone
                                                        .fetch_add(1, Ordering::Relaxed);
                                                }
                                            }
                                            Ok(None) => {
                                                unchanged_file_counter_clone
                                                    .fetch_add(1, Ordering::Relaxed);
                                            }
                                            Err(e) => {
                                                log::error!("Error adding file: {e:?}");
                                            }
                                        }

                                        Ok::<(), OxenError>(())
                                    };

                                    // Capture errors in process_file
                                    if let Err(e) = process_file().await {
                                        log::error!("Error processing file: {e}");
                                    }
                                }
                            }
                        })
                        .await;

                    Ok::<(), OxenError>(())
                };

                // Capture errors in process_directory
                if let Err(e) = process_directory().await {
                    log::error!("Error processing directory: {e}");
                }
            }
        })
        .await;

    progress_1_clone.finish_and_clear();
    cumulative_stats.total_files = added_file_counter_final.load(Ordering::Relaxed) as usize;
    cumulative_stats.total_bytes = byte_counter_final.load(Ordering::Relaxed);
    Ok(cumulative_stats)
}

fn walkdir_async_stream(
    path: impl Into<PathBuf> + Send + 'static,
    gitignore: Arc<Option<Gitignore>>,
) -> impl Stream<Item = DirEntry> + Send + 'static {
    let path = path.into();
    let (tx, rx) = mpsc::channel::<DirEntry>(512);

    tokio::task::spawn_blocking(move || {
        for entry in WalkDir::new(&path)
            .into_iter()
            .filter_entry(|e| {
                e.file_type().is_dir()
                    && e.file_name() != OXEN_HIDDEN_DIR
                    && !oxenignore::is_ignored(e.path(), &gitignore, true)
            })
            .filter_map(Result::ok)
        {
            if tx.blocking_send(entry).is_err() {
                break; // downstream dropped
            }
        }
    });

    ReceiverStream::new(rx)
}

fn get_dir_status_compared_to_head(
    repo: &LocalRepository,
    dir_path: &Path, // relative to repo root
    maybe_head_commit: &Option<Commit>,
    dir_hashes: &Option<HashMap<PathBuf, MerkleHash>>,
) -> Result<StagedEntryStatus, OxenError> {
    if let (Some(dir_hashes), Some(_)) = (dir_hashes, maybe_head_commit) {
        // Check if the directory exists in the head commit's tree
        match CommitMerkleTree::dir_without_children_with_dirhash(repo, dir_path, dir_hashes)? {
            Some(_) => {
                // Directory exists in HEAD.
                Ok(StagedEntryStatus::Unmodified)
            }
            None => {
                // Directory does not exist in HEAD, so it's "Added".
                Ok(StagedEntryStatus::Added)
            }
        }
    } else {
        // No head commit, so everything is "Added".
        Ok(StagedEntryStatus::Added)
    }
}

fn maybe_load_directory(
    repo: &LocalRepository,
    maybe_head_commit: &Option<Commit>,
    path: &Path,
    dir_hashes: &Option<HashMap<PathBuf, MerkleHash>>,
) -> Result<Option<MerkleTreeNode>, OxenError> {
    if let (Some(head_commit), Some(dir_hashes)) = (maybe_head_commit, dir_hashes) {
        let dir_node =
            CommitMerkleTree::dir_with_children_from_dirhash(repo, head_commit, path, dir_hashes)?;
        Ok(dir_node)
    } else {
        Ok(None)
    }
}

pub fn get_file_node(
    dir_node: &Option<MerkleTreeNode>,
    path: impl AsRef<Path>,
) -> Result<Option<FileNode>, OxenError> {
    if let Some(node) = dir_node {
        if let Some(node) = node.get_by_path(path)? {
            if let EMerkleTreeNode::File(file_node) = &node.node {
                Ok(Some(file_node.clone()))
            } else {
                Ok(None)
            }
        } else {
            Ok(None)
        }
    } else {
        Ok(None)
    }
}

async fn add_file_inner(
    repo: &LocalRepository,
    repo_path: &PathBuf,
    maybe_head_commit: &Option<Commit>,
    path: &Path,
    staged_db: &DBWithThreadMode<MultiThreaded>,
    version_store: &Arc<dyn VersionStore>,
) -> Result<Option<StagedMerkleTreeNode>, OxenError> {
    let mut maybe_dir_node = None;
    if let Some(head_commit) = maybe_head_commit {
        let path = util::fs::path_relative_to_dir(path, repo_path)?;
        let parent_path = path.parent().unwrap_or(Path::new(""));
        maybe_dir_node = CommitMerkleTree::dir_with_children(repo, head_commit, parent_path)?;
    }

    let file_name = path.file_name().unwrap_or_default().to_string_lossy();
    let file_status = determine_file_status(&maybe_dir_node, &file_name, path)?;
    version_store
        .store_version_from_path(&file_status.hash.to_string(), path)
        .await?;

    let seen_dirs = Arc::new(Mutex::new(HashSet::new()));
    let conflicts: HashSet<PathBuf> = repositories::merge::list_conflicts(repo)?
        .into_iter()
        .map(|conflict| conflict.merge_entry.path)
        .collect();

    process_add_file(
        repo,
        repo_path,
        &file_status,
        staged_db,
        path,
        &seen_dirs,
        &conflicts,
    )
}

pub fn determine_file_status(
    maybe_dir_node: &Option<MerkleTreeNode>,
    file_name: impl AsRef<str>,  // Name of the file in the repository
    data_path: impl AsRef<Path>, // Path to the data file (maybe in the version store)
) -> Result<FileStatus, OxenError> {
    // Check if the file is already in the head commit
    let file_path = file_name.as_ref();
    let data_path = data_path.as_ref();
<<<<<<< HEAD
    log::debug!("determine_file_status data_path {data_path:?} file_name {file_path:?}");
=======
    log::debug!(
        "determine_file_status data_path {:?} file_name {:?}",
        data_path,
        file_path
    );

>>>>>>> 8b3ad35a
    let maybe_file_node = get_file_node(maybe_dir_node, file_path)?;
    let mut previous_oxen_metadata: Option<GenericMetadata> = None;
    // This is ugly - but makes sure we don't have to rehash the file if it hasn't changed
    let (status, hash, num_bytes, mtime) = if let Some(file_node) = &maybe_file_node {
        log::debug!("got existing file_node: {file_node} data_path {data_path:?}");

        // first check if the file timestamp is different
        let metadata = util::fs::metadata(data_path)?;
        let mtime = FileTime::from_last_modification_time(&metadata);
        previous_oxen_metadata = file_node.metadata();
        if util::fs::is_modified_from_node(data_path, file_node)? {
            log::debug!("has_different_modification_time true {file_node}");
            let hash = util::hasher::get_hash_given_metadata(data_path, &metadata)?;
            if file_node.hash().to_u128() != hash {
                log::debug!("has_different_modification_time hash is different true {file_node}");
                let num_bytes = metadata.len();
                (
                    StagedEntryStatus::Modified,
                    MerkleHash::new(hash),
                    num_bytes,
                    mtime,
                )
            } else {
                (
                    StagedEntryStatus::Unmodified,
                    MerkleHash::new(hash),
                    file_node.num_bytes(),
                    mtime,
                )
            }
        } else {
            (
                StagedEntryStatus::Unmodified,
                MerkleHash::new(file_node.hash().to_u128()),
                file_node.num_bytes(),
                mtime,
            )
        }
    } else {
        let metadata = util::fs::metadata(data_path)?;
        let mtime = FileTime::from_last_modification_time(&metadata);
        let hash = util::hasher::get_hash_given_metadata(data_path, &metadata)?;
        (
            StagedEntryStatus::Added,
            MerkleHash::new(hash),
            metadata.len(),
            mtime,
        )
    };

    Ok(FileStatus {
        data_path: data_path.to_path_buf(),
        status,
        hash,
        num_bytes,
        mtime,
        previous_metadata: previous_oxen_metadata,
        previous_file_node: maybe_file_node,
    })
}

pub fn process_add_file(
    repo: &LocalRepository,
    repo_path: &Path,         // Path to the repository
    file_status: &FileStatus, // All the metadata including if the file is added, modified, or deleted
    staged_db: &DBWithThreadMode<MultiThreaded>,
    path: &Path, // Path to the file in the repository, or path defined by the user
    seen_dirs: &Arc<Mutex<HashSet<PathBuf>>>,
    merge_conflicts: &HashSet<PathBuf>,
) -> Result<Option<StagedMerkleTreeNode>, OxenError> {
    log::debug!("process_add_file {path:?}");
    let relative_path = util::fs::path_relative_to_dir(path, repo_path)?;
    let full_path = repo_path.join(&relative_path);

    if !full_path.is_file() {
        // If path is not canonical, we cannot recover the absolute repo path
        log::debug!("file is not a file - skipping add on {full_path:?}");
        return Ok(Some(StagedMerkleTreeNode {
            status: StagedEntryStatus::Added,
            node: MerkleTreeNode::default_dir(),
        }));
    }

    let mut status = file_status.status.clone();
    let hash = file_status.hash;
    let num_bytes = file_status.num_bytes;
    let mtime = file_status.mtime;
    let maybe_file_node = file_status.previous_file_node.clone();
    let previous_metadata = file_status.previous_metadata.clone();

    log::debug!("status {status:?} hash {hash:?} num_bytes {num_bytes:?} mtime {mtime:?} file_node {maybe_file_node:?}");

    if let Some(_file_node) = &maybe_file_node {
        if merge_conflicts.contains(&relative_path) {
            log::debug!("merge conflict resolved: {relative_path:?}");
            status = StagedEntryStatus::Modified; // Mark as modified if there's a conflict
            repositories::merge::mark_conflict_as_resolved(repo, &relative_path)?;
        }
    }

    // Don't have to add the file to the staged db if it hasn't changed
    if status == StagedEntryStatus::Unmodified {
        log::debug!("file has not changed - skipping add");
        return Ok(None);
    }

    // Get the data type of the file
    let mime_type = util::fs::file_mime_type(path);
    let mut data_type = util::fs::datatype_from_mimetype(path, &mime_type);
    let metadata = match &previous_metadata {
        Some(previous_oxen_metadata) => {
            let df_metadata = repositories::metadata::get_file_metadata(&full_path, &data_type)?;
            maybe_construct_generic_metadata_for_tabular(
                df_metadata,
                previous_oxen_metadata.clone(),
            )
        }
        None => repositories::metadata::get_file_metadata(&full_path, &data_type)?,
    };

    // If the metadata is None, but the data type is tabular, we need to set the data type to binary
    // because this means we failed to parse the metadata from the file
    if metadata.is_none() && data_type == EntryDataType::Tabular {
        data_type = EntryDataType::Binary;
    }

    let file_extension = relative_path
        .extension()
        .unwrap_or_default()
        .to_string_lossy();
    let relative_path_str = relative_path.to_str().unwrap_or_default();
    let (hash, metadata_hash, combined_hash) = if let Some(metadata) = &metadata {
        let metadata_hash = util::hasher::get_metadata_hash(&Some(metadata.clone()))?;
        let metadata_hash = MerkleHash::new(metadata_hash);
        let combined_hash =
            util::hasher::get_combined_hash(Some(metadata_hash.to_u128()), hash.to_u128())?;
        let combined_hash = MerkleHash::new(combined_hash);
        (hash, Some(metadata_hash), combined_hash)
    } else {
        (hash, None, hash)
    };
    let file_node = FileNode::new(
        repo,
        FileNodeOpts {
            name: relative_path_str.to_string(),
            hash,
            combined_hash,
            metadata_hash,
            num_bytes,
            last_modified_seconds: mtime.unix_seconds(),
            last_modified_nanoseconds: mtime.nanoseconds(),
            data_type,
            metadata,
            mime_type: mime_type.clone(),
            extension: file_extension.to_string(),
        },
    )?;

    p_add_file_node_to_staged_db(staged_db, relative_path_str, status, &file_node, seen_dirs)
}

/// Add this function in replace of process_add_file for workspaces staged db to handle concurrent add_file calls
/// TODO: Migrate all staged db actions to use the manager
pub fn process_add_file_with_staged_db_manager(
    repo: &LocalRepository,
    repo_path: &Path,         // Path to the repository
    file_status: &FileStatus, // All the metadata including if the file is added, modified, or deleted
    path: &Path,              // Path to the file in the repository, or path defined by the user
    seen_dirs: &Arc<Mutex<HashSet<PathBuf>>>,
    merge_conflicts: &HashSet<PathBuf>,
) -> Result<(), OxenError> {
    log::debug!("process_add_file {path:?}");
    let relative_path = util::fs::path_relative_to_dir(path, repo_path)?;
    let full_path = repo_path.join(&relative_path);

    if !full_path.is_file() {
        // If it's not a file - no need to add it
        // We handle directories by traversing the parents of files below
        log::debug!("file is not a file - skipping add on {full_path:?}");
        return Ok(());
    }

    let mut status = file_status.status.clone();
    let hash = file_status.hash;
    let num_bytes = file_status.num_bytes;
    let mtime = file_status.mtime;
    let maybe_file_node = file_status.previous_file_node.clone();
    let previous_metadata = file_status.previous_metadata.clone();

    log::debug!("status {status:?} hash {hash:?} num_bytes {num_bytes:?} mtime {mtime:?} file_node {maybe_file_node:?}");

    if let Some(_file_node) = &maybe_file_node {
        if merge_conflicts.contains(&relative_path) {
            log::debug!("merge conflict resolved: {relative_path:?}");
            status = StagedEntryStatus::Modified; // Mark as modified if there's a conflict
            repositories::merge::mark_conflict_as_resolved(repo, &relative_path)?;
        }
    }

    // Don't have to add the file to the staged db if it hasn't changed
    if status == StagedEntryStatus::Unmodified {
        log::debug!("file has not changed - skipping add");
        return Ok(());
    }

    // Get the data type of the file
    let mime_type = util::fs::file_mime_type(path);
    let mut data_type = util::fs::datatype_from_mimetype(path, &mime_type);
    let metadata = match &previous_metadata {
        Some(previous_oxen_metadata) => {
            let df_metadata = repositories::metadata::get_file_metadata(&full_path, &data_type)?;
            maybe_construct_generic_metadata_for_tabular(
                df_metadata,
                previous_oxen_metadata.clone(),
            )
        }
        None => repositories::metadata::get_file_metadata(&full_path, &data_type)?,
    };

    // If the metadata is None, but the data type is tabular, we need to set the data type to binary
    // because this means we failed to parse the metadata from the file
    if metadata.is_none() && data_type == EntryDataType::Tabular {
        data_type = EntryDataType::Binary;
    }

    let file_extension = relative_path
        .extension()
        .unwrap_or_default()
        .to_string_lossy();
    let relative_path_str = relative_path.to_str().unwrap_or_default();
    let (hash, metadata_hash, combined_hash) = if let Some(metadata) = &metadata {
        let metadata_hash = util::hasher::get_metadata_hash(&Some(metadata.clone()))?;
        let metadata_hash = MerkleHash::new(metadata_hash);
        let combined_hash =
            util::hasher::get_combined_hash(Some(metadata_hash.to_u128()), hash.to_u128())?;
        let combined_hash = MerkleHash::new(combined_hash);
        (hash, Some(metadata_hash), combined_hash)
    } else {
        (hash, None, hash)
    };
    let file_node = FileNode::new(
        repo,
        FileNodeOpts {
            name: relative_path_str.to_string(),
            hash,
            combined_hash,
            metadata_hash,
            num_bytes,
            last_modified_seconds: mtime.unix_seconds(),
            last_modified_nanoseconds: mtime.nanoseconds(),
            data_type,
            metadata,
            mime_type: mime_type.clone(),
            extension: file_extension.to_string(),
        },
    )?;

    add_file_node_to_staged_db(repo, relative_path_str, status, &file_node, seen_dirs)
}

/// Stage file node with staged db manager
pub fn add_file_node_to_staged_db(
    repo: &LocalRepository,
    relative_path: impl AsRef<Path>,
    status: StagedEntryStatus,
    file_node: &FileNode,
    seen_dirs: &Arc<Mutex<HashSet<PathBuf>>>,
) -> Result<(), OxenError> {
    with_staged_db_manager(repo, |staged_db_manager| {
        add_file_node_and_parent_dir(
            file_node,
            status,
            relative_path,
            staged_db_manager,
            seen_dirs,
        )?;
        Ok(())
    })
}

// seperate data path and dst path in case it's in the version store
pub fn get_status_and_add_file(
    repo: &LocalRepository,
    data_path: &Path,
    dst_path: &Path,
    staged_db_manager: &StagedDBManager,
    seen_dirs: &Arc<Mutex<HashSet<PathBuf>>>,
) -> Result<(), OxenError> {
    let relative_path = util::fs::path_relative_to_dir(dst_path, &repo.path)?;
    if let Some(parent) = dst_path.parent() {
        std::fs::create_dir_all(parent)?;
    }
    let file_name = dst_path.file_name().unwrap().to_string_lossy();
    let maybe_dir_node = None;
    let file_status =
        core::v_latest::add::determine_file_status(&maybe_dir_node, &file_name, data_path)?;
    let status = file_status.status.clone();
    // Don't have to add the file to the staged db if it hasn't changed
    if status == StagedEntryStatus::Unmodified {
        log::debug!("file has not changed - skipping add");
        return Ok(());
    }
    let file_node = generate_file_node(repo, data_path, dst_path, &file_status)?;

    // Only add the file to the staged db if it has changed
    if let Some(file_node) = file_node {
        let status = file_status.status.clone();
        add_file_node_and_parent_dir(
            &file_node,
            status,
            &relative_path,
            staged_db_manager,
            seen_dirs,
        )?;
    }
    Ok(())
}

pub fn stage_file_with_hash(
    workspace: &Workspace,
    data_path: &Path,
    dst_path: &Path,
    hash: &str,
    staged_db_manager: &StagedDBManager,
    seen_dirs: &Arc<Mutex<HashSet<PathBuf>>>,
) -> Result<(), OxenError> {
    let workspace_repo = &workspace.workspace_repo;
    let base_repo = &workspace.base_repo;
    let head_commit = &workspace.commit;

    let relative_path = util::fs::path_relative_to_dir(dst_path, base_repo.path.clone())?;
    if let Some(parent) = dst_path.parent() {
        std::fs::create_dir_all(parent)?;
    }

    let metadata = util::fs::metadata(data_path)?;
    let mtime = FileTime::from_last_modification_time(&metadata);
    let maybe_file_node =
        repositories::tree::get_file_by_path(base_repo, head_commit, &relative_path)?;

    let file_status = if let Some(file_node) = maybe_file_node {
        let previous_metadata = file_node.metadata();
        let status = if util::fs::is_modified_from_node(data_path, &file_node)? {
            StagedEntryStatus::Modified
        } else {
            // Don't add the file if it hasn't changed
            log::info!("file {data_path:?} has not changed - skipping add");
            return Ok(());
        };

        FileStatus {
            data_path: data_path.to_path_buf(),
            status,
            hash: MerkleHash::from_str(hash)?,
            num_bytes: metadata.len(),
            mtime,
            previous_metadata,
            previous_file_node: Some(file_node),
        }
    } else {
        FileStatus {
            data_path: data_path.to_path_buf(),
            status: StagedEntryStatus::Added,
            hash: MerkleHash::from_str(hash)?,
            num_bytes: metadata.len(),
            mtime,
            previous_metadata: None,
            previous_file_node: None,
        }
    };

    let file_node = generate_file_node(workspace_repo, data_path, dst_path, &file_status)?;
    if let Some(file_node) = file_node {
        let status = file_status.status.clone();
        add_file_node_and_parent_dir(
            &file_node,
            status,
            &relative_path,
            staged_db_manager,
            seen_dirs,
        )?;
    }
    Ok(())
}

/// Stage file node and parent dirs with staged db manager
pub fn add_file_node_and_parent_dir(
    file_node: &FileNode,
    status: StagedEntryStatus,
    relative_path: impl AsRef<Path>,
    staged_db_manager: &StagedDBManager,
    seen_dirs: &Arc<Mutex<HashSet<PathBuf>>>,
) -> Result<(), OxenError> {
    // Stage the file node
    staged_db_manager.upsert_file_node(&relative_path, status, file_node)?;

    // Add all the parent dirs to the staged db
    let mut parent_path = relative_path.as_ref().to_path_buf();
    while let Some(parent) = parent_path.parent() {
        parent_path = parent.to_path_buf();

        staged_db_manager.add_directory(&parent_path, seen_dirs)?;
        if parent_path == Path::new("") {
            break;
        }
    }

    Ok(())
}

pub fn generate_file_node(
    repo: &LocalRepository,
    version_path: &Path,
    dst_path: &Path,
    file_status: &FileStatus,
) -> Result<Option<FileNode>, OxenError> {
    let status = file_status.status.clone();
    let hash = file_status.hash;
    let num_bytes = file_status.num_bytes;
    let mtime = file_status.mtime;
    let maybe_file_node = file_status.previous_file_node.clone();
    let previous_metadata = file_status.previous_metadata.clone();

    // Normalize the path
    let relative_path = util::fs::path_relative_to_dir(dst_path, &repo.path)?;
    let file_extension = relative_path
        .extension()
        .unwrap_or_default()
        .to_string_lossy();
    let relative_path_str = relative_path.to_str().unwrap_or_default();
    log::debug!("status {status:?} hash {hash:?} num_bytes {num_bytes:?} mtime {mtime:?} file_node {maybe_file_node:?}");

    // version_path is where the file is stored, relative_path is the working directory path that contains the file extension
    let mime_type = util::fs::file_mime_type_from_extension(version_path, &relative_path);
    let mut data_type =
        util::fs::datatype_from_mimetype_from_extension(version_path, &relative_path, &mime_type);
    let metadata = match &previous_metadata {
        Some(previous_oxen_metadata) => {
            let df_metadata = repositories::metadata::get_file_metadata_with_extension(
                version_path,
                &data_type,
                &util::fs::file_extension(&relative_path),
            )?;
            maybe_construct_generic_metadata_for_tabular(
                df_metadata,
                previous_oxen_metadata.clone(),
            )
        }
        None => repositories::metadata::get_file_metadata_with_extension(
            version_path,
            &data_type,
            &util::fs::file_extension(&relative_path),
        )?,
    };

    // If the metadata is None, but the data type is tabular, we need to set the data type to binary
    // because this means we failed to parse the metadata from the file
    if metadata.is_none() && data_type == EntryDataType::Tabular {
        data_type = EntryDataType::Binary;
    }

    let (hash, metadata_hash, combined_hash) = if let Some(metadata) = &metadata {
        let metadata_hash = util::hasher::get_metadata_hash(&Some(metadata.clone()))?;
        let metadata_hash = MerkleHash::new(metadata_hash);
        let combined_hash =
            util::hasher::get_combined_hash(Some(metadata_hash.to_u128()), hash.to_u128())?;
        let combined_hash = MerkleHash::new(combined_hash);
        (hash, Some(metadata_hash), combined_hash)
    } else {
        (hash, None, hash)
    };
    let file_node = FileNode::new(
        repo,
        FileNodeOpts {
            name: relative_path_str.to_string(),
            hash,
            combined_hash,
            metadata_hash,
            num_bytes,
            last_modified_seconds: mtime.unix_seconds(),
            last_modified_nanoseconds: mtime.nanoseconds(),
            data_type,
            metadata,
            mime_type: mime_type.clone(),
            extension: file_extension.to_string(),
        },
    )?;
    Ok(Some(file_node))
}

pub fn maybe_construct_generic_metadata_for_tabular(
    df_metadata: Option<GenericMetadata>,
    previous_oxen_metadata: GenericMetadata,
) -> Option<GenericMetadata> {
    log::debug!("maybe_construct_generic_metadata_for_tabular {df_metadata:?}");
    log::debug!("previous_oxen_metadata {previous_oxen_metadata:?}");

    if let Some(GenericMetadata::MetadataTabular(mut df_metadata)) = df_metadata.clone() {
        if let GenericMetadata::MetadataTabular(ref previous_oxen_metadata) = previous_oxen_metadata
        {
            // Combine the two by using previous_oxen_metadata as the source of truth for metadata,
            // but keeping df_metadata's fields

            for field in &mut df_metadata.tabular.schema.fields {
                if let Some(oxen_field) = previous_oxen_metadata
                    .tabular
                    .schema
                    .fields
                    .iter()
                    .find(|oxen_field| oxen_field.name == field.name)
                {
                    field.metadata = oxen_field.metadata.clone();
                }
            }
            return Some(GenericMetadata::MetadataTabular(df_metadata));
        }
    }
    df_metadata
}

pub fn p_add_file_node_to_staged_db(
    staged_db: &DBWithThreadMode<MultiThreaded>,
    relative_path: impl AsRef<Path>,
    status: StagedEntryStatus,
    file_node: &FileNode,
    seen_dirs: &Arc<Mutex<HashSet<PathBuf>>>,
) -> Result<Option<StagedMerkleTreeNode>, OxenError> {
    let relative_path = relative_path.as_ref();

    log::debug!(
        "writing {:?} [{:?}] to staged db: {:?}",
        relative_path,
        status,
        staged_db.path()
    );

    let staged_file_node = StagedMerkleTreeNode {
        status,
        node: MerkleTreeNode::from_file(file_node.clone()),
    };
    log::debug!("writing file: {staged_file_node}");

    let mut buf = Vec::new();
    staged_file_node
        .serialize(&mut Serializer::new(&mut buf))
        .unwrap();

    let relative_path_str = relative_path.to_str().unwrap_or_default();
    log::debug!("writing to staged db {relative_path_str:?}");
    staged_db.put(relative_path_str, &buf)?;

    // Add all the parent dirs to the staged db
    let mut parent_path = relative_path.to_path_buf();
    while let Some(parent) = parent_path.parent() {
        parent_path = parent.to_path_buf();

        add_dir_to_staged_db(staged_db, &parent_path, seen_dirs)?;

        if parent_path == Path::new("") {
            break;
        }
    }

    Ok(Some(staged_file_node))
}

pub fn add_dir_to_staged_db(
    staged_db: &DBWithThreadMode<MultiThreaded>,
    relative_path: impl AsRef<Path>,
    seen_dirs: &Arc<Mutex<HashSet<PathBuf>>>,
) -> Result<(), OxenError> {
    let relative_path = relative_path.as_ref();
    let relative_path_str = relative_path.to_str().unwrap();
    let mut seen_dirs = seen_dirs.lock();
    if !seen_dirs.insert(relative_path.to_path_buf()) {
        return Ok(());
    }

    let dir_entry = StagedMerkleTreeNode {
        status: StagedEntryStatus::Added,
        node: MerkleTreeNode::default_dir_from_path(relative_path),
    };

    let mut buf = Vec::new();
    dir_entry.serialize(&mut Serializer::new(&mut buf)).unwrap();
    staged_db.put(relative_path_str, &buf).unwrap();
    Ok(())
}

pub fn has_different_modification_time(node: &FileNode, time: &FileTime) -> bool {
    node.last_modified_nanoseconds() != time.nanoseconds()
        || node.last_modified_seconds() != time.unix_seconds()
}

#[cfg(test)]
mod tests {
    use super::*;
    use crate::test;

    #[tokio::test]
    async fn test_add_respects_oxenignore() -> Result<(), OxenError> {
        test::run_empty_local_repo_test_async(|repo| async move {
            let ignored_file = "ignored.txt";
            let normal_file = "normal.txt";

            let ignored_path = repo.path.join(ignored_file);
            let normal_path = repo.path.join(normal_file);

            test::write_txt_file_to_path(&ignored_path, "This should be ignored")?;
            test::write_txt_file_to_path(&normal_path, "This should be added")?;

            // Create .oxenignore file with the ignored file pattern
            let oxenignore_path = repo.path.join(".oxenignore");
            test::write_txt_file_to_path(&oxenignore_path, ignored_file)?;

            add(&repo, vec![Path::new(&repo.path)]).await?;

            let status = repositories::status(&repo)?;

            // The normal file should be staged
            assert!(status
                .staged_files
                .iter()
                .any(|path| path.0.ends_with(normal_file)));

            // The ignored file should not be staged
            assert!(!status
                .staged_files
                .iter()
                .any(|path| path.0.ends_with(ignored_file)));

            // The oxenignore file itself should be staged
            assert!(status
                .staged_files
                .iter()
                .any(|path| path.0.ends_with(".oxenignore")));

            Ok(())
        })
        .await
    }

    #[tokio::test]
    async fn test_add_dot_on_committed_repo() -> Result<(), OxenError> {
        test::run_empty_local_repo_test_async(|repo| async move {
            let dir1 = repo.path.join("dir1");
            let dir2 = repo.path.join("dir2");
            std::fs::create_dir_all(&dir1)?;
            std::fs::create_dir_all(&dir2)?;

            let file1_1 = dir1.join("file1_1.txt");
            let file1_2 = dir1.join("file1_2.txt");
            let file2_1 = dir2.join("file2_1.txt");
            let file_root = repo.path.join("file_root.txt");

            test::write_txt_file_to_path(&file1_1, "dir1/file1_1")?;
            test::write_txt_file_to_path(&file1_2, "dir1/file1_2")?;
            test::write_txt_file_to_path(&file2_1, "dir2/file2_1")?;
            test::write_txt_file_to_path(&file_root, "file_root")?;

            add(&repo, vec![&repo.path]).await?;

            repositories::commits::commit(&repo, "Initial commit with multiple files and dirs")?;

            add(&repo, vec![&repo.path]).await?;

            let status = repositories::status(&repo);
            assert!(status.is_ok());
            let status = status.unwrap();

            assert!(status.staged_files.is_empty(), "No files should be staged");
            assert!(
                status.staged_dirs.is_empty(),
                "No directories should be staged"
            );
            assert!(
                status.untracked_files.is_empty(),
                "No files should be untracked"
            );
            assert!(
                status.untracked_dirs.is_empty(),
                "No directories should be untracked"
            );
            assert!(
                status.modified_files.is_empty(),
                "No files should be modified"
            );
            assert!(
                status.removed_files.is_empty(),
                "No files should be removed"
            );

            Ok(())
        })
        .await
    }

    #[tokio::test]
    async fn test_add_respects_dir_ignore_patterns() -> Result<(), OxenError> {
        test::run_empty_local_repo_test_async(|repo| async move {
            let dir_to_ignore = "ignored_dir";
            let normal_dir = "normal_dir";

            let ignored_dir_path = repo.path.join(dir_to_ignore);
            let normal_dir_path = repo.path.join(normal_dir);

            std::fs::create_dir(&ignored_dir_path)?;
            std::fs::create_dir(&normal_dir_path)?;

            // Add files to both directories
            test::write_txt_file_to_path(
                ignored_dir_path.join("file1.txt"),
                "This should be ignored",
            )?;
            test::write_txt_file_to_path(
                ignored_dir_path.join("file2.txt"),
                "This should also be ignored",
            )?;
            test::write_txt_file_to_path(
                normal_dir_path.join("file1.txt"),
                "This should be added",
            )?;
            test::write_txt_file_to_path(
                normal_dir_path.join("file2.txt"),
                "This should also be added",
            )?;

            let oxenignore_path = repo.path.join(".oxenignore");
            test::write_txt_file_to_path(&oxenignore_path, format!("{dir_to_ignore}/"))?;

            add(&repo, vec![Path::new(&repo.path)]).await?;

            let status = repositories::status(&repo)?;

            // Files in normal_dir should be staged
            assert!(status
                .staged_files
                .iter()
                .any(|path| path.0.ends_with(format!("{normal_dir}/file1.txt"))));
            assert!(status
                .staged_files
                .iter()
                .any(|path| path.0.ends_with(format!("{normal_dir}/file2.txt"))));

            // Files in ignored_dir should not be staged
            assert!(!status
                .staged_files
                .iter()
                .any(|path| path.0.ends_with(format!("{dir_to_ignore}/file1.txt"))));
            assert!(!status
                .staged_files
                .iter()
                .any(|path| path.0.ends_with(format!("{dir_to_ignore}/file2.txt"))));

            // The oxenignore file itself should be staged
            assert!(status
                .staged_files
                .iter()
                .any(|path| path.0.ends_with(".oxenignore")));

            Ok(())
        })
        .await
    }
}<|MERGE_RESOLUTION|>--- conflicted
+++ resolved
@@ -683,16 +683,8 @@
     // Check if the file is already in the head commit
     let file_path = file_name.as_ref();
     let data_path = data_path.as_ref();
-<<<<<<< HEAD
-    log::debug!("determine_file_status data_path {data_path:?} file_name {file_path:?}");
-=======
-    log::debug!(
-        "determine_file_status data_path {:?} file_name {:?}",
-        data_path,
-        file_path
-    );
-
->>>>>>> 8b3ad35a
+    log::debug!("determine_file_status data_path {data_path:?} file_name {file_path:?}",);
+
     let maybe_file_node = get_file_node(maybe_dir_node, file_path)?;
     let mut previous_oxen_metadata: Option<GenericMetadata> = None;
     // This is ugly - but makes sure we don't have to rehash the file if it hasn't changed

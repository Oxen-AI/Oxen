use filetime::FileTime;
use glob::glob;
// use jwalk::WalkDirGeneric;
use parking_lot::Mutex;
use rayon::prelude::*;
use rocksdb::{DBWithThreadMode, MultiThreaded};
use std::collections::{HashMap, HashSet};
use std::path::{Path, PathBuf};
use std::sync::Arc;
use tokio::time::Duration;
use walkdir::WalkDir;

use indicatif::{ProgressBar, ProgressStyle};
use rmp_serde::Serializer;
use serde::Serialize;

use crate::constants::{OXEN_HIDDEN_DIR, STAGED_DIR};
use crate::core;
use crate::core::db;
use crate::core::oxenignore;
use crate::core::staged::staged_db_manager::{with_staged_db_manager, StagedDBManager};
use crate::model::merkle_tree::node::file_node::FileNodeOpts;
use crate::model::metadata::generic_metadata::GenericMetadata;
use crate::model::{Commit, EntryDataType, MerkleHash, StagedEntryStatus};
use crate::opts::RmOpts;
use crate::storage::version_store::VersionStore;
use crate::{error::OxenError, model::LocalRepository};
use crate::{repositories, util};
use ignore::gitignore::Gitignore;
use std::ops::AddAssign;

use crate::core::v_latest::index::CommitMerkleTree;
use crate::model::merkle_tree::node::{
    EMerkleTreeNode, FileNode, MerkleTreeNode, StagedMerkleTreeNode,
};

#[derive(Clone, Debug)]
pub struct FileStatus {
    pub data_path: PathBuf,
    pub status: StagedEntryStatus,
    pub hash: MerkleHash,
    pub num_bytes: u64,
    pub mtime: FileTime,
    pub previous_metadata: Option<GenericMetadata>,
    pub previous_file_node: Option<FileNode>,
}

#[derive(Clone, Debug, Default)]
pub struct CumulativeStats {
    pub total_files: usize,
    pub total_bytes: u64,
    pub data_type_counts: HashMap<EntryDataType, usize>,
}

impl AddAssign<CumulativeStats> for CumulativeStats {
    fn add_assign(&mut self, other: CumulativeStats) {
        self.total_files += other.total_files;
        self.total_bytes += other.total_bytes;
        for (data_type, count) in other.data_type_counts {
            *self.data_type_counts.entry(data_type).or_insert(0) += count;
        }
    }
}

pub async fn add(repo: &LocalRepository, path: impl AsRef<Path>) -> Result<(), OxenError> {
    // Collect paths that match the glob pattern either:
    // 1. In the repo working directory (untracked or modified files)
    // 2. In the commit entry db (removed files)

    let path = path.as_ref();
    let mut paths: HashSet<PathBuf> = HashSet::new();
    if let Some(path_str) = path.to_str() {
        // TODO: At least on Windows, this is improperly case sensitive
        if util::fs::is_glob_path(path_str) {
            log::debug!("glob path: {}", path_str);
            // Match against any untracked entries in the current dir
            for entry in glob(path_str)? {
                paths.insert(entry?);
            }

            // For removed files?
            if let Some(commit) = repositories::commits::head_commit_maybe(repo)? {
                let pattern_entries =
                    repositories::commits::search_entries(repo, &commit, path_str)?;
                log::debug!("pattern entries: {:?}", pattern_entries);
                paths.extend(pattern_entries);
            }
        } else {
            // Non-glob path
            paths.insert(path.to_owned());
        }
    }

    // Get the version store from the repository
    let version_store = repo.version_store()?;

    // Open the staged db once at the beginning and reuse the connection
    let opts = db::key_val::opts::default();
    let db_path = util::fs::oxen_hidden_dir(&repo.path).join(STAGED_DIR);
    let staged_db: DBWithThreadMode<MultiThreaded> =
        DBWithThreadMode::open(&opts, dunce::simplified(&db_path))?;
    let _stats = add_files(repo, &paths, &staged_db, &version_store).await?;

    Ok(())
}

pub async fn add_files(
    repo: &LocalRepository,
    paths: &HashSet<PathBuf>,
    staged_db: &DBWithThreadMode<MultiThreaded>,
    version_store: &Arc<dyn VersionStore>,
) -> Result<CumulativeStats, OxenError> {
    log::debug!("add files: {:?}", paths);

    // Start a timer
    let start = std::time::Instant::now();

    // Lookup the head commit
    let maybe_head_commit = repositories::commits::head_commit_maybe(repo)?;

    let mut total = CumulativeStats {
        total_files: 0,
        total_bytes: 0,
        data_type_counts: HashMap::new(),
    };
    let excluded_hashes = None;
    let gitignore = oxenignore::create(repo);

    for path in paths {
        log::debug!("path is {path:?}");

        if path.is_dir() {
            total += add_dir_inner(
                repo,
                &maybe_head_commit,
                path.clone(),
                staged_db,
                version_store,
                &excluded_hashes,
                &gitignore,
            )?;
        } else if path.is_file() {
            if oxenignore::is_ignored(path, &gitignore, path.is_dir()) {
                continue;
            }

            let entry = add_file_inner(repo, &maybe_head_commit, path, staged_db, &version_store).await?;
            if let Some(entry) = entry {
                if let EMerkleTreeNode::File(file_node) = &entry.node.node {
                    let data_type = file_node.data_type();
                    total.total_files += 1;
                    total.total_bytes += file_node.num_bytes();
                    total
                        .data_type_counts
                        .entry(data_type.clone())
                        .and_modify(|count| *count += 1)
                        .or_insert(1);
                }
            }
        } else {
            log::debug!("Found nonexistent path {path:?}. Staging for removal. Recursive flag set");
            let mut opts = RmOpts::from_path(path);
            opts.recursive = true;
            core::v_latest::rm::rm_with_staged_db(paths, repo, &opts, staged_db)?;

            // TODO: Make rm_with_staged_db return the stats of the files it removes

            return Ok(total);
        }
    }

    // Stop the timer, and round the duration to the nearest second
    let duration = Duration::from_millis(start.elapsed().as_millis() as u64);
    log::debug!("---END--- oxen add: {:?} duration: {:?}", paths, duration);

    // oxen staged?
    println!(
        "🐂 oxen added {} files ({}) in {}",
        total.total_files,
        bytesize::ByteSize::b(total.total_bytes),
        humantime::format_duration(duration)
    );

    Ok(total)
}

fn add_dir_inner(
    repo: &LocalRepository,
    maybe_head_commit: &Option<Commit>,
    path: PathBuf,
    staged_db: &DBWithThreadMode<MultiThreaded>,
    version_store: &Arc<dyn VersionStore>,
    excluded_hashes: &Option<HashSet<MerkleHash>>,
    gitignore: &Option<Gitignore>,
) -> Result<CumulativeStats, OxenError> {
    process_add_dir(
        repo,
        maybe_head_commit,
        version_store,
        staged_db,
        path,
        excluded_hashes,
        gitignore,
    )
}

// Skip all checks on the subdirs contained in excluded_hashes
pub async fn add_dir_except(
    repo: &LocalRepository,
    maybe_head_commit: &Option<Commit>,
    path: PathBuf,
    excluded_hashes: HashSet<MerkleHash>,
) -> Result<CumulativeStats, OxenError> {
    let opts = db::key_val::opts::default();
    let db_path = util::fs::oxen_hidden_dir(&repo.path).join(STAGED_DIR);
    let staged_db: DBWithThreadMode<MultiThreaded> =
        DBWithThreadMode::open(&opts, dunce::simplified(&db_path))?;

    // Get the version store from the repository
    let version_store = repo.version_store()?;
    let excluded_hashes = Some(excluded_hashes);
    let gitignore = None;

    add_dir_inner(
        repo,
        maybe_head_commit,
        path,
        &staged_db,
        &version_store,
        &excluded_hashes,
        &gitignore,
    )
}

pub fn process_add_dir(
    repo: &LocalRepository,
    maybe_head_commit: &Option<Commit>,
    version_store: &Arc<dyn VersionStore>,
    staged_db: &DBWithThreadMode<MultiThreaded>,
    path: PathBuf,
    excluded_hashes: &Option<HashSet<MerkleHash>>,
    gitignore: &Option<Gitignore>,
) -> Result<CumulativeStats, OxenError> {
    let start = std::time::Instant::now();

    let progress_1 = Arc::new(ProgressBar::new_spinner());
    progress_1.set_style(ProgressStyle::default_spinner());
    progress_1.enable_steady_tick(Duration::from_millis(100));

    let path = path.clone();
    let repo = repo.clone();
    let maybe_head_commit = maybe_head_commit.clone();
    let repo_path = &repo.path.clone();

    use std::sync::atomic::{AtomicU64, Ordering};
    use std::sync::Arc;
    let byte_counter = Arc::new(AtomicU64::new(0));
    let added_file_counter = Arc::new(AtomicU64::new(0));
    let unchanged_file_counter = Arc::new(AtomicU64::new(0));
    let progress_1_clone = Arc::clone(&progress_1);

    let mut cumulative_stats = CumulativeStats {
        total_files: 0,
        total_bytes: 0,
        data_type_counts: HashMap::new(),
    };

    // If any dirs are excluded, get the dir_hashes map from the head commit
    let dir_hashes = if maybe_head_commit.is_some() && excluded_hashes.is_some() {
        let head_commit = maybe_head_commit.clone().unwrap();
        Some(CommitMerkleTree::dir_hashes(&repo, &head_commit)?)
    } else {
        None
    };

    let conflicts: HashSet<PathBuf> = repositories::merge::list_conflicts(&repo)?
        .into_iter()
        .map(|conflict| conflict.merge_entry.path)
        .collect();

    let walker = WalkDir::new(&path).into_iter();
    walker
        .filter_entry(|e| {
            e.file_type().is_dir()
                && e.file_name() != OXEN_HIDDEN_DIR
                && !oxenignore::is_ignored(e.path(), gitignore, e.file_type().is_dir())
        })
        .par_bridge()
        .try_for_each(|entry| -> Result<(), OxenError> {
            let entry = entry.unwrap();
            let dir = entry.path();

            //println!("Entry is: {dir:?}");

            let dir_path = util::fs::path_relative_to_dir(dir, repo_path).unwrap();

            // Check if the dir is excluded
            if let Some(dir_hashes) = &dir_hashes {
                if let Some(dir_hash) = dir_hashes.get(&dir_path) {
                    if excluded_hashes.clone().unwrap().contains(dir_hash) {
                        //println!("Previous entry {dir:?} was excldued!");
                        return Ok(());
                    }
                }
            }

            let dir_node = maybe_load_directory(&repo, &maybe_head_commit, &dir_path).unwrap();

            let byte_counter_clone = Arc::clone(&byte_counter);
            let added_file_counter_clone = Arc::clone(&added_file_counter);
            let unchanged_file_counter_clone = Arc::clone(&unchanged_file_counter);
            let seen_dirs = Arc::new(Mutex::new(HashSet::new()));

            // Determine the status of the directory compared to HEAD
            let dir_status = get_dir_status_compared_to_head(&repo, &maybe_head_commit, &dir_path)?;
            // Only explicitly add the directory to staged_db if it's a new directory.
            // If it existed in HEAD, it will be implicitly handled if its children change.
            if dir_status == StagedEntryStatus::Added {
                add_dir_to_staged_db(staged_db, &dir_path, &seen_dirs)?;
            }

            let entries: Vec<_> = std::fs::read_dir(dir)?.collect::<Result<_, _>>()?;

            entries.par_iter().for_each(|dir_entry| {
                log::debug!("Dir Entry is: {dir_entry:?}");
                let path = dir_entry.path();

                let total_bytes = byte_counter_clone.load(Ordering::Relaxed);
                let duration = start.elapsed().as_secs_f32();
                let mbps = (total_bytes as f32 / duration) / 1_000_000.0;

                progress_1.set_message(format!(
                    "🐂 add {} files, {} unchanged ({}) {:.2} MB/s",
                    added_file_counter_clone.load(Ordering::Relaxed),
                    unchanged_file_counter_clone.load(Ordering::Relaxed),
                    bytesize::ByteSize::b(total_bytes),
                    mbps
                ));

                if path.is_dir() || oxenignore::is_ignored(&path, gitignore, path.is_dir()) {
                    return;
                }

                let file_name = &path.file_name().unwrap_or_default().to_string_lossy();
                let file_status =
                    core::v_latest::add::determine_file_status(&dir_node, file_name, &path)
                        .unwrap();

                let seen_dirs_clone = Arc::clone(&seen_dirs);
                match process_add_file(
                    &repo,
                    repo_path,
                    &file_status,
                    staged_db,
                    &path,
                    &seen_dirs_clone,
                    &conflicts,
                ) {
                    Ok(Some(node)) => {
                        version_store
                            .store_version_from_path_sync(&file_status.hash.to_string(), &path)
                            .unwrap();

                        if let EMerkleTreeNode::File(file_node) = &node.node.node {
                            byte_counter_clone.fetch_add(file_node.num_bytes(), Ordering::Relaxed);
                            added_file_counter_clone.fetch_add(1, Ordering::Relaxed);
                        }
                    }
                    Ok(None) => {
                        unchanged_file_counter_clone.fetch_add(1, Ordering::Relaxed);
                    }
                    Err(e) => {
                        log::error!("Error adding file: {:?}", e);
                    }
                }
            });
            Ok(())
        })?;

    progress_1_clone.finish_and_clear();
    cumulative_stats.total_files = added_file_counter.load(Ordering::Relaxed) as usize;
    cumulative_stats.total_bytes = byte_counter.load(Ordering::Relaxed);
    Ok(cumulative_stats)
}

// Determines if a directory is new or existed in the head commit.
// Returns StagedEntryStatus::Added if new, StagedEntryStatus::Unmodified if existed in head (for the purpose of this check).
fn get_dir_status_compared_to_head(
    repo: &LocalRepository,
    maybe_head_commit: &Option<Commit>,
    dir_path: &Path, // relative to repo root
) -> Result<StagedEntryStatus, OxenError> {
    if let Some(head_commit) = maybe_head_commit {
        // Check if the directory exists in the head commit's tree
        match CommitMerkleTree::dir_without_children(repo, head_commit, dir_path)? {
            Some(_) => {
                // Directory exists in HEAD.
                Ok(StagedEntryStatus::Unmodified)
            }
            None => {
                // Directory does not exist in HEAD, so it's "Added".
                Ok(StagedEntryStatus::Added)
            }
        }
    } else {
        // No head commit, so everything is "Added".
        Ok(StagedEntryStatus::Added)
    }
}

fn maybe_load_directory(
    repo: &LocalRepository,
    maybe_head_commit: &Option<Commit>,
    path: &Path,
) -> Result<Option<MerkleTreeNode>, OxenError> {
    if let Some(head_commit) = maybe_head_commit {
        let dir_node = CommitMerkleTree::dir_with_children(repo, head_commit, path)?;
        Ok(dir_node)
    } else {
        Ok(None)
    }
}

fn get_file_node(
    dir_node: &Option<MerkleTreeNode>,
    path: impl AsRef<Path>,
) -> Result<Option<FileNode>, OxenError> {
    if let Some(node) = dir_node {
        if let Some(node) = node.get_by_path(path)? {
            if let EMerkleTreeNode::File(file_node) = &node.node {
                Ok(Some(file_node.clone()))
            } else {
                Ok(None)
            }
        } else {
            Ok(None)
        }
    } else {
        Ok(None)
    }
}

async fn add_file_inner(
    repo: &LocalRepository,
    maybe_head_commit: &Option<Commit>,
    path: &Path,
    staged_db: &DBWithThreadMode<MultiThreaded>,
    version_store: &Arc<dyn VersionStore>,
) -> Result<Option<StagedMerkleTreeNode>, OxenError> {
    let repo_path = &repo.path.clone();
    let mut maybe_dir_node = None;
    if let Some(head_commit) = maybe_head_commit {
        let path = util::fs::path_relative_to_dir(path, repo_path)?;
        let parent_path = path.parent().unwrap_or(Path::new(""));
        maybe_dir_node = CommitMerkleTree::dir_with_children(repo, head_commit, parent_path)?;
    }

    let file_name = path.file_name().unwrap_or_default().to_string_lossy();
    let file_status = determine_file_status(&maybe_dir_node, &file_name, path)?;
    version_store.store_version_from_path(&file_status.hash.to_string(), path).await?;

    let seen_dirs = Arc::new(Mutex::new(HashSet::new()));
    let conflicts: HashSet<PathBuf> = repositories::merge::list_conflicts(repo)?
        .into_iter()
        .map(|conflict| conflict.merge_entry.path)
        .collect();

    process_add_file(
        repo,
        repo_path,
        &file_status,
        staged_db,
        path,
        &seen_dirs,
        &conflicts,
    )
}

pub fn determine_file_status(
    maybe_dir_node: &Option<MerkleTreeNode>,
    file_name: impl AsRef<str>,  // Name of the file in the repository
    data_path: impl AsRef<Path>, // Path to the data file (maybe in the version store)
) -> Result<FileStatus, OxenError> {
    // Check if the file is already in the head commit
    let file_path = file_name.as_ref();
    let data_path = data_path.as_ref();
    log::debug!(
        "determine_file_status data_path {:?} file_name {:?}",
        data_path,
        file_path
    );
    let maybe_file_node = get_file_node(maybe_dir_node, file_path)?;
    let mut previous_oxen_metadata: Option<GenericMetadata> = None;
    // This is ugly - but makes sure we don't have to rehash the file if it hasn't changed
    let (status, hash, num_bytes, mtime) = if let Some(file_node) = &maybe_file_node {
        log::debug!(
            "got existing file_node: {} data_path {:?}",
            file_node,
            data_path
        );
        // first check if the file timestamp is different
        let metadata = util::fs::metadata(data_path)?;
        let mtime = FileTime::from_last_modification_time(&metadata);
        previous_oxen_metadata = file_node.metadata();
        if util::fs::is_modified_from_node(data_path, file_node)? {
            log::debug!("has_different_modification_time true {}", file_node);
            let hash = util::hasher::get_hash_given_metadata(data_path, &metadata)?;
            if file_node.hash().to_u128() != hash {
                log::debug!(
                    "has_different_modification_time hash is different true {}",
                    file_node
                );
                let num_bytes = metadata.len();
                (
                    StagedEntryStatus::Modified,
                    MerkleHash::new(hash),
                    num_bytes,
                    mtime,
                )
            } else {
                (
                    StagedEntryStatus::Unmodified,
                    MerkleHash::new(hash),
                    file_node.num_bytes(),
                    mtime,
                )
            }
        } else {
            (
                StagedEntryStatus::Unmodified,
                MerkleHash::new(file_node.hash().to_u128()),
                file_node.num_bytes(),
                mtime,
            )
        }
    } else {
        let metadata = util::fs::metadata(data_path)?;
        let mtime = FileTime::from_last_modification_time(&metadata);
        let hash = util::hasher::get_hash_given_metadata(data_path, &metadata)?;
        (
            StagedEntryStatus::Added,
            MerkleHash::new(hash),
            metadata.len(),
            mtime,
        )
    };

    Ok(FileStatus {
        data_path: data_path.to_path_buf(),
        status,
        hash,
        num_bytes,
        mtime,
        previous_metadata: previous_oxen_metadata,
        previous_file_node: maybe_file_node,
    })
}

pub fn process_add_file(
    repo: &LocalRepository,
    repo_path: &Path,         // Path to the repository
    file_status: &FileStatus, // All the metadata including if the file is added, modified, or deleted
    staged_db: &DBWithThreadMode<MultiThreaded>,
    path: &Path, // Path to the file in the repository, or path defined by the user
    seen_dirs: &Arc<Mutex<HashSet<PathBuf>>>,
    merge_conflicts: &HashSet<PathBuf>,
) -> Result<Option<StagedMerkleTreeNode>, OxenError> {
    log::debug!("process_add_file {:?}", path);
    let relative_path = util::fs::path_relative_to_dir(path, repo_path)?;
    let full_path = repo_path.join(&relative_path);

    if !full_path.is_file() {
        // If it's not a file - no need to add it
        // We handle directories by traversing the parents of files below
        log::debug!("file is not a file - skipping add on {:?}", full_path);
        return Ok(Some(StagedMerkleTreeNode {
            status: StagedEntryStatus::Added,
            node: MerkleTreeNode::default_dir(),
        }));
    }

    let mut status = file_status.status.clone();
    let hash = file_status.hash;
    let num_bytes = file_status.num_bytes;
    let mtime = file_status.mtime;
    let maybe_file_node = file_status.previous_file_node.clone();
    let previous_metadata = file_status.previous_metadata.clone();

    log::debug!("status {status:?} hash {hash:?} num_bytes {num_bytes:?} mtime {mtime:?} file_node {maybe_file_node:?}");

    if let Some(_file_node) = &maybe_file_node {
        if merge_conflicts.contains(&relative_path) {
            log::debug!("merge conflict resolved: {relative_path:?}");
            status = StagedEntryStatus::Modified; // Mark as modified if there's a conflict
            repositories::merge::mark_conflict_as_resolved(repo, &relative_path)?;
        }
    }

    // Don't have to add the file to the staged db if it hasn't changed
    if status == StagedEntryStatus::Unmodified {
        log::debug!("file has not changed - skipping add");
        return Ok(None);
    }

    // Get the data type of the file
    let mime_type = util::fs::file_mime_type(path);
    let mut data_type = util::fs::datatype_from_mimetype(path, &mime_type);
    let metadata = match &previous_metadata {
        Some(previous_oxen_metadata) => {
            let df_metadata = repositories::metadata::get_file_metadata(&full_path, &data_type)?;
            maybe_construct_generic_metadata_for_tabular(
                df_metadata,
                previous_oxen_metadata.clone(),
            )
        }
        None => repositories::metadata::get_file_metadata(&full_path, &data_type)?,
    };

    // If the metadata is None, but the data type is tabular, we need to set the data type to binary
    // because this means we failed to parse the metadata from the file
    if metadata.is_none() && data_type == EntryDataType::Tabular {
        data_type = EntryDataType::Binary;
    }

    let file_extension = relative_path
        .extension()
        .unwrap_or_default()
        .to_string_lossy();
    let relative_path_str = relative_path.to_str().unwrap_or_default();
    let (hash, metadata_hash, combined_hash) = if let Some(metadata) = &metadata {
        let metadata_hash = util::hasher::get_metadata_hash(&Some(metadata.clone()))?;
        let metadata_hash = MerkleHash::new(metadata_hash);
        let combined_hash =
            util::hasher::get_combined_hash(Some(metadata_hash.to_u128()), hash.to_u128())?;
        let combined_hash = MerkleHash::new(combined_hash);
        (hash, Some(metadata_hash), combined_hash)
    } else {
        (hash, None, hash)
    };
    let file_node = FileNode::new(
        repo,
        FileNodeOpts {
            name: relative_path_str.to_string(),
            hash,
            combined_hash,
            metadata_hash,
            num_bytes,
            last_modified_seconds: mtime.unix_seconds(),
            last_modified_nanoseconds: mtime.nanoseconds(),
            data_type,
            metadata,
            mime_type: mime_type.clone(),
            extension: file_extension.to_string(),
        },
    )?;

    p_add_file_node_to_staged_db(staged_db, relative_path_str, status, &file_node, seen_dirs)
}

/// Add this function in replace of process_add_file for workspaces staged db to handle concurrent add_file calls
/// TODO: Migrate all staged db actions to use the manager
pub fn process_add_file_with_staged_db_manager(
    repo: &LocalRepository,
    repo_path: &Path,         // Path to the repository
    file_status: &FileStatus, // All the metadata including if the file is added, modified, or deleted
    path: &Path,              // Path to the file in the repository, or path defined by the user
    seen_dirs: &Arc<Mutex<HashSet<PathBuf>>>,
    merge_conflicts: &HashSet<PathBuf>,
) -> Result<(), OxenError> {
    log::debug!("process_add_file {:?}", path);
    let relative_path = util::fs::path_relative_to_dir(path, repo_path)?;
    let full_path = repo_path.join(&relative_path);

    if !full_path.is_file() {
        // If it's not a file - no need to add it
        // We handle directories by traversing the parents of files below
        log::debug!("file is not a file - skipping add on {:?}", full_path);
        return Ok(());
    }

    let mut status = file_status.status.clone();
    let hash = file_status.hash;
    let num_bytes = file_status.num_bytes;
    let mtime = file_status.mtime;
    let maybe_file_node = file_status.previous_file_node.clone();
    let previous_metadata = file_status.previous_metadata.clone();

    log::debug!("status {status:?} hash {hash:?} num_bytes {num_bytes:?} mtime {mtime:?} file_node {maybe_file_node:?}");

    if let Some(_file_node) = &maybe_file_node {
        if merge_conflicts.contains(&relative_path) {
            log::debug!("merge conflict resolved: {relative_path:?}");
            status = StagedEntryStatus::Modified; // Mark as modified if there's a conflict
            repositories::merge::mark_conflict_as_resolved(repo, &relative_path)?;
        }
    }

    // Don't have to add the file to the staged db if it hasn't changed
    if status == StagedEntryStatus::Unmodified {
        log::debug!("file has not changed - skipping add");
        return Ok(());
    }

    // Get the data type of the file
    let mime_type = util::fs::file_mime_type(path);
    let mut data_type = util::fs::datatype_from_mimetype(path, &mime_type);
    let metadata = match &previous_metadata {
        Some(previous_oxen_metadata) => {
            let df_metadata = repositories::metadata::get_file_metadata(&full_path, &data_type)?;
            maybe_construct_generic_metadata_for_tabular(
                df_metadata,
                previous_oxen_metadata.clone(),
            )
        }
        None => repositories::metadata::get_file_metadata(&full_path, &data_type)?,
    };

    // If the metadata is None, but the data type is tabular, we need to set the data type to binary
    // because this means we failed to parse the metadata from the file
    if metadata.is_none() && data_type == EntryDataType::Tabular {
        data_type = EntryDataType::Binary;
    }

    let file_extension = relative_path
        .extension()
        .unwrap_or_default()
        .to_string_lossy();
    let relative_path_str = relative_path.to_str().unwrap_or_default();
    let (hash, metadata_hash, combined_hash) = if let Some(metadata) = &metadata {
        let metadata_hash = util::hasher::get_metadata_hash(&Some(metadata.clone()))?;
        let metadata_hash = MerkleHash::new(metadata_hash);
        let combined_hash =
            util::hasher::get_combined_hash(Some(metadata_hash.to_u128()), hash.to_u128())?;
        let combined_hash = MerkleHash::new(combined_hash);
        (hash, Some(metadata_hash), combined_hash)
    } else {
        (hash, None, hash)
    };
    let file_node = FileNode::new(
        repo,
        FileNodeOpts {
            name: relative_path_str.to_string(),
            hash,
            combined_hash,
            metadata_hash,
            num_bytes,
            last_modified_seconds: mtime.unix_seconds(),
            last_modified_nanoseconds: mtime.nanoseconds(),
            data_type,
            metadata,
            mime_type: mime_type.clone(),
            extension: file_extension.to_string(),
        },
    )?;

    add_file_node_to_staged_db(repo, relative_path_str, status, &file_node, seen_dirs)
}

/// Stage file node with staged db manager
pub fn add_file_node_to_staged_db(
    repo: &LocalRepository,
    relative_path: impl AsRef<Path>,
    status: StagedEntryStatus,
    file_node: &FileNode,
    seen_dirs: &Arc<Mutex<HashSet<PathBuf>>>,
) -> Result<(), OxenError> {
    with_staged_db_manager(repo, |staged_db_manager| {
        add_file_node_and_parent_dir(
            file_node,
            status,
            relative_path,
            staged_db_manager,
            seen_dirs,
        )?;
        Ok(())
    })
}

// seperate data path and dst path in case it's in the version store
pub fn get_status_and_add_file(
    repo: &LocalRepository,
    data_path: &Path,
    dst_path: &Path,
    staged_db_manager: &StagedDBManager,
    seen_dirs: &Arc<Mutex<HashSet<PathBuf>>>,
) -> Result<(), OxenError> {
    let relative_path = util::fs::path_relative_to_dir(dst_path, &repo.path)?;
    if let Some(parent) = dst_path.parent() {
        std::fs::create_dir_all(parent)?;
    }
    let file_name = dst_path.file_name().unwrap().to_string_lossy();
    let maybe_dir_node = None;
    let file_status =
        core::v_latest::add::determine_file_status(&maybe_dir_node, &file_name, data_path)?;
    let status = file_status.status.clone();
    // Don't have to add the file to the staged db if it hasn't changed
    if status == StagedEntryStatus::Unmodified {
        log::debug!("file has not changed - skipping add");
        return Ok(());
    }
    let file_node = generate_file_node(repo, data_path, dst_path, &file_status)?;

    // Only add the file to the staged db if it has changed
    if let Some(file_node) = file_node {
        let status = file_status.status.clone();
        add_file_node_and_parent_dir(
            &file_node,
            status,
            &relative_path,
            staged_db_manager,
            seen_dirs,
        )?;
    }
    Ok(())
}

/// Stage file node and parent dirs with staged db manager
pub fn add_file_node_and_parent_dir(
    file_node: &FileNode,
    status: StagedEntryStatus,
    relative_path: impl AsRef<Path>,
    staged_db_manager: &StagedDBManager,
    seen_dirs: &Arc<Mutex<HashSet<PathBuf>>>,
) -> Result<(), OxenError> {
    // Stage the file node
    staged_db_manager.upsert_file_node(&relative_path, status, file_node)?;

    // Add all the parent dirs to the staged db
    let mut parent_path = relative_path.as_ref().to_path_buf();
    while let Some(parent) = parent_path.parent() {
        parent_path = parent.to_path_buf();

        staged_db_manager.add_directory(&parent_path, seen_dirs)?;
        if parent_path == Path::new("") {
            break;
        }
    }

    Ok(())
}

pub fn generate_file_node(
    repo: &LocalRepository,
    version_path: &Path,
    dst_path: &Path,
    file_status: &FileStatus,
) -> Result<Option<FileNode>, OxenError> {
    let status = file_status.status.clone();
    let hash = file_status.hash;
    let num_bytes = file_status.num_bytes;
    let mtime = file_status.mtime;
    let maybe_file_node = file_status.previous_file_node.clone();
    let previous_metadata = file_status.previous_metadata.clone();

    // Normalize the path
    let relative_path = util::fs::path_relative_to_dir(dst_path, &repo.path)?;
    let file_extension = relative_path
        .extension()
        .unwrap_or_default()
        .to_string_lossy();
    let relative_path_str = relative_path.to_str().unwrap_or_default();
    log::debug!("status {status:?} hash {hash:?} num_bytes {num_bytes:?} mtime {mtime:?} file_node {maybe_file_node:?}");

    // version_path is where the file is stored, relative_path is the working directory path that contains the file extension
    let mime_type = util::fs::file_mime_type_from_extension(version_path, &relative_path);
    let mut data_type =
        util::fs::datatype_from_mimetype_from_extension(version_path, &relative_path, &mime_type);
    let metadata = match &previous_metadata {
        Some(previous_oxen_metadata) => {
            let df_metadata = repositories::metadata::get_file_metadata_with_extension(
                version_path,
                &data_type,
                &util::fs::file_extension(&relative_path),
            )?;
            maybe_construct_generic_metadata_for_tabular(
                df_metadata,
                previous_oxen_metadata.clone(),
            )
        }
        None => repositories::metadata::get_file_metadata_with_extension(
            version_path,
            &data_type,
            &util::fs::file_extension(&relative_path),
        )?,
    };

    // If the metadata is None, but the data type is tabular, we need to set the data type to binary
    // because this means we failed to parse the metadata from the file
    if metadata.is_none() && data_type == EntryDataType::Tabular {
        data_type = EntryDataType::Binary;
    }

    let (hash, metadata_hash, combined_hash) = if let Some(metadata) = &metadata {
        let metadata_hash = util::hasher::get_metadata_hash(&Some(metadata.clone()))?;
        let metadata_hash = MerkleHash::new(metadata_hash);
        let combined_hash =
            util::hasher::get_combined_hash(Some(metadata_hash.to_u128()), hash.to_u128())?;
        let combined_hash = MerkleHash::new(combined_hash);
        (hash, Some(metadata_hash), combined_hash)
    } else {
        (hash, None, hash)
    };
    let file_node = FileNode::new(
        repo,
        FileNodeOpts {
            name: relative_path_str.to_string(),
            hash,
            combined_hash,
            metadata_hash,
            num_bytes,
            last_modified_seconds: mtime.unix_seconds(),
            last_modified_nanoseconds: mtime.nanoseconds(),
            data_type,
            metadata,
            mime_type: mime_type.clone(),
            extension: file_extension.to_string(),
        },
    )?;
    Ok(Some(file_node))
}

pub fn maybe_construct_generic_metadata_for_tabular(
    df_metadata: Option<GenericMetadata>,
    previous_oxen_metadata: GenericMetadata,
) -> Option<GenericMetadata> {
    log::debug!(
        "maybe_construct_generic_metadata_for_tabular {:?}",
        df_metadata
    );
    log::debug!("previous_oxen_metadata {:?}", previous_oxen_metadata);

    if let Some(GenericMetadata::MetadataTabular(mut df_metadata)) = df_metadata.clone() {
        if let GenericMetadata::MetadataTabular(ref previous_oxen_metadata) = previous_oxen_metadata
        {
            // Combine the two by using previous_oxen_metadata as the source of truth for metadata,
            // but keeping df_metadata's fields

            for field in &mut df_metadata.tabular.schema.fields {
                if let Some(oxen_field) = previous_oxen_metadata
                    .tabular
                    .schema
                    .fields
                    .iter()
                    .find(|oxen_field| oxen_field.name == field.name)
                {
                    field.metadata = oxen_field.metadata.clone();
                }
            }
            return Some(GenericMetadata::MetadataTabular(df_metadata));
        }
    }
    df_metadata
}

pub fn p_add_file_node_to_staged_db(
    staged_db: &DBWithThreadMode<MultiThreaded>,
    relative_path: impl AsRef<Path>,
    status: StagedEntryStatus,
    file_node: &FileNode,
    seen_dirs: &Arc<Mutex<HashSet<PathBuf>>>,
) -> Result<Option<StagedMerkleTreeNode>, OxenError> {
    let relative_path = relative_path.as_ref();
    log::debug!(
        "writing {:?} [{:?}] to staged db: {:?}",
        relative_path,
        status,
        staged_db.path()
    );
    let staged_file_node = StagedMerkleTreeNode {
        status,
        node: MerkleTreeNode::from_file(file_node.clone()),
    };
    log::debug!("writing file: {}", staged_file_node);

    let mut buf = Vec::new();
    staged_file_node
        .serialize(&mut Serializer::new(&mut buf))
        .unwrap();

    let relative_path_str = relative_path.to_str().unwrap_or_default();
    log::debug!("writing to staged db {:?}", relative_path_str);
    staged_db.put(relative_path_str, &buf)?;

    // Add all the parent dirs to the staged db
    let mut parent_path = relative_path.to_path_buf();
    while let Some(parent) = parent_path.parent() {
        parent_path = parent.to_path_buf();

        add_dir_to_staged_db(staged_db, &parent_path, seen_dirs)?;

        if parent_path == Path::new("") {
            break;
        }
    }

    Ok(Some(staged_file_node))
}

pub fn add_dir_to_staged_db(
    staged_db: &DBWithThreadMode<MultiThreaded>,
    relative_path: impl AsRef<Path>,
    seen_dirs: &Arc<Mutex<HashSet<PathBuf>>>,
) -> Result<(), OxenError> {
    let relative_path = relative_path.as_ref();
    let relative_path_str = relative_path.to_str().unwrap();
    let mut seen_dirs = seen_dirs.lock();
    if !seen_dirs.insert(relative_path.to_path_buf()) {
        return Ok(());
    }

    let dir_entry = StagedMerkleTreeNode {
        status: StagedEntryStatus::Added,
        node: MerkleTreeNode::default_dir_from_path(relative_path),
    };

    let mut buf = Vec::new();
    dir_entry.serialize(&mut Serializer::new(&mut buf)).unwrap();
    staged_db.put(relative_path_str, &buf).unwrap();
    Ok(())
}

pub fn has_different_modification_time(node: &FileNode, time: &FileTime) -> bool {
    node.last_modified_nanoseconds() != time.nanoseconds()
        || node.last_modified_seconds() != time.unix_seconds()
}

#[cfg(test)]
mod tests {
    use super::*;
    use crate::test;

    #[tokio::test]
    async fn test_add_respects_oxenignore() -> Result<(), OxenError> {
        test::run_empty_local_repo_test_async(|repo| async move {
            let ignored_file = "ignored.txt";
            let normal_file = "normal.txt";

            let ignored_path = repo.path.join(ignored_file);
            let normal_path = repo.path.join(normal_file);

            test::write_txt_file_to_path(&ignored_path, "This should be ignored")?;
            test::write_txt_file_to_path(&normal_path, "This should be added")?;

            // Create .oxenignore file with the ignored file pattern
            let oxenignore_path = repo.path.join(".oxenignore");
            test::write_txt_file_to_path(&oxenignore_path, ignored_file)?;

            add(&repo, Path::new(&repo.path)).await?;

            let status = repositories::status(&repo)?;

            // The normal file should be staged
            assert!(status
                .staged_files
                .iter()
                .any(|path| path.0.ends_with(normal_file)));

            // The ignored file should not be staged
            assert!(!status
                .staged_files
                .iter()
                .any(|path| path.0.ends_with(ignored_file)));

            // The oxenignore file itself should be staged
            assert!(status
                .staged_files
                .iter()
                .any(|path| path.0.ends_with(".oxenignore")));

            Ok(())
        }).await
    }

<<<<<<< HEAD
    #[tokio::test]
    async fn test_add_respects_dir_ignore_patterns() -> Result<(), OxenError> {
        test::run_empty_local_repo_test_async(|repo| async move {
=======
    #[test]
    fn test_add_dot_on_committed_repo() -> Result<(), OxenError> {
        test::run_empty_local_repo_test(|repo| {
            let dir1 = repo.path.join("dir1");
            let dir2 = repo.path.join("dir2");
            std::fs::create_dir_all(&dir1)?;
            std::fs::create_dir_all(&dir2)?;

            let file1_1 = dir1.join("file1_1.txt");
            let file1_2 = dir1.join("file1_2.txt");
            let file2_1 = dir2.join("file2_1.txt");
            let file_root = repo.path.join("file_root.txt");

            test::write_txt_file_to_path(&file1_1, "dir1/file1_1")?;
            test::write_txt_file_to_path(&file1_2, "dir1/file1_2")?;
            test::write_txt_file_to_path(&file2_1, "dir2/file2_1")?;
            test::write_txt_file_to_path(&file_root, "file_root")?;

            add(&repo, &repo.path)?;

            repositories::commits::commit(&repo, "Initial commit with multiple files and dirs")?;

            add(&repo, &repo.path)?;

            let status = repositories::status(&repo);
            assert!(status.is_ok());
            let status = status.unwrap();

            assert!(status.staged_files.is_empty(), "No files should be staged");
            assert!(
                status.staged_dirs.is_empty(),
                "No directories should be staged"
            );
            assert!(
                status.untracked_files.is_empty(),
                "No files should be untracked"
            );
            assert!(
                status.untracked_dirs.is_empty(),
                "No directories should be untracked"
            );
            assert!(
                status.modified_files.is_empty(),
                "No files should be modified"
            );
            assert!(
                status.removed_files.is_empty(),
                "No files should be removed"
            );

            Ok(())
        })
    }

    #[test]
    fn test_add_respects_dir_ignore_patterns() -> Result<(), OxenError> {
        test::run_empty_local_repo_test(|repo| {
>>>>>>> 48fa485f
            let dir_to_ignore = "ignored_dir";
            let normal_dir = "normal_dir";

            let ignored_dir_path = repo.path.join(dir_to_ignore);
            let normal_dir_path = repo.path.join(normal_dir);

            std::fs::create_dir(&ignored_dir_path)?;
            std::fs::create_dir(&normal_dir_path)?;

            // Add files to both directories
            test::write_txt_file_to_path(
                ignored_dir_path.join("file1.txt"),
                "This should be ignored",
            )?;
            test::write_txt_file_to_path(
                ignored_dir_path.join("file2.txt"),
                "This should also be ignored",
            )?;
            test::write_txt_file_to_path(
                normal_dir_path.join("file1.txt"),
                "This should be added",
            )?;
            test::write_txt_file_to_path(
                normal_dir_path.join("file2.txt"),
                "This should also be added",
            )?;

            let oxenignore_path = repo.path.join(".oxenignore");
            test::write_txt_file_to_path(&oxenignore_path, format!("{}/", dir_to_ignore))?;

            add(&repo, Path::new(&repo.path)).await?;

            let status = repositories::status(&repo)?;

            // Files in normal_dir should be staged
            assert!(status
                .staged_files
                .iter()
                .any(|path| path.0.ends_with(format!("{}/file1.txt", normal_dir))));
            assert!(status
                .staged_files
                .iter()
                .any(|path| path.0.ends_with(format!("{}/file2.txt", normal_dir))));

            // Files in ignored_dir should not be staged
            assert!(!status
                .staged_files
                .iter()
                .any(|path| path.0.ends_with(format!("{}/file1.txt", dir_to_ignore))));
            assert!(!status
                .staged_files
                .iter()
                .any(|path| path.0.ends_with(format!("{}/file2.txt", dir_to_ignore))));

            // The oxenignore file itself should be staged
            assert!(status
                .staged_files
                .iter()
                .any(|path| path.0.ends_with(".oxenignore")));

            Ok(())
        }).await
    }
}<|MERGE_RESOLUTION|>--- conflicted
+++ resolved
@@ -144,7 +144,8 @@
                 continue;
             }
 
-            let entry = add_file_inner(repo, &maybe_head_commit, path, staged_db, &version_store).await?;
+            let entry =
+                add_file_inner(repo, &maybe_head_commit, path, staged_db, version_store).await?;
             if let Some(entry) = entry {
                 if let EMerkleTreeNode::File(file_node) = &entry.node.node {
                     let data_type = file_node.data_type();
@@ -457,7 +458,9 @@
 
     let file_name = path.file_name().unwrap_or_default().to_string_lossy();
     let file_status = determine_file_status(&maybe_dir_node, &file_name, path)?;
-    version_store.store_version_from_path(&file_status.hash.to_string(), path).await?;
+    version_store
+        .store_version_from_path(&file_status.hash.to_string(), path)
+        .await?;
 
     let seen_dirs = Arc::new(Mutex::new(HashSet::new()));
     let conflicts: HashSet<PathBuf> = repositories::merge::list_conflicts(repo)?
@@ -1068,17 +1071,13 @@
                 .any(|path| path.0.ends_with(".oxenignore")));
 
             Ok(())
-        }).await
-    }
-
-<<<<<<< HEAD
+        })
+        .await
+    }
+
     #[tokio::test]
-    async fn test_add_respects_dir_ignore_patterns() -> Result<(), OxenError> {
+    async fn test_add_dot_on_committed_repo() -> Result<(), OxenError> {
         test::run_empty_local_repo_test_async(|repo| async move {
-=======
-    #[test]
-    fn test_add_dot_on_committed_repo() -> Result<(), OxenError> {
-        test::run_empty_local_repo_test(|repo| {
             let dir1 = repo.path.join("dir1");
             let dir2 = repo.path.join("dir2");
             std::fs::create_dir_all(&dir1)?;
@@ -1094,11 +1093,11 @@
             test::write_txt_file_to_path(&file2_1, "dir2/file2_1")?;
             test::write_txt_file_to_path(&file_root, "file_root")?;
 
-            add(&repo, &repo.path)?;
+            add(&repo, &repo.path).await?;
 
             repositories::commits::commit(&repo, "Initial commit with multiple files and dirs")?;
 
-            add(&repo, &repo.path)?;
+            add(&repo, &repo.path).await?;
 
             let status = repositories::status(&repo);
             assert!(status.is_ok());
@@ -1128,12 +1127,12 @@
 
             Ok(())
         })
-    }
-
-    #[test]
-    fn test_add_respects_dir_ignore_patterns() -> Result<(), OxenError> {
-        test::run_empty_local_repo_test(|repo| {
->>>>>>> 48fa485f
+        .await
+    }
+
+    #[tokio::test]
+    async fn test_add_respects_dir_ignore_patterns() -> Result<(), OxenError> {
+        test::run_empty_local_repo_test_async(|repo| async move {
             let dir_to_ignore = "ignored_dir";
             let normal_dir = "normal_dir";
 
@@ -1195,6 +1194,7 @@
                 .any(|path| path.0.ends_with(".oxenignore")));
 
             Ok(())
-        }).await
+        })
+        .await
     }
 }
--- conflicted
+++ resolved
@@ -67,7 +67,6 @@
     // 1. In the repo working directory (untracked or modified files)
     // 2. In the commit entry db (removed files)
 
-<<<<<<< HEAD
     // Check if the repo is in the working tree
     let mut repo_path = repo.path.clone();
     let repo_in_working_tree = repo_path.exists();
@@ -119,11 +118,6 @@
             repo_path = util::fs::full_path_from_child_path(&repo_path, &path)?;
         }
 
-=======
-    let path = path.as_ref();
-    let mut paths: HashSet<PathBuf> = HashSet::new();
-    if let Some(path_str) = path.to_str() {
->>>>>>> c7750ccb
         // TODO: At least on Windows, this is improperly case sensitive
         if util::fs::is_glob_path(path_str) {
             log::debug!("glob path: {}", path_str);
@@ -145,12 +139,9 @@
         }
     }
 
-<<<<<<< HEAD
+
     log::debug!("final repo path: {repo_path:?}");
 
-    // expanded_paths
-=======
->>>>>>> c7750ccb
     // Get the version store from the repository
     let version_store = repo.version_store()?;
 
@@ -162,7 +153,7 @@
 
     let staged_db: DBWithThreadMode<MultiThreaded> =
         DBWithThreadMode::open(&opts, dunce::simplified(&db_path))?;
-<<<<<<< HEAD
+
     let _stats = add_files(
         repo,
         &repo_path,
@@ -170,21 +161,14 @@
         &staged_db,
         &version_store,
     )?;
-=======
-    let _stats = add_files(repo, &paths, &staged_db, &version_store).await?;
->>>>>>> c7750ccb
 
     Ok(())
 }
 
 pub async fn add_files(
     repo: &LocalRepository,
-<<<<<<< HEAD
     repo_path: &PathBuf,
     paths: &HashSet<PathBuf>, // We assume all paths provided are relative to the repo root
-=======
-    paths: &HashSet<PathBuf>,
->>>>>>> c7750ccb
     staged_db: &DBWithThreadMode<MultiThreaded>,
     version_store: &Arc<dyn VersionStore>,
 ) -> Result<CumulativeStats, OxenError> {
@@ -223,7 +207,7 @@
                 continue;
             }
 
-<<<<<<< HEAD
+
             let entry = add_file_inner(
                 repo,
                 repo_path,
@@ -232,10 +216,7 @@
                 staged_db,
                 version_store,
             )?;
-=======
-            let entry =
-                add_file_inner(repo, &maybe_head_commit, path, staged_db, version_store).await?;
->>>>>>> c7750ccb
+          
             if let Some(entry) = entry {
                 if let EMerkleTreeNode::File(file_node) = &entry.node.node {
                     let data_type = file_node.data_type();
@@ -248,12 +229,11 @@
                         .or_insert(1);
                 }
             }
-<<<<<<< HEAD
+
         } else if corrected_path.is_symlink() {
             log::debug!("Skipping symlink: {:?}", corrected_path);
             continue;
-=======
->>>>>>> c7750ccb
+
         } else {
             log::debug!("Found nonexistent path {path:?}. Staging for removal. Recursive flag set");
             let mut opts = RmOpts::from_path(path);

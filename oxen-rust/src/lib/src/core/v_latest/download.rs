--- conflicted
+++ resolved
@@ -129,15 +129,11 @@
             }
         }
 
-<<<<<<< HEAD
-        core::v_latest::fetch::pull_entries_to_working_dir(
-=======
         log::debug!(
             "r_download_entries downloading {} entries to working dir",
             entries.len()
         );
         core::v_latest::fetch::download_entries_to_working_dir(
->>>>>>> 71cdf9aa
             remote_repo,
             &entries,
             local_repo_path,

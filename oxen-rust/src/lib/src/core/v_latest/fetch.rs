--- conflicted
+++ resolved
@@ -1,7 +1,4 @@
-<<<<<<< HEAD
-=======
 use futures::future;
->>>>>>> 71cdf9aa
 use std::collections::{HashMap, HashSet};
 use std::path::{Path, PathBuf};
 use std::sync::Arc;
@@ -576,7 +573,6 @@
     }
 
     let missing_entries = get_missing_entries(entries, dst);
-    log::debug!("Pulling {} missing entries", missing_entries.len());
 
     if missing_entries.is_empty() {
         return Ok(());
@@ -807,11 +803,8 @@
     }
 
     let missing_entries = get_missing_entries(entries, dst);
-<<<<<<< HEAD
-=======
     log::debug!("Pulling {} missing entries", missing_entries.len());
 
->>>>>>> 71cdf9aa
     if missing_entries.is_empty() {
         return Ok(());
     }
@@ -978,12 +971,7 @@
     type PieceOfWork = (RemoteRepository, HashMap<String, PathBuf>, PathBuf);
     type TaskQueue = deadqueue::limited::Queue<PieceOfWork>;
 
-<<<<<<< HEAD
-    let chunks: Vec<PieceOfWork> = content_ids
-=======
-    log::debug!("download_small_entries creating {num_chunks} chunks from {total_size} bytes with size {chunk_size}");
     let chunks: Vec<PieceOfWork> = entries
->>>>>>> 71cdf9aa
         .chunks(chunk_size)
         .map(|chunk| {
             let content_ids: HashMap<String, PathBuf> = chunk
@@ -1078,25 +1066,6 @@
     missing_entries
 }
 
-<<<<<<< HEAD
-/// Returns a mapping from content_id -> entry.path
-fn working_dir_paths_from_small_entries(entries: &[Entry], dst: &Path) -> Vec<(String, PathBuf)> {
-    let mut content_ids: Vec<(String, PathBuf)> = vec![];
-    for entry in entries.iter() {
-        let version_path = util::fs::version_path_from_dst_generic(dst, entry);
-        let version_path = util::fs::path_relative_to_dir(&version_path, dst).unwrap();
-
-        content_ids.push((
-            String::from(version_path.to_str().unwrap()).replace('\\', "/"),
-            entry.path().to_owned(),
-        ));
-    }
-
-    content_ids
-}
-
-=======
->>>>>>> 71cdf9aa
 fn working_dir_paths_from_large_entries(entries: &[Entry], dst: &Path) -> Vec<PathBuf> {
     let mut paths: Vec<PathBuf> = vec![];
     for entry in entries.iter() {

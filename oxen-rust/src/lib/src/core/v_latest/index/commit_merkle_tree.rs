use std::collections::{HashMap, HashSet};
use std::path::{Path, PathBuf};
use std::str;

use rocksdb::{DBWithThreadMode, IteratorMode, MultiThreaded};

use crate::constants::{DIR_HASHES_DIR, HISTORY_DIR};
use crate::core::db;
use crate::core::db::merkle_node::MerkleNodeDB;

use crate::model::merkle_tree::node::EMerkleTreeNode;

use crate::model::merkle_tree::node::FileNode;
use crate::model::merkle_tree::node::MerkleTreeNode;

use crate::error::OxenError;
use crate::model::{Commit, LocalRepository, MerkleHash, MerkleTreeNodeType, PartialNode};

use crate::util::{self, hasher};

pub struct CommitMerkleTree {
    pub root: MerkleTreeNode,
    pub dir_hashes: HashMap<PathBuf, MerkleHash>,
}

impl CommitMerkleTree {
    // Commit db is the directories per commit
    // This helps us skip to a directory in the tree
    // .oxen/history/{COMMIT_ID}/dir_hashes
    fn dir_hash_db_path(repo: &LocalRepository, commit: &Commit) -> PathBuf {
        util::fs::oxen_hidden_dir(&repo.path)
            .join(Path::new(HISTORY_DIR))
            .join(&commit.id)
            .join(DIR_HASHES_DIR)
    }

    pub fn dir_hash_db_path_from_commit_id(
        repo: &LocalRepository,
        commit_id: MerkleHash,
    ) -> PathBuf {
        util::fs::oxen_hidden_dir(&repo.path)
            .join(Path::new(HISTORY_DIR))
            .join(commit_id.to_string())
            .join(DIR_HASHES_DIR)
    }

    // MODULARIZE: We don't need to use this directly, go through repositories::tree

    pub fn root_with_children(
        repo: &LocalRepository,
        commit: &Commit,
    ) -> Result<Option<MerkleTreeNode>, OxenError> {
        let node_hash = commit.id.parse()?;
        CommitMerkleTree::read_node(repo, &node_hash, true)
    }

    // MODULARIZE: We don't need to use this directly, go through repositories::tree

    pub fn root_without_children(
        repo: &LocalRepository,
        commit: &Commit,
    ) -> Result<Option<MerkleTreeNode>, OxenError> {
        let node_hash = commit.id.parse()?;
        // Read the root node at depth 1 to get the directory node as well
        CommitMerkleTree::read_depth(repo, &node_hash, 1)
    }

    // MODULARIZE: This needs an access method in repositories::tree

    // Used in the checkout logic to simultaneously load in the target tree and find all of its dir and vnode hashes
    // Saves an extra tree traversal needed to list these hashes
    pub fn root_with_children_and_hashes(
        repo: &LocalRepository,
        commit: &Commit,
        hashes: &mut HashSet<MerkleHash>,
    ) -> Result<Option<MerkleTreeNode>, OxenError> {
        let node_hash = commit.id.parse()?;
        CommitMerkleTree::read_node_with_hashes(repo, &node_hash, hashes)
    }

    // MODULARIZE: This needs an access method in repositories::tree

    // Used in the checkout logic to simultaneosuly:
    // A: load only the children of the from tree which aren't present in the target tree
    // B: list the shared dir and vnode hashes between the trees
    // C: find all of its unique nodes, reduced to 'PartialNodes' to save memory

    // Saves 2 extra tree traversals needed to list the shared hashes and the unique nodes
    pub fn root_with_unique_children(
        repo: &LocalRepository,
        commit: &Commit,
        base_hashes: &mut HashSet<MerkleHash>,
        shared_hashes: &mut HashSet<MerkleHash>,
        partial_nodes: &mut HashMap<PathBuf, PartialNode>,
    ) -> Result<Option<MerkleTreeNode>, OxenError> {
        let node_hash = commit.id.parse()?;
        CommitMerkleTree::read_unique_nodes(
            repo,
            &node_hash,
            base_hashes,
            shared_hashes,
            partial_nodes,
        )
    }

    pub fn root_with_present_children(
        repo: &LocalRepository,
        commit: &Commit,
        paths: &mut HashMap<PathBuf, MerkleHash>,
    ) -> Result<Option<MerkleTreeNode>, OxenError> {
        let node_hash = commit.id.parse()?;
        CommitMerkleTree::read_present_nodes(repo, &node_hash, paths)
    }

    pub fn get_unique_children_for_commit(
        repo: &LocalRepository,
        commit: &Commit,
        subtree_paths: &Vec<PathBuf>,
        shared_hashes: &mut HashMap<(MerkleHash, MerkleTreeNode), PathBuf>,
        unique_hashes: &mut HashMap<(MerkleHash, MerkleTreeNode), PathBuf>,
    ) -> Result<Option<MerkleTreeNode>, OxenError> {
        let node_hash = commit.id.parse()?;

        let mut all_hashes = HashMap::new();

        let node = CommitMerkleTree::read_unique_children_for_commit(
            repo,
            &node_hash,
            shared_hashes,
            &mut all_hashes,
        );

        // let repo_path = repo.path;
        let mut subtree_ancestors = HashSet::new();

        for subtree_path in subtree_paths {
            let parent = subtree_path.parent();
            match parent {
                Some(parent) => {
                    let ancestors = parent
                        .ancestors()
                        .map(|p| p.to_path_buf())
                        .collect::<Vec<PathBuf>>();
                    for ancestor in ancestors.iter().rev() {
                        subtree_ancestors.insert(ancestor.clone());
                    }
                }
                None => {
                    break; // subtree is root. no need to check other paths
                }
            }
        }

        for ((hash, node), path) in all_hashes {
            let node_type = node.node.node_type();
            if subtree_ancestors.contains(&path)
                && (node_type == MerkleTreeNodeType::File
                    || node_type == MerkleTreeNodeType::FileChunk)
            {
                continue;
            } else {
                unique_hashes.insert((hash, node), path.clone());
            }
        }

        node
    }

    pub fn from_commit(repo: &LocalRepository, commit: &Commit) -> Result<Self, OxenError> {
        // This debug log is to help make sure we don't load the tree too many times
        // if you see it in the logs being called too much, it could be why the code is slow.
        log::debug!("Load tree from commit: {} in repo: {:?}", commit, repo.path);
        let node_hash = commit.id.parse()?;
        let root =
            CommitMerkleTree::read_node(repo, &node_hash, true)?.ok_or(OxenError::basic_str(
                format!("Merkle tree hash not found for commit: '{}'", commit.id),
            ))?;
        let dir_hashes = CommitMerkleTree::dir_hashes(repo, commit)?;
        Ok(Self { root, dir_hashes })
    }

    pub fn from_path_recursive(
        repo: &LocalRepository,
        commit: &Commit,
        path: impl AsRef<Path>,
    ) -> Result<Self, OxenError> {
        let load_recursive = true;
        CommitMerkleTree::from_path(repo, commit, path, load_recursive)
    }

    pub fn from_path_depth(
        repo: &LocalRepository,
        commit: &Commit,
        path: impl AsRef<Path>,
        depth: i32,
    ) -> Result<Option<MerkleTreeNode>, OxenError> {
        let mut node_path = path.as_ref().to_path_buf();
        if node_path == PathBuf::from(".") {
            node_path = PathBuf::from("");
        }
        log::debug!("Read path {node_path:?} in commit {commit:?} depth: {depth}");
        let dir_hashes = CommitMerkleTree::dir_hashes(repo, commit)?;
        let Some(node_hash) = dir_hashes.get(&node_path).cloned() else {
            log::debug!("dir_hashes {dir_hashes:?} does not contain path: {node_path:?}");
            return Err(OxenError::basic_str(format!(
                "Can only load a subtree with an existing directory path: '{}'",
                node_path.to_str().unwrap()
            )));
        };

        let Some(root) = CommitMerkleTree::read_depth(repo, &node_hash, depth)? else {
            return Err(OxenError::basic_str(format!(
                "Merkle tree hash not found for: '{}' hash: {:?}",
                node_path.to_str().unwrap(),
                node_hash
            )));
        };
        Ok(Some(root))
    }

    pub fn from_path_depth_children_and_hashes(
        repo: &LocalRepository,
        commit: &Commit,
        path: impl AsRef<Path>,
        depth: i32,
        hashes: &mut HashSet<MerkleHash>,
    ) -> Result<Option<MerkleTreeNode>, OxenError> {
        let mut node_path = path.as_ref().to_path_buf();
        if node_path == PathBuf::from(".") {
            node_path = PathBuf::from("");
        }
        log::debug!("Read path {node_path:?} in commit {commit:?} depth: {depth}");
        let dir_hashes = CommitMerkleTree::dir_hashes(repo, commit)?;
        let Some(node_hash) = dir_hashes.get(&node_path).cloned() else {
            log::debug!("dir_hashes {dir_hashes:?} does not contain path: {node_path:?}");
            return Err(OxenError::basic_str(format!(
                "Can only load a subtree with an existing directory path: '{}'",
                node_path.to_str().unwrap()
            )));
        };

        let Some(root) =
            CommitMerkleTree::read_depth_children_and_hashes(repo, &node_hash, depth, hashes)?
        else {
            return Err(OxenError::basic_str(format!(
                "Merkle tree hash not found for: '{}' hash: {:?}",
                node_path.to_str().unwrap(),
                node_hash
            )));
        };
        Ok(Some(root))
    }

    pub fn from_path_depth_unique_children(
        repo: &LocalRepository,
        commit: &Commit,
        path: impl AsRef<Path>,
        depth: i32,
        shared_hashes: &mut HashMap<(MerkleHash, MerkleTreeNodeType), PathBuf>,
        unique_hashes: &mut HashMap<(MerkleHash, MerkleTreeNodeType), PathBuf>,
    ) -> Result<Option<MerkleTreeNode>, OxenError> {
        let mut node_path = path.as_ref().to_path_buf();
        if node_path == PathBuf::from(".") {
            node_path = PathBuf::from("");
        }
<<<<<<< HEAD
        log::debug!("Read path {node_path:?} in commit {commit:?} depth: {depth}");

=======
        log::debug!(
            "Read path {:?} in commit {:?} depth: {}",
            node_path,
            commit,
            depth
        );
>>>>>>> 8b3ad35a
        let dir_hashes = CommitMerkleTree::dir_hashes(repo, commit)?;
        let Some(node_hash) = dir_hashes.get(&node_path).cloned() else {
            /*log::debug!(
                "dir_hashes {:?} does not contain path: {:?}",
                dir_hashes,
                node_path
            );*/
            return Err(OxenError::basic_str(format!(
                "Can only load a subtree with an existing directory path: '{}'",
                node_path.to_str().unwrap()
            )));
        };

        let Some(root) = CommitMerkleTree::read_depth_unique_children(
            repo,
            &node_hash,
            depth,
            shared_hashes,
            unique_hashes,
        )?
        else {
            return Err(OxenError::basic_str(format!(
                "Merkle tree hash not found for: '{}' hash: {:?}",
                node_path.to_str().unwrap(),
                node_hash
            )));
        };
        Ok(Some(root))
    }

    pub fn node_from_path_maybe(
        repo: &LocalRepository,
        commit: &Commit,
        path: impl AsRef<Path>,
        load_recursive: bool,
    ) -> Result<Option<MerkleTreeNode>, OxenError> {
        let node_path = path.as_ref();
        log::debug!("Read path {node_path:?} in commit {commit:?}");
        let dir_hashes = CommitMerkleTree::dir_hashes(repo, commit)?;
        let node_hash: Option<MerkleHash> = dir_hashes.get(node_path).cloned();

        if let Some(node_hash) = node_hash {
            // We are reading a node with children
            log::debug!("Look up dir 🗂️ {node_path:?}");
            match CommitMerkleTree::read_node(repo, &node_hash, load_recursive) {
                Ok(node) => Ok(node),
                Err(e) => {
                    log::debug!("Failed to read node {node_path:?}: {e}");
                    Ok(None)
                }
            }
        } else {
            // We are skipping to a file in the tree using the dir_hashes db
            log::debug!("Look up file 📄 {node_path:?}");
            match CommitMerkleTree::read_file(repo, &dir_hashes, node_path) {
                Ok(node) => Ok(node),
                Err(e) => {
                    log::debug!("Failed to read file {node_path:?}: {e}");
                    Ok(None)
                }
            }
        }
    }

    pub fn from_path(
        repo: &LocalRepository,
        commit: &Commit,
        path: impl AsRef<Path>,
        load_recursive: bool,
    ) -> Result<Self, OxenError> {
        let node_path = path.as_ref();
        log::debug!("Read path {node_path:?} in commit {commit:?}");
        let dir_hashes = CommitMerkleTree::dir_hashes(repo, commit)?;
        let node_hash: Option<MerkleHash> = dir_hashes.get(node_path).cloned();

        let root = if let Some(node_hash) = node_hash {
            // We are reading a node with children
            log::debug!("Look up dir 🗂️ {node_path:?}");
            CommitMerkleTree::read_node(repo, &node_hash, load_recursive)?.ok_or(
                OxenError::basic_str(format!(
                    "Merkle tree hash not found for dir: '{}' in commit: '{}'",
                    node_path.to_str().unwrap(),
                    commit.id
                )),
            )?
        } else {
            // We are skipping to a file in the tree using the dir_hashes db
            log::debug!("Look up file 📄 {node_path:?}");
            CommitMerkleTree::read_file(repo, &dir_hashes, node_path)?.ok_or(
                OxenError::basic_str(format!(
                    "Merkle tree hash not found for file: '{}' in commit: '{}'",
                    node_path.to_str().unwrap(),
                    commit.id
                )),
            )?
        };
        Ok(Self { root, dir_hashes })
    }

    pub fn dir_without_children_with_dirhash(
        repo: &LocalRepository,
        path: impl AsRef<Path>,
        dir_hashes: &HashMap<PathBuf, MerkleHash>,
    ) -> Result<Option<MerkleTreeNode>, OxenError> {
        let node_path = path.as_ref();
        let node_hash: Option<MerkleHash> = dir_hashes.get(node_path).cloned();
        if let Some(node_hash) = node_hash {
            // We are reading a node with children
            log::debug!("Look up dir 🗂️ {node_path:?}");
            CommitMerkleTree::read_node(repo, &node_hash, false)
        } else {
            Ok(None)
        }
    }

    pub fn dir_without_children(
        repo: &LocalRepository,
        commit: &Commit,
        path: impl AsRef<Path>,
    ) -> Result<Option<MerkleTreeNode>, OxenError> {
        let node_path = path.as_ref();
        let dir_hashes = CommitMerkleTree::dir_hashes(repo, commit)?;
        let node_hash: Option<MerkleHash> = dir_hashes.get(node_path).cloned();
        if let Some(node_hash) = node_hash {
            // We are reading a node with children
            log::debug!("Look up dir 🗂️ {node_path:?}");
            CommitMerkleTree::read_node(repo, &node_hash, false)
        } else {
            Ok(None)
        }
    }

    pub fn dir_with_children_from_dirhash(
        repo: &LocalRepository,
        commit: &Commit,
        path: impl AsRef<Path>,
        dir_hashes: &HashMap<PathBuf, MerkleHash>,
    ) -> Result<Option<MerkleTreeNode>, OxenError> {
        let node_path = path.as_ref();
        log::debug!("Read path {node_path:?} in commit {commit:?}");
        let node_hash: Option<MerkleHash> = dir_hashes.get(node_path).cloned();
        if let Some(node_hash) = node_hash {
            // We are reading a node with children
            log::debug!("Look up dir {node_path:?}");
            // Read the node at depth 1 to get VNodes and Sub-Files/Dirs
            // We don't count VNodes in the depth
            CommitMerkleTree::read_depth(repo, &node_hash, 1)
        } else {
            Ok(None)
        }
    }

    pub fn dir_with_children(
        repo: &LocalRepository,
        commit: &Commit,
        path: impl AsRef<Path>,
    ) -> Result<Option<MerkleTreeNode>, OxenError> {
        let node_path = path.as_ref();
        let dir_hashes = CommitMerkleTree::dir_hashes(repo, commit)?;
        let node_hash: Option<MerkleHash> = dir_hashes.get(node_path).cloned();
        if let Some(node_hash) = node_hash {
            // We are reading a node with children
            log::debug!("Look up dir {node_path:?}");
            // Read the node at depth 1 to get VNodes and Sub-Files/Dirs
            // We don't count VNodes in the depth
            CommitMerkleTree::read_depth(repo, &node_hash, 1)
        } else {
            Ok(None)
        }
    }

    pub fn dir_with_children_recursive(
        repo: &LocalRepository,
        commit: &Commit,
        path: impl AsRef<Path>,
    ) -> Result<Option<MerkleTreeNode>, OxenError> {
        let node_path = path.as_ref();
        log::debug!("Read path {node_path:?} in commit {commit:?}");
        let dir_hashes = CommitMerkleTree::dir_hashes(repo, commit)?;

        let node_hash: Option<MerkleHash> = dir_hashes.get(node_path).cloned();
        if let Some(node_hash) = node_hash {
            // We are reading a node with children
            log::debug!("Look up dir 🗂️ {node_path:?}");
            // Read the node at depth 2 to get VNodes and Sub-Files/Dirs
            CommitMerkleTree::read_node(repo, &node_hash, true)
        } else {
            Ok(None)
        }
    }

    pub fn read_node(
        repo: &LocalRepository,
        hash: &MerkleHash,
        recurse: bool,
    ) -> Result<Option<MerkleTreeNode>, OxenError> {
        // log::debug!("Read node hash [{}]", hash);
        if !MerkleNodeDB::exists(repo, hash) {
            // log::debug!("read_node merkle node db does not exist for hash: {}", hash);
            return Ok(None);
        }

        let mut node = MerkleTreeNode::from_hash(repo, hash)?;
        CommitMerkleTree::load_children_from_node(repo, &mut node, recurse)?;
        // log::debug!("read_node done: {:?} recurse: {}", node.hash, recurse);
        Ok(Some(node))
    }

    fn read_node_with_hashes(
        repo: &LocalRepository,
        hash: &MerkleHash,
        hashes: &mut HashSet<MerkleHash>,
    ) -> Result<Option<MerkleTreeNode>, OxenError> {
        // log::debug!("Read node hash [{}]", hash);
        if !MerkleNodeDB::exists(repo, hash) {
            // log::debug!("read_node merkle node db does not exist for hash: {}", hash);
            return Ok(None);
        }

        let mut node = MerkleTreeNode::from_hash(repo, hash)?;
        CommitMerkleTree::load_children_with_hashes(repo, &mut node, hashes)?;
        Ok(Some(node))
    }

    fn read_unique_nodes(
        repo: &LocalRepository,
        hash: &MerkleHash,
        base_hashes: &mut HashSet<MerkleHash>,
        shared_hashes: &mut HashSet<MerkleHash>,
        partial_nodes: &mut HashMap<PathBuf, PartialNode>,
    ) -> Result<Option<MerkleTreeNode>, OxenError> {
        // log::debug!("Read node hash [{}]", hash);
        if !MerkleNodeDB::exists(repo, hash) {
            // log::debug!("read_node merkle node db does not exist for hash: {}", hash);
            return Ok(None);
        }

        let mut node = MerkleTreeNode::from_hash(repo, hash)?;
        let start_path = PathBuf::new();
        CommitMerkleTree::load_unique_children(
            repo,
            &mut node,
            &start_path,
            base_hashes,
            shared_hashes,
            partial_nodes,
        )?;
        Ok(Some(node))
    }

    fn read_present_nodes(
        repo: &LocalRepository,
        hash: &MerkleHash,
        paths: &mut HashMap<PathBuf, MerkleHash>,
    ) -> Result<Option<MerkleTreeNode>, OxenError> {
        // log::debug!("Read node hash [{}]", hash);
        if !MerkleNodeDB::exists(repo, hash) {
            // log::debug!("read_node merkle node db does not exist for hash: {}", hash);
            return Ok(None);
        }

        let mut node = MerkleTreeNode::from_hash(repo, hash)?;
        let start_path = PathBuf::new();
        CommitMerkleTree::load_present_children(repo, &mut node, &start_path, paths)?;
        Ok(Some(node))
    }

    fn read_unique_children_for_commit(
        repo: &LocalRepository,
        hash: &MerkleHash,
        shared_hashes: &mut HashMap<(MerkleHash, MerkleTreeNode), PathBuf>,
        unique_hashes: &mut HashMap<(MerkleHash, MerkleTreeNode), PathBuf>,
    ) -> Result<Option<MerkleTreeNode>, OxenError> {
        // log::debug!("Read node hash [{}]", hash);
        if !MerkleNodeDB::exists(repo, hash) {
            // log::debug!("read_node merkle node db does not exist for hash: {}", hash);
            return Ok(None);
        }

        let mut node = MerkleTreeNode::from_hash(repo, hash)?;
        let start_path = PathBuf::new();

        CommitMerkleTree::load_unique_children_for_commit(
            repo,
            &mut node,
            &start_path,
            shared_hashes,
            unique_hashes,
        )?;
        Ok(Some(node))
    }

    pub fn read_depth(
        repo: &LocalRepository,
        hash: &MerkleHash,
        depth: i32,
    ) -> Result<Option<MerkleTreeNode>, OxenError> {
        // log::debug!("Read depth {} node hash [{}]", depth, hash);
        if !MerkleNodeDB::exists(repo, hash) {
            log::debug!("read_depth merkle node db does not exist for hash: {hash}");
            return Ok(None);
        }

        let mut node = MerkleTreeNode::from_hash(repo, hash)?;
        CommitMerkleTree::load_children_until_depth(repo, &mut node, depth, 0)?;
        // log::debug!("Read depth {} node done: {:?}", depth, node.hash);
        Ok(Some(node))
    }

    pub fn read_depth_children_and_hashes(
        repo: &LocalRepository,
        hash: &MerkleHash,
        depth: i32,
        hashes: &mut HashSet<MerkleHash>,
    ) -> Result<Option<MerkleTreeNode>, OxenError> {
        // log::debug!("Read depth {} node hash [{}]", depth, hash);
        if !MerkleNodeDB::exists(repo, hash) {
            log::debug!("read_depth merkle node db does not exist for hash: {hash}");
            return Ok(None);
        }

        let mut node = MerkleTreeNode::from_hash(repo, hash)?;

        CommitMerkleTree::load_children_until_depth_children_and_hashes(
            repo, &mut node, depth, 0, hashes,
        )?;
        // log::debug!("Read depth {} node done: {:?}", depth, node.hash);
        Ok(Some(node))
    }

    pub fn read_depth_unique_children(
        repo: &LocalRepository,
        hash: &MerkleHash,
        depth: i32,
        shared_hashes: &mut HashMap<(MerkleHash, MerkleTreeNodeType), PathBuf>,
        unique_hashes: &mut HashMap<(MerkleHash, MerkleTreeNodeType), PathBuf>,
    ) -> Result<Option<MerkleTreeNode>, OxenError> {
        // log::debug!("Read depth {} node hash [{}]", depth, hash);
        if !MerkleNodeDB::exists(repo, hash) {
            log::debug!("read_depth merkle node db does not exist for hash: {hash}");
            return Ok(None);
        }

        let mut node = MerkleTreeNode::from_hash(repo, hash)?;
        let start_path = PathBuf::new();

        CommitMerkleTree::load_children_until_depth_unique_children(
            repo,
            &mut node,
            &start_path,
            depth,
            0,
            shared_hashes,
            unique_hashes,
        )?;

        // log::debug!("Read depth {} node done: {:?}", depth, node.hash);
        Ok(Some(node))
    }

    /// The dir hashes allow you to skip to a directory in the tree
    pub fn dir_hashes(
        repo: &LocalRepository,
        commit: &Commit,
    ) -> Result<HashMap<PathBuf, MerkleHash>, OxenError> {
        let node_db_dir = CommitMerkleTree::dir_hash_db_path(repo, commit);
        let opts = db::key_val::opts::default();
        let node_db: DBWithThreadMode<MultiThreaded> =
            DBWithThreadMode::open_for_read_only(&opts, node_db_dir, false)?;
        let mut dir_hashes = HashMap::new();
        let iterator = node_db.iterator(IteratorMode::Start);
        for item in iterator {
            match item {
                Ok((key, value)) => {
                    let key = str::from_utf8(&key)?;
                    let value = str::from_utf8(&value)?;
                    let hash = value.parse()?;
                    dir_hashes.insert(PathBuf::from(key), hash);
                }
                _ => {
                    return Err(OxenError::basic_str(
                        "Could not read iterate over db values",
                    ));
                }
            }
        }
        // log::debug!(
        //     "read {} dir_hashes from commit: {}",
        //     dir_hashes.len(),
        //     commit
        // );
        Ok(dir_hashes)
    }

    pub fn read_nodes(
        repo: &LocalRepository,
        commit: &Commit,
        paths: &[PathBuf],
    ) -> Result<HashMap<PathBuf, MerkleTreeNode>, OxenError> {
        let dir_hashes = CommitMerkleTree::dir_hashes(repo, commit)?;
        // log::debug!(
        //     "read_nodes dir_hashes from commit: {} count: {}",
        //     commit,
        //     dir_hashes.len()
        // );
        // for (path, hash) in &dir_hashes {
        //     log::debug!("read_nodes dir_hashes path: {:?} hash: {:?}", path, hash);
        // }

        let mut nodes = HashMap::new();
        for path in paths.iter() {
            // Skip to the nodes
            let Some(hash) = dir_hashes.get(path) else {
                continue;
            };

            // log::debug!("Loading node for path: {:?} hash: {}", path, hash);
            let Some(node) = CommitMerkleTree::read_depth(repo, hash, 1)? else {
                log::warn!("Merkle tree hash not found for parent: {path:?} hash: {hash:?}");
                continue;
            };
            nodes.insert(path.clone(), node);
        }
        Ok(nodes)
    }

    pub fn has_dir(&self, path: impl AsRef<Path>) -> bool {
        // log::debug!("has_dir path: {:?}", path.as_ref());
        // log::debug!("has_dir dir_hashes: {:?}", self.dir_hashes);
        let path = path.as_ref();
        self.dir_hashes.contains_key(path)
    }

    pub fn has_path(&self, path: impl AsRef<Path>) -> Result<bool, OxenError> {
        let path = path.as_ref();
        let node = self.root.get_by_path(path)?;
        Ok(node.is_some())
    }

    pub fn get_by_path(&self, path: impl AsRef<Path>) -> Result<Option<MerkleTreeNode>, OxenError> {
        let path = path.as_ref();
        let node = self.root.get_by_path(path)?;
        Ok(node)
    }

    pub fn get_vnodes_for_dir(
        &self,
        path: impl AsRef<Path>,
    ) -> Result<Vec<MerkleTreeNode>, OxenError> {
        let path = path.as_ref();
        let nodes = self.root.get_vnodes_for_dir(path)?;
        Ok(nodes)
    }

    pub fn list_dir_paths(&self) -> Result<Vec<PathBuf>, OxenError> {
        self.root.list_dir_paths()
    }

    pub fn files_and_folders(
        &self,
        path: impl AsRef<Path>,
    ) -> Result<HashSet<MerkleTreeNode>, OxenError> {
        let path = path.as_ref();
        let node = self
            .root
            .get_by_path(path)?
            .ok_or(OxenError::basic_str(format!(
                "Merkle tree hash not found for parent: {path:?}"
            )))?;
        let mut children = HashSet::new();
        for child in &node.children {
            children.extend(child.children.iter().cloned());
        }
        Ok(children)
    }

    // MODULARIZE: List_files_and_folders in repositories::tree
    pub fn node_files_and_folders(node: &MerkleTreeNode) -> Result<Vec<MerkleTreeNode>, OxenError> {
        if MerkleTreeNodeType::Dir != node.node.node_type() {
            return Err(OxenError::basic_str(format!(
                "node_files_and_folders Merkle tree node is not a directory: '{:?}'",
                node.node.node_type()
            )));
        }

        // The dir node will have vnode children
        let mut children = Vec::new();
        for child in &node.children {
            if let EMerkleTreeNode::VNode(_) = &child.node {
                children.extend(child.children.iter().cloned());
            }
        }
        Ok(children)
    }

    pub fn total_vnodes(&self) -> usize {
        self.root.total_vnodes()
    }

    // MODULARIZE: dir_entries_with_paths

    pub fn dir_entries(node: &MerkleTreeNode) -> Result<Vec<FileNode>, OxenError> {
        let mut file_entries = Vec::new();

        match &node.node {
            EMerkleTreeNode::Directory(_) | EMerkleTreeNode::VNode(_) => {
                for child in &node.children {
                    match &child.node {
                        EMerkleTreeNode::File(file_node) => {
                            file_entries.push(file_node.clone());
                        }
                        EMerkleTreeNode::Directory(_) | EMerkleTreeNode::VNode(_) => {
                            file_entries.extend(Self::dir_entries(child)?);
                        }
                        _ => {}
                    }
                }
                Ok(file_entries)
            }
            EMerkleTreeNode::File(file_node) => Ok(vec![file_node.clone()]),
            _ => Err(OxenError::basic_str(format!(
                "Unexpected node type: {:?}",
                node.node.node_type()
            ))),
        }
    }

    /// This uses the dir_hashes db to skip right to a file in the tree
    pub fn read_file(
        repo: &LocalRepository,
        dir_hashes: &HashMap<PathBuf, MerkleHash>,
        path: impl AsRef<Path>,
    ) -> Result<Option<MerkleTreeNode>, OxenError> {
        // Get the directory from the path
        let path = path.as_ref();
        let Some(parent_path) = path.parent() else {
            return Ok(None);
        };
        let file_name = path.file_name().unwrap().to_str().unwrap();

        log::debug!("read_file path {path:?} parent_path {parent_path:?} file_name {file_name:?}");

        // Look up the directory hash
        let node_hash: Option<MerkleHash> = dir_hashes.get(parent_path).cloned();
        let Some(node_hash) = node_hash else {
            log::debug!("read_file could not find parent dir: {parent_path:?}");
            return Ok(None);
        };

        log::debug!("read_file parent node_hash: {node_hash:?}");

        // Read the directory node at depth 0 to get all the vnodes
        let dir_merkle_node = CommitMerkleTree::read_depth(repo, &node_hash, 0)?;
        let Some(dir_merkle_node) = dir_merkle_node else {
            return Ok(None);
        };

        let EMerkleTreeNode::Directory(dir_node) = &dir_merkle_node.node else {
            return Err(OxenError::basic_str(format!(
                "Expected directory node, got {:?}",
                dir_merkle_node.node.node_type()
            )));
        };

        // log::debug!("read_file merkle_node: {:?}", dir_merkle_node);

        let vnodes = dir_merkle_node.children;

        // log::debug!("read_file vnodes: {}", vnodes.len());

        // Calculate the total number of children in the vnodes
        // And use this to skip to the correct vnode
        // log::debug!("read_file dir_node {:?}", dir_node);
        let total_children = dir_node.num_entries();
        let vnode_size = repo.vnode_size();
        let num_vnodes = (total_children as f32 / vnode_size as f32).ceil() as u128;

        log::debug!("read_file total_children: {total_children}");
        log::debug!("read_file vnode_size: {vnode_size}");
        log::debug!("read_file num_vnodes: {num_vnodes}");

        if num_vnodes == 0 {
            log::debug!("read_file num_vnodes is 0, returning None");
            return Ok(None);
        }

        // Calculate the bucket to skip to based on the path and the number of vnodes
        let path_hash = hasher::hash_buffer_128bit(path.to_str().unwrap().as_bytes());
        let bucket = path_hash % num_vnodes;

        log::debug!("read_file bucket: {bucket}");

        // We did not load recursively, so we need to load the children for the specific vnode
        let vnode_without_children = &vnodes[bucket as usize];

        // Load the children for the vnode
        let vnode_with_children =
            CommitMerkleTree::read_depth(repo, &vnode_without_children.hash, 0)?;
        // log::debug!("read_file vnode_with_children: {:?}", vnode_with_children);
        let Some(vnode_with_children) = vnode_with_children else {
            return Ok(None);
        };

        // Get the file node from the vnode, which does a binary search under the hood
        vnode_with_children.get_by_path(file_name)
    }

    fn load_children_until_depth(
        repo: &LocalRepository,
        node: &mut MerkleTreeNode,
        requested_depth: i32,
        traversed_depth: i32,
    ) -> Result<(), OxenError> {
        let dtype = node.node.node_type();
        // log::debug!(
        //     "load_children_until_depth requested_depth {} traversed_depth {} node {}",
        //     requested_depth,
        //     traversed_depth,
        //     node
        // );

        if dtype != MerkleTreeNodeType::Commit
            && dtype != MerkleTreeNodeType::Dir
            && dtype != MerkleTreeNodeType::VNode
        {
            return Ok(());
        }

        let children = MerkleTreeNode::read_children_from_hash(repo, &node.hash)?;
        // log::debug!(
        //     "load_children_until_depth requested_depth node {} traversed_depth {} Got {} children",
        //     node,
        //     traversed_depth,
        //     children.len()
        // );

        for (_key, child) in children {
            let mut child = child.to_owned();
            // log::debug!(
            //     "load_children_until_depth {} child: {} -> {}",
            //     depth,
            //     key,
            //     child
            // );
            match &child.node.node_type() {
                // Commits, Directories, and VNodes have children
                MerkleTreeNodeType::Commit
                | MerkleTreeNodeType::Dir
                | MerkleTreeNodeType::VNode => {
                    if requested_depth > traversed_depth || requested_depth == -1 {
                        // Depth that is passed in is the number of dirs to traverse
                        // VNodes should not increase the depth
                        let traversed_depth = if child.node.node_type() == MerkleTreeNodeType::VNode
                        {
                            traversed_depth
                        } else {
                            traversed_depth + 1
                        };
                        CommitMerkleTree::load_children_until_depth(
                            repo,
                            &mut child,
                            requested_depth,
                            traversed_depth,
                        )?;
                    }
                    node.children.push(child);
                }
                // FileChunks and Schemas are leaf nodes
                MerkleTreeNodeType::FileChunk | MerkleTreeNodeType::File => {
                    node.children.push(child);
                }
            }
        }

        Ok(())
    }

    fn load_children_until_depth_children_and_hashes(
        repo: &LocalRepository,
        node: &mut MerkleTreeNode,
        requested_depth: i32,
        traversed_depth: i32,
        hashes: &mut HashSet<MerkleHash>,
    ) -> Result<(), OxenError> {
        let dtype = node.node.node_type();
        if dtype != MerkleTreeNodeType::Commit
            && dtype != MerkleTreeNodeType::Dir
            && dtype != MerkleTreeNodeType::VNode
        {
            return Ok(());
        }

        hashes.insert(node.hash);
        let children = MerkleTreeNode::read_children_from_hash(repo, &node.hash)?;

        for (_key, child) in children {
            let mut child = child.to_owned();

            match &child.node.node_type() {
                // Commits, Directories, and VNodes have children
                MerkleTreeNodeType::Commit
                | MerkleTreeNodeType::Dir
                | MerkleTreeNodeType::VNode => {
                    if requested_depth > traversed_depth || requested_depth == -1 {
                        // Depth that is passed in is the number of dirs to traverse
                        // VNodes should not increase the depth
                        let traversed_depth = if child.node.node_type() == MerkleTreeNodeType::VNode
                        {
                            traversed_depth
                        } else {
                            traversed_depth + 1
                        };

                        // Here we have to not panic on error, because if we clone a subtree we might not have all of the children nodes of a particular dir
                        // given that we are only loading the nodes that are needed.
                        CommitMerkleTree::load_children_until_depth_children_and_hashes(
                            repo,
                            &mut child,
                            requested_depth,
                            traversed_depth,
                            hashes,
                        )?;
                    }
                    node.children.push(child);
                }
                // FileChunks and Files are leaf nodes
                MerkleTreeNodeType::FileChunk | MerkleTreeNodeType::File => {
                    node.children.push(child);
                }
            }
        }

        Ok(())
    }

    fn load_children_until_depth_unique_children(
        repo: &LocalRepository,
        node: &mut MerkleTreeNode,
        current_path: &PathBuf,
        requested_depth: i32,
        traversed_depth: i32,
        shared_hashes: &mut HashMap<(MerkleHash, MerkleTreeNodeType), PathBuf>,
        unique_hashes: &mut HashMap<(MerkleHash, MerkleTreeNodeType), PathBuf>,
    ) -> Result<(), OxenError> {
        let dtype = node.node.node_type();
        log::debug!(
<<<<<<< HEAD
             "load_children_until_depth_unique_children requested_depth {requested_depth} traversed_depth {traversed_depth} node {node} ",
=======
             "load_children_until_depth_unique_children -> path: {:?} | node: {} | req_depth: {} | trav_depth: {}",
             current_path,
             node,
             requested_depth,
             traversed_depth
>>>>>>> 8b3ad35a
         );

        if dtype != MerkleTreeNodeType::Commit
            && dtype != MerkleTreeNodeType::Dir
            && dtype != MerkleTreeNodeType::VNode
        {
            return Ok(());
        }

        if shared_hashes.contains_key(&(node.hash, dtype)) {
            return Ok(());
        }

        unique_hashes.insert((node.hash, dtype), current_path.clone());
        let children = MerkleTreeNode::read_children_from_hash(repo, &node.hash)?;

        for (_key, child) in children {
            let mut child = child.to_owned();
            match &child.node.node_type() {
                // Commits, Directories, and VNodes have children
                MerkleTreeNodeType::Commit
                | MerkleTreeNodeType::Dir
                | MerkleTreeNodeType::VNode => {
                    // TODO: '(requested_depth == 0 && child.node.node_type() == MerkleTreeNodeType::VNode)' is a hack
                    // Figure out why repositories::tree::get_node_hashes_between_commits needs this
                    if requested_depth > traversed_depth
                        || requested_depth == -1
                        || (requested_depth == 0
                            && child.node.node_type() == MerkleTreeNodeType::VNode)
                    {
                        // Depth that is passed in is the number of dirs to traverse
                        // VNodes should not increase the depth
                        let traversed_depth = if child.node.node_type() != MerkleTreeNodeType::Dir {
                            traversed_depth
                        } else {
                            traversed_depth + 1
                        };

                        // Update current_path so that the partial nodes will have the correct path
                        let new_path = if let EMerkleTreeNode::Directory(dir_node) = &child.node {
                            let name = PathBuf::from(dir_node.name());
                            &current_path.join(name)
                        } else {
                            current_path
                        };

                        // Here we have to not panic on error, because if we clone a subtree we might not have all of the children nodes of a particular dir
                        // given that we are only loading the nodes that are needed.
                        CommitMerkleTree::load_children_until_depth_unique_children(
                            repo,
                            &mut child,
                            new_path,
                            requested_depth,
                            traversed_depth,
                            shared_hashes,
                            unique_hashes,
                        )?;
                    }
                    node.children.push(child);
                }
                // FileChunks and Files are leaf nodes
                MerkleTreeNodeType::FileChunk | MerkleTreeNodeType::File => {
                    node.children.push(child);
                }
            }
        }
        Ok(())
    }

    pub fn walk_tree(&self, f: impl FnMut(&MerkleTreeNode)) {
        self.root.walk_tree(f);
    }

    pub fn walk_tree_without_leaves(&self, f: impl FnMut(&MerkleTreeNode)) {
        self.root.walk_tree_without_leaves(f);
    }

    fn load_children_from_node(
        repo: &LocalRepository,
        node: &mut MerkleTreeNode,
        recurse: bool,
    ) -> Result<(), OxenError> {
        let dtype = node.node.node_type();
        if dtype != MerkleTreeNodeType::Commit
            && dtype != MerkleTreeNodeType::Dir
            && dtype != MerkleTreeNodeType::VNode
            || !recurse
        {
            return Ok(());
        }

        let children = MerkleTreeNode::read_children_from_hash(repo, &node.hash)?;

        for (_key, child) in children {
            let mut child = child.to_owned();
            // log::debug!("load_children_from_node child: {} -> {}", key, child);
            match &child.node.node_type() {
                // Commits, Directories, and VNodes have children
                MerkleTreeNodeType::Commit
                | MerkleTreeNodeType::Dir
                | MerkleTreeNodeType::VNode => {
                    if recurse {
                        // log::debug!("load_children_from_node recurse: {:?}", child.hash);
                        // log::debug!("load_children_from_node opened node_db: {:?}", child.hash);
                        CommitMerkleTree::load_children_from_node(repo, &mut child, recurse)?;
                    }
                    node.children.push(child);
                }
                // FileChunks and Files are leaf nodes
                MerkleTreeNodeType::FileChunk | MerkleTreeNodeType::File => {
                    node.children.push(child);
                }
            }
        }

        // log::debug!("load_children_from_node done: {:?}", node.hash);

        Ok(())
    }

    fn load_children_with_hashes(
        repo: &LocalRepository,
        node: &mut MerkleTreeNode,
        hashes: &mut HashSet<MerkleHash>,
    ) -> Result<(), OxenError> {
        let dtype = node.node.node_type();
        if dtype != MerkleTreeNodeType::Commit
            && dtype != MerkleTreeNodeType::Dir
            && dtype != MerkleTreeNodeType::VNode
        {
            return Ok(());
        }

        hashes.insert(node.hash);
        let children = MerkleTreeNode::read_children_from_hash(repo, &node.hash)?;
        // log::debug!("load_children_with_hashes Got {} children", children.len());

        for (_key, child) in children {
            let mut child = child.to_owned();
            // log::debug!("load_children_with_hashes child: {} -> {}", key, child);
            match &child.node.node_type() {
                // Commits, Directories, and VNodes have children
                MerkleTreeNodeType::Commit
                | MerkleTreeNodeType::Dir
                | MerkleTreeNodeType::VNode => {
                    // log::debug!("load_children_with_hashes recurse: {:?}", child.hash);
                    CommitMerkleTree::load_children_with_hashes(repo, &mut child, hashes)?;
                    node.children.push(child);
                }
                // FileChunks and Files are leaf nodes
                MerkleTreeNodeType::FileChunk | MerkleTreeNodeType::File => {
                    node.children.push(child);
                }
            }
        }

        Ok(())
    }

    fn load_unique_children(
        repo: &LocalRepository,
        node: &mut MerkleTreeNode,
        current_path: &PathBuf,
        base_hashes: &mut HashSet<MerkleHash>,
        shared_hashes: &mut HashSet<MerkleHash>,
        partial_nodes: &mut HashMap<PathBuf, PartialNode>,
    ) -> Result<(), OxenError> {
        let dtype = node.node.node_type();

        if dtype != MerkleTreeNodeType::Commit
            && dtype != MerkleTreeNodeType::Dir
            && dtype != MerkleTreeNodeType::VNode
        {
            return Ok(());
        }

        if base_hashes.contains(&node.hash) {
            shared_hashes.insert(node.hash);
            return Ok(());
        }

        let children = MerkleTreeNode::read_children_from_hash(repo, &node.hash)?;
        // log::debug!("load_unique_children Got {} children", children.len());
        for (_key, child) in children {
            let mut child = child.to_owned();
            // log::debug!("load_unique_children child: {} -> {}", key, child);
            match &child.node.node_type() {
                // Commits, Directories, and VNodes have children
                MerkleTreeNodeType::Commit
                | MerkleTreeNodeType::Dir
                | MerkleTreeNodeType::VNode => {
                    // log::debug!("load_unique_children  recurse: {:?}", child.hash);
                    // Update current_path so that the partial nodes will have the correct path
                    let new_path = if let EMerkleTreeNode::Directory(dir_node) = &child.node {
                        let name = PathBuf::from(dir_node.name());
                        &current_path.join(name)
                    } else {
                        current_path
                    };

                    // log::debug!("load_unique_children  opened node_db: {:?}", child.hash);
                    CommitMerkleTree::load_unique_children(
                        repo,
                        &mut child,
                        new_path,
                        base_hashes,
                        shared_hashes,
                        partial_nodes,
                    )?;
                    node.children.push(child);
                }
                // FileChunks and Files are leaf nodes
                MerkleTreeNodeType::FileChunk | MerkleTreeNodeType::File => {
                    if let EMerkleTreeNode::File(file_node) = &child.node {
                        let file_path = current_path.join(PathBuf::from(file_node.name()));
                        let partial_node = PartialNode::from(
                            *file_node.hash(),
                            file_node.last_modified_seconds(),
                            file_node.last_modified_nanoseconds(),
                        );
                        partial_nodes.insert(file_path, partial_node);
                    }

                    node.children.push(child);
                }
            }
        }

        Ok(())
    }

    fn load_present_children(
        repo: &LocalRepository,
        node: &mut MerkleTreeNode,
        current_path: &PathBuf,
        paths: &mut HashMap<PathBuf, MerkleHash>,
    ) -> Result<(), OxenError> {
        let dtype = node.node.node_type();

        if dtype != MerkleTreeNodeType::Commit
            && dtype != MerkleTreeNodeType::Dir
            && dtype != MerkleTreeNodeType::VNode
        {
            return Ok(());
        }

        let full_path = repo.path.join(current_path);
        if !full_path.exists() {
            return Ok(());
        }

        let children = MerkleTreeNode::read_children_from_hash(repo, &node.hash)?;
        // log::debug!("load_unique_children Got {} children", children.len());
        for (_key, child) in children {
            // log::debug!("load_unique_children child: {} -> {}", key, child);
            match &child.node.node_type() {
                // Commits, Directories, and VNodes have children
                MerkleTreeNodeType::Commit
                | MerkleTreeNodeType::Dir
                | MerkleTreeNodeType::VNode => {
                    // log::debug!("load_unique_children  recurse: {:?}", child.hash);
                    // Update current_path so that the partial nodes will have the correct path
                    let new_path = if let EMerkleTreeNode::Directory(dir_node) = &child.node {
                        let name = PathBuf::from(dir_node.name());
                        &current_path.join(name)
                    } else {
                        current_path
                    };

                    // log::debug!("load_unique_children  opened node_db: {:?}", child.hash);
                    CommitMerkleTree::load_present_children(
                        repo,
                        &mut child.to_owned(),
                        new_path,
                        paths,
                    )?;
                    node.children.push(child);
                }
                // FileChunks and Files are leaf nodes
                MerkleTreeNodeType::FileChunk | MerkleTreeNodeType::File => {
                    if let EMerkleTreeNode::File(file_node) = &child.node {
                        let file_path = current_path.join(PathBuf::from(file_node.name()));
                        let full_file_path = repo.path.join(&file_path);
                        if full_file_path.exists() {
                            paths.insert(full_file_path, *file_node.hash());
                            // node.children.push(child);
                        }
                    }
                }
            }
        }

        Ok(())
    }

    fn load_unique_children_for_commit(
        repo: &LocalRepository,
        node: &mut MerkleTreeNode,
        current_path: &PathBuf,
        shared_hashes: &mut HashMap<(MerkleHash, MerkleTreeNode), PathBuf>,
        unique_hashes: &mut HashMap<(MerkleHash, MerkleTreeNode), PathBuf>,
    ) -> Result<(), OxenError> {
        let dtype = node.node.node_type();

        if dtype != MerkleTreeNodeType::Commit
            && dtype != MerkleTreeNodeType::Dir
            && dtype != MerkleTreeNodeType::VNode
        {
            return Ok(());
        }

        // Don't continue loading if encountering a shared hash (Right now, the common hashes are the 'base' hashes. These are all the hashes that have been seen previously)
        if shared_hashes.contains_key(&(node.hash, node.to_owned())) {
            return Ok(());
        }

        // If found a unique hash, insert it into unique_hashes so we won't step on it in future runs
        unique_hashes.insert((node.hash, node.to_owned()), current_path.clone());

        let children = MerkleTreeNode::read_children_from_hash(repo, &node.hash)?;
        // log::debug!("load_unique_children Got {} children", children.len());
        for (_key, child) in children {
            let mut child = child.to_owned();
            // log::debug!("load_unique_children child: {} -> {}", key, child);
            let dtype = child.node.node_type();
            match dtype {
                // Directories, VNodes, and Files have children
                MerkleTreeNodeType::Commit
                | MerkleTreeNodeType::Dir
                | MerkleTreeNodeType::VNode => {
                    // log::debug!("load_unique_children  recurse: {:?}", child.hash);
                    let new_path = if let EMerkleTreeNode::Directory(dir_node) = &child.node {
                        let name = PathBuf::from(dir_node.name());
                        &current_path.join(name)
                    } else {
                        current_path
                    };

                    // log::debug!("load_unique_children  opened node_db: {:?}", child.hash);
                    CommitMerkleTree::load_unique_children_for_commit(
                        repo,
                        &mut child,
                        new_path,
                        shared_hashes,
                        unique_hashes,
                    )?;
                    node.children.push(child);
                }
                // TODO: Error handling for unknown MerkleTreeNode type?
                MerkleTreeNodeType::FileChunk | MerkleTreeNodeType::File => {
                    node.children.push(child.clone());
                    unique_hashes.insert((child.hash, child.to_owned()), current_path.clone());
                }
            }
        }

        // log::debug!("load_unique_children " done: {:?}", node.hash);

        Ok(())
    }

    pub fn print(&self) {
        CommitMerkleTree::print_node(&self.root);
    }

    pub fn print_depth(&self, depth: i32) {
        CommitMerkleTree::print_node_depth(&self.root, depth);
    }

    pub fn print_node_depth(node: &MerkleTreeNode, depth: i32) {
        CommitMerkleTree::r_print(node, 0, depth);
    }

    pub fn print_node(node: &MerkleTreeNode) {
        // print all the way down
        CommitMerkleTree::r_print(node, 0, -1);
    }

    fn r_print(node: &MerkleTreeNode, indent: i32, depth: i32) {
        // log::debug!("r_print depth {:?} indent {:?}", depth, indent);
        // log::debug!(
        //     "r_print node dtype {:?} hash {} data.len() {} children.len() {}",
        //     node.dtype,
        //     node.hash,
        //     node.data.len(),
        //     node.children.len()
        // );
        if depth != -1 && depth > 0 && indent >= depth {
            return;
        }

        println!("{}{}", "  ".repeat(indent as usize), node);

        for child in &node.children {
            CommitMerkleTree::r_print(child, indent + 1, depth);
        }
    }
}

#[cfg(test)]
mod tests {

    use std::path::PathBuf;

    use crate::core::v_latest::index::CommitMerkleTree;
    use crate::core::versions::MinOxenVersion;
    use crate::error::OxenError;
    use crate::model::MerkleTreeNodeType;
    use crate::repositories;
    use crate::test;
    use crate::test::add_n_files_m_dirs;

    #[tokio::test]
    async fn test_load_dir_nodes() -> Result<(), OxenError> {
        test::run_empty_dir_test_async(|dir| async move {
            // Instantiate the correct version of the repo
            let repo = repositories::init::init_with_version(dir, MinOxenVersion::LATEST)?;

            // Write data to the repo
            add_n_files_m_dirs(&repo, 10, 3).await?;
            let status = repositories::status(&repo)?;
            status.print();

            // Commit the data
            let commit = repositories::commits::commit(&repo, "First commit")?;

            let tree = CommitMerkleTree::from_commit(&repo, &commit)?;
            tree.print();

            /*
            The tree will look something like this

            [Commit] d9fc5c49451ad18335f9f8c1e1c8ac0b -> First commit parent_ids ""
                [Dir]  -> 172861146a4a0f5f0250f117ce93ef1e 60 B (1 nodes) (10 files)
                    [VNode] 3a5d6d3bdc8bf1f3fddcabaa3afcd821 (3 children)
                    [File] README.md -> beb36f69f0b6efd87dbe3bb3dcea661c 18 B
                    [Dir] files -> aefe7cf4ad104b759e46c13cb304ba16 60 B (1 nodes) (10 files)
                        [VNode] affcd15c283c42524ee3f2dc300b90fe (3 children)
                        [Dir] dir_0 -> ee97a66ee8498caa67605c50e9b24275 0 B (1 nodes) (0 files)
                            [VNode] 1756daa4caa26d51431b925250529838 (4 children)
                            [File] file0.txt -> 82d44cc82d2c1c957aeecb14293fb5ec 6 B
                            [File] file3.txt -> 9c8fe1177e78b0fe5ec104db52b5e449 6 B
                            [File] file6.txt -> 3cba14134797f8c246ee520c808817b4 6 B
                            [File] file9.txt -> ab8e4cdc8e9df49fb8d7bc1940df811f 6 B
                        [Dir] dir_1 -> 24467f616e4fba7beacb18b71b87652d 0 B (1 nodes) (0 files)
                            [VNode] 382eb89abe00193ed680c6a541f4b0c4 (3 children)
                            [File] file1.txt -> aab67365636cc292a767ad9e48ca6e1f 6 B
                            [File] file4.txt -> f8d4169182a41cc63bb7ed8fc36de960 6 B
                            [File] file7.txt -> b0335dcbf55c6c08471d8ebefbbf5de9 6 B
                        [Dir] dir_2 -> 7e2fbcd5b9e62847e1aaffd7e9d1aa8 0 B (1 nodes) (0 files)
                            [VNode] b87cfea40ada7cc374833ab2eca4636d (3 children)
                            [File] file2.txt -> 2101009797546bf98de2b0bbcbd59f0 6 B
                            [File] file5.txt -> 253badb52f99edddf74d1261b8c5f03a 6 B
                            [File] file8.txt -> 13fa116ba84c615eda1759b5e6ae5d6e 6 B
                    [File] files.csv -> 152b60b41558d5bfe80b7e451de7b276 151 B
            */

            // Make sure we have written the dir_hashes db
            let dir_hashes = CommitMerkleTree::dir_hashes(&repo, &commit)?;

            println!("Got {} dir_hashes", dir_hashes.len());
            for (key, value) in &dir_hashes {
                println!("dir: {key:?} hash: {value}");
            }

            // Should have ["", "files", "files/dir_0", "files/dir_1", "files/dir_2"]
            assert_eq!(dir_hashes.len(), 5);
            assert!(dir_hashes.contains_key(&PathBuf::from("")));
            assert!(dir_hashes.contains_key(&PathBuf::from("files")));
            assert!(dir_hashes.contains_key(&PathBuf::from("files/dir_0")));
            assert!(dir_hashes.contains_key(&PathBuf::from("files/dir_1")));
            assert!(dir_hashes.contains_key(&PathBuf::from("files/dir_2")));

            // Only load the root and files/dir_1
            let paths_to_load: Vec<PathBuf> =
                vec![PathBuf::from(""), PathBuf::from("files").join("dir_1")];
            let loaded_nodes = CommitMerkleTree::read_nodes(&repo, &commit, &paths_to_load)?;

            println!("loaded {} nodes", loaded_nodes.len());
            for (_, node) in loaded_nodes {
                println!("node: {node}");
                CommitMerkleTree::print_node_depth(&node, 1);
                assert!(node.node.node_type() == MerkleTreeNodeType::Dir);
                assert!(node.parent_id.is_some());
                assert!(!node.children.is_empty());
                let dir = node.dir().unwrap();
                assert!(dir.num_files() > 0);
                assert!(dir.num_entries() > 0);
            }

            Ok(())
        })
        .await
    }
}<|MERGE_RESOLUTION|>--- conflicted
+++ resolved
@@ -263,17 +263,7 @@
         if node_path == PathBuf::from(".") {
             node_path = PathBuf::from("");
         }
-<<<<<<< HEAD
-        log::debug!("Read path {node_path:?} in commit {commit:?} depth: {depth}");
-
-=======
-        log::debug!(
-            "Read path {:?} in commit {:?} depth: {}",
-            node_path,
-            commit,
-            depth
-        );
->>>>>>> 8b3ad35a
+        log::debug!("Read path {node_path:?} in commit {commit:?} depth: {depth}",);
         let dir_hashes = CommitMerkleTree::dir_hashes(repo, commit)?;
         let Some(node_hash) = dir_hashes.get(&node_path).cloned() else {
             /*log::debug!(
@@ -1020,15 +1010,7 @@
     ) -> Result<(), OxenError> {
         let dtype = node.node.node_type();
         log::debug!(
-<<<<<<< HEAD
-             "load_children_until_depth_unique_children requested_depth {requested_depth} traversed_depth {traversed_depth} node {node} ",
-=======
-             "load_children_until_depth_unique_children -> path: {:?} | node: {} | req_depth: {} | trav_depth: {}",
-             current_path,
-             node,
-             requested_depth,
-             traversed_depth
->>>>>>> 8b3ad35a
+             "load_children_until_depth_unique_children -> path: {current_path:?} | node: {node} | req_depth: {requested_depth} | trav_depth: {traversed_depth}",         
          );
 
         if dtype != MerkleTreeNodeType::Commit

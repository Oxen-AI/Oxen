use futures::prelude::*;
use std::collections::{HashMap, HashSet};
use std::path::PathBuf;
use std::sync::atomic::{AtomicBool, Ordering};
use std::sync::Arc;
use tokio::sync::Mutex;
use tokio::time::Duration;

use crate::constants::AVG_CHUNK_SIZE;
use crate::constants::DEFAULT_REMOTE_NAME;
use crate::core::progress::push_progress::PushProgress;
use crate::core::v_latest::index::CommitMerkleTree;
use crate::error::OxenError;
use crate::model::entry::commit_entry::Entry;
use crate::model::{
    Branch, Commit, CommitEntry, LocalRepository, MerkleHash, MerkleTreeNodeType, RemoteRepository,
};
use crate::opts::PushOpts;
use crate::util::{self, concurrency};
use crate::{api, repositories};

pub async fn push(repo: &LocalRepository) -> Result<Branch, OxenError> {
    let Some(current_branch) = repositories::branches::current_branch(repo)? else {
        log::debug!("Push, no current branch found");
        return Err(OxenError::must_be_on_valid_branch());
    };
    let opts = PushOpts {
        remote: DEFAULT_REMOTE_NAME.to_string(),
        branch: current_branch.name,
        ..Default::default()
    };
    push_remote_branch(repo, &opts).await
}

pub async fn push_remote_branch(
    repo: &LocalRepository,
    opts: &PushOpts,
) -> Result<Branch, OxenError> {
    // start a timer
    let start = std::time::Instant::now();

    let Some(local_branch) = repositories::branches::get_by_name(repo, &opts.branch)? else {
        return Err(OxenError::local_branch_not_found(&opts.branch));
    };

    println!(
        "🐂 oxen push {} {} -> {}",
        opts.remote, local_branch.name, local_branch.commit_id
    );

    let remote = repo
        .get_remote(&opts.remote)
        .ok_or_else(|| OxenError::remote_not_set(&opts.remote))?;

    let remote_repo = match api::client::repositories::get_by_remote(&remote).await {
        Ok(Some(repo)) => repo,
        Ok(None) => return Err(OxenError::remote_repo_not_found(&remote.url)),
        Err(err) => return Err(err),
    };

    push_local_branch_to_remote_repo(repo, &remote_repo, &local_branch, opts).await?;
    let duration = std::time::Duration::from_millis(start.elapsed().as_millis() as u64);
    println!(
        "🐂 push complete 🎉 took {}",
        humantime::format_duration(duration)
    );
    Ok(local_branch)
}

async fn push_local_branch_to_remote_repo(
    repo: &LocalRepository,
    remote_repo: &RemoteRepository,
    local_branch: &Branch,
    opts: &PushOpts,
) -> Result<(), OxenError> {
    // Get the commit from the branch
    let Some(commit) = repositories::commits::get_by_id(repo, &local_branch.commit_id)? else {
        return Err(OxenError::revision_not_found(
            local_branch.commit_id.clone().into(),
        ));
    };

    // Notify the server that we are starting a push
    api::client::repositories::pre_push(remote_repo, local_branch, &commit.id).await?;

    // Check if the remote branch exists, and either push to it or create a new one
    match api::client::branches::get_by_name(remote_repo, &local_branch.name).await? {
        Some(remote_branch) => {
            push_to_existing_branch(repo, &commit, remote_repo, &remote_branch, opts).await?
        }
        None => push_to_new_branch(repo, remote_repo, local_branch, &commit, opts).await?,
    }

    // Notify the server that we are done pushing
    api::client::repositories::post_push(remote_repo, local_branch, &commit.id).await?;

    Ok(())
}

async fn push_to_new_branch(
    repo: &LocalRepository,
    remote_repo: &RemoteRepository,
    branch: &Branch,
    commit: &Commit,
    opts: &PushOpts,
) -> Result<(), OxenError> {
    // We need to find all the commits that need to be pushed
    let history = repositories::commits::list_from(repo, &commit.id)?;

    // Find the latest remote commit to use as a base for filtering out existing nodes
    let latest_remote_commit = find_latest_remote_commit(repo, remote_repo).await?;

    // Push the commits
    push_commits(repo, remote_repo, latest_remote_commit, history, opts).await?;

    // Create the remote branch from the commit
    api::client::branches::create_from_commit(remote_repo, &branch.name, commit).await?;

    Ok(())
}

async fn push_to_existing_branch(
    repo: &LocalRepository,
    commit: &Commit,
    remote_repo: &RemoteRepository,
    remote_branch: &Branch,
    opts: &PushOpts,
) -> Result<(), OxenError> {
    // Check if the latest commit on the remote is the same as the local branch
    if remote_branch.commit_id == commit.id && !opts.missing_files {
        println!("Everything is up to date");
        return Ok(());
    }

    match repositories::commits::list_from(repo, &commit.id) {
        Ok(commits) => {
            if commits.iter().any(|c| c.id == remote_branch.commit_id) {
                //we're ahead

                let latest_remote_commit =
                    repositories::commits::get_by_id(repo, &remote_branch.commit_id)?.ok_or_else(
                        || OxenError::revision_not_found(remote_branch.commit_id.clone().into()),
                    )?;

                let mut commits =
                    repositories::commits::list_between(repo, &latest_remote_commit, commit)?;
                commits.reverse();

                push_commits(repo, remote_repo, Some(latest_remote_commit), commits, opts).await?;
                api::client::branches::update(remote_repo, &remote_branch.name, commit).await?;
            } else {
                //we're behind
                let err_str = format!(
                    "Branch {} is behind {} must pull.\n\nRun `oxen pull` to update your local branch",
                    remote_branch.name, remote_branch.commit_id
                );
                return Err(OxenError::basic_str(err_str));
            }
        }
        Err(err) => {
            return Err(err);
        }
    };

    Ok(())
}

async fn push_missing_files(
    repo: &LocalRepository,
    opts: &PushOpts,
    remote_repo: &RemoteRepository,
    latest_remote_commit: &Option<Commit>,
    commits: &[Commit],
) -> Result<(), OxenError> {
    let Some(head_commit) = commits.last() else {
        return Err(OxenError::basic_str(
            "Cannot push missing files without a head commit",
        ));
    };

    if let Some(commit_id) = &opts.missing_files_commit_id {
        let commit = repositories::commits::get_by_id(repo, commit_id)?
            .ok_or_else(|| OxenError::commit_id_does_not_exist(commit_id))?;
        list_and_push_missing_files(repo, remote_repo, None, &commit).await?;
    } else if head_commit.id == latest_remote_commit.clone().unwrap().id {
        //both remote and local are at same commit

        let history = repositories::commits::list_from(repo, &head_commit.id)?;

        for commit in history {
            // check missing files for each commit
            list_and_push_missing_files(repo, remote_repo, None, &commit).await?;
        }
    } else {
        list_and_push_missing_files(repo, remote_repo, latest_remote_commit.clone(), head_commit)
            .await?;
    }
    Ok(())
}

async fn list_and_push_missing_files(
    repo: &LocalRepository,
    remote_repo: &RemoteRepository,
    base_commit: Option<Commit>,
    head_commit: &Commit,
) -> Result<(), OxenError> {
    let missing_files =
        api::client::commits::list_missing_files(remote_repo, base_commit, &head_commit.id)
            .await?
            .iter()
            .map(|e| Entry::CommitEntry(e.clone()))
            .collect::<Vec<Entry>>();

    let total_bytes = missing_files.iter().map(|e| e.num_bytes()).sum();

    let progress = Arc::new(PushProgress::new_with_totals(
        missing_files.len() as u64,
        total_bytes,
    ));

    push_entries(repo, remote_repo, &missing_files, head_commit, &progress).await?;
    Ok(())
}

async fn get_commit_missing_hashes(
    repo: &LocalRepository,
    latest_remote_commit: Option<Commit>,
    commits: &[Commit],
) -> Result<HashMap<MerkleHash, PushCommitInfo>, OxenError> {
    let mut starting_node_hashes = HashMap::new();
    let mut shared_hashes = HashMap::new();
    if let Some(ref commit) = latest_remote_commit {
        CommitMerkleTree::get_unique_children_for_commit(
            repo,
            commit,
            &repo.subtree_paths().unwrap_or(vec![PathBuf::from("")]), //Should we default to root?
            &mut shared_hashes,
            &mut starting_node_hashes,
        )?;
    }

    log::debug!("starting hashes: {:?}", starting_node_hashes.len());

    let mut shared_hashes = starting_node_hashes.clone();

<<<<<<< HEAD
    let mut candidate_nodes: HashSet<MerkleTreeNode> = HashSet::new();
    for commit in &missing_commits {
        log::debug!("push_commits adding candidate nodes for commit: {commit}");
        let Some(commit_node) = CommitMerkleTree::get_unique_children_for_commit(
=======
    let mut result = HashMap::new();

    for commit in commits.iter().rev() {
        let mut unique_hashes_and_type = HashMap::new();
        log::debug!("push_commits adding candidate nodes for commit: {}", commit);
        let Some(_) = CommitMerkleTree::get_unique_children_for_commit(
>>>>>>> 8b3ad35a
            repo,
            commit,
            &repo.subtree_paths().unwrap_or(vec![PathBuf::from("")]), //Should we default to root?
            &mut shared_hashes,
            &mut unique_hashes_and_type,
        )?
        else {
            log::error!("push_commits commit node not found for commit: {commit}");
            continue;
        };

        log::debug!(
            "push_commits unique hashes and type: {:?}",
            unique_hashes_and_type
        );

        // let (files, dir_nodes) = repositories::tree::list_files_and_dirs(&commit_node)?;
        let files = unique_hashes_and_type
            .iter()
            .filter(|((_, t), _)| {
                let t = t.node.node_type();
                t == MerkleTreeNodeType::File || t == MerkleTreeNodeType::FileChunk
            })
            .map(|((_, node), _)| Entry::CommitEntry(CommitEntry::from_node(&node.node)))
            .collect::<Vec<Entry>>();

        let mut dir_nodes = unique_hashes_and_type
            .iter()
            .filter(|((h, t), _)| {
                let t = t.node.node_type();
                log::debug!("push_commits dir node: {} | type: {:?}", h, t);
                log::debug!(
                    "push_commits dir node bool: {:?}",
                    !(t == MerkleTreeNodeType::File || t == MerkleTreeNodeType::FileChunk)
                );
                !(t == MerkleTreeNodeType::File || t == MerkleTreeNodeType::FileChunk)
            })
            .map(|((h, _), _)| *h)
            .collect::<HashSet<MerkleHash>>();

        shared_hashes.extend(unique_hashes_and_type);
        dir_nodes.insert(commit.hash()?);
        log::debug!("push_commits dir nodes: {:?}", dir_nodes);
        let total_bytes = files.iter().map(|e| e.num_bytes()).sum();

        let push_commit_info = PushCommitInfo {
            unique_dir_nodes: dir_nodes,
            unique_file_hashes: files,
            total_bytes,
        };
        result.insert(commit.hash()?, push_commit_info);
    }

    Ok(result)
}

#[derive(Debug, Clone)]
struct PushCommitInfo {
    unique_dir_nodes: HashSet<MerkleHash>,
    unique_file_hashes: Vec<Entry>,
    total_bytes: u64,
}

async fn push_commits(
    repo: &LocalRepository,
    remote_repo: &RemoteRepository,
    latest_remote_commit: Option<Commit>,
    commits: Vec<Commit>,
    opts: &PushOpts,
) -> Result<(), OxenError> {
    if opts.missing_files {
        return push_missing_files(repo, opts, remote_repo, &latest_remote_commit, &commits).await;
    }

    // We need to find all the commits that need to be pushed

    let commit_info = get_commit_missing_hashes(repo, latest_remote_commit, &commits).await?;
    log::debug!("got commit info {}", commit_info.len());

    let missing_commits = api::client::commits::list_missing_hashes(remote_repo, commits).await?;
    log::debug!("got missing commits {}", missing_commits.len());

    // Create the dir hashes for the missing commits
    let commits_with_info = missing_commits
        .into_iter()
        .map(|commit| {
            let commit_hash = commit.hash()?;
            let info = commit_info.get(&commit_hash).cloned().ok_or_else(|| {
                OxenError::basic_str(format!("Commit info not found for commit {}", commit_hash))
            })?;
            Ok((commit, info))
        })
        .collect::<Result<Vec<(Commit, PushCommitInfo)>, OxenError>>()?;

    let total_bytes = commits_with_info
        .iter()
        .map(|(_, info)| info.total_bytes)
        .sum();
    let num_files: usize = commits_with_info
        .iter()
        .map(|(_, info)| info.unique_file_hashes.len())
        .sum();
    log::debug!("got commits with info {:?}", commits_with_info);
    let num_commits = commits_with_info.len();
    log::debug!("got commit info {}", num_commits);
    let errors = Arc::new(Mutex::new(Vec::new()));

    let progress = Arc::new(PushProgress::new_with_totals(num_files as u64, total_bytes));

    stream::iter(commits_with_info)
        .for_each_concurrent(
            concurrency::num_threads_for_items(num_commits),
            |(commit, commit_info)| {
                let id = commit.id.clone();
                log::debug!("Pushing commit {:?}", commit);
                let progress = progress.clone();
                let errors = errors.clone();
                async move {
                    let result = async {
                        let commit_hash = commit.hash()?;
                        log::debug!("Pushing commit {}", commit_hash);

                        log::debug!("missing files {}", commit_info.unique_file_hashes.len());

                        push_entries(
                            repo,
                            remote_repo,
                            &commit_info.unique_file_hashes,
                            &commit,
                            &progress,
                        )
                        .await?;
                        log::debug!("pushed entries missing files");
                        let mut nodes = commit_info.unique_dir_nodes;
                        nodes.insert(commit_hash);

                        api::client::tree::create_nodes(repo, remote_repo, nodes, &progress)
                            .await?;
                        log::debug!("created nodes");

                        api::client::commits::post_commits_dir_hashes_to_server(
                            repo,
                            remote_repo,
                            &vec![commit],
                        )
                        .await?;

                        // TODO: we might not need this syncing mechanism
                        api::client::commits::mark_commits_as_synced(
                            remote_repo,
                            HashSet::from([commit_hash]),
                        )
                        .await?;
                        log::debug!("marked commits as synced {}", commit_hash);
                        Ok::<(), OxenError>(())
                    }
                    .await;

                    if let Err(err) = result {
                        let err_str = format!("Error pushing commit {:?}: {}", id, err);
                        errors.lock().await.push(OxenError::basic_str(err_str));
                    }
                }
            },
        )
        .await;

    Ok(())
}

pub async fn push_entries(
    local_repo: &LocalRepository,
    remote_repo: &RemoteRepository,
    entries: &[Entry],
    commit: &Commit,
    progress: &Arc<PushProgress>,
) -> Result<(), OxenError> {
    log::debug!(
        "PUSH ENTRIES {} -> {} -> '{}'",
        entries.len(),
        commit.id,
        commit.message
    );
    // Some files may be much larger than others....so we can't just zip them up and send them
    // since bodies will be too big. Hence we chunk and send the big ones, and bundle and send the small ones

    // For files smaller than AVG_CHUNK_SIZE, we are going to group them, zip them up, and transfer them
    let smaller_entries: Vec<Entry> = entries
        .iter()
        .filter(|e| e.num_bytes() <= AVG_CHUNK_SIZE)
        .map(|e| e.to_owned())
        .collect();

    // For files larger than AVG_CHUNK_SIZE, we are going break them into chunks and send the chunks in parallel
    let larger_entries: Vec<Entry> = entries
        .iter()
        .filter(|e| e.num_bytes() > AVG_CHUNK_SIZE)
        .map(|e| e.to_owned())
        .collect();

    let large_entries_sync =
        chunk_and_send_large_entries(local_repo, remote_repo, larger_entries, progress);
    let small_entries_sync = bundle_and_send_small_entries(
        local_repo,
        remote_repo,
        smaller_entries,
        commit,
        AVG_CHUNK_SIZE,
        progress,
    );

    match tokio::join!(large_entries_sync, small_entries_sync) {
        (Ok(_), Ok(_)) => {
            log::debug!("Moving on to post-push validation");
            Ok(())
        }
        (Err(err), Ok(_)) => {
            let err = format!("Error syncing large entries: {err}");
            Err(OxenError::basic_str(err))
        }
        (Ok(_), Err(err)) => {
            let err = format!("Error syncing small entries: {err}");
            Err(OxenError::basic_str(err))
        }
        _ => Err(OxenError::basic_str("Unknown error syncing entries")),
    }
}

async fn chunk_and_send_large_entries(
    local_repo: &LocalRepository,
    remote_repo: &RemoteRepository,
    entries: Vec<Entry>,
    progress: &Arc<PushProgress>,
) -> Result<(), OxenError> {
    if entries.is_empty() {
        return Ok(());
    }

    use tokio::time::sleep;
    type PieceOfWork = (Entry, PathBuf, RemoteRepository);
    type TaskQueue = deadqueue::limited::Queue<PieceOfWork>;

    log::debug!("Chunking and sending {} larger files", entries.len());
    let entries: Vec<PieceOfWork> = entries
        .iter()
        .map(|e| {
            (
                e.to_owned(),
                local_repo.path.clone(),
                remote_repo.to_owned(),
            )
        })
        .collect();

    let queue = Arc::new(TaskQueue::new(entries.len()));
    for entry in entries.iter() {
        queue.try_push(entry.to_owned()).unwrap();
    }
    let version_store = local_repo.version_store()?;

    let worker_count = concurrency::num_threads_for_items(entries.len());
    log::debug!(
        "worker_count {} entries len {}",
        worker_count,
        entries.len()
    );
    let should_stop = Arc::new(AtomicBool::new(false));
    let first_error = Arc::new(Mutex::new(None::<String>));
    let mut handles = vec![];

    for worker in 0..worker_count {
        let queue = queue.clone();
        let bar = Arc::clone(progress);
        let should_stop = should_stop.clone();
        let first_error = first_error.clone();
        let version_store = Arc::clone(&version_store);

        let handle = tokio::spawn(async move {
            loop {
                if should_stop.load(Ordering::Relaxed) {
                    break;
                }

                let Some((entry, repo_path, remote_repo)) = queue.try_pop() else {
                    // reached end of queue
                    break;
                };

                let version_path = match version_store.get_version_path(&entry.hash()) {
                    Ok(path) => path,
                    Err(e) => {
                        log::error!("Failed to get version path: {}", e);
                        should_stop.store(true, Ordering::Relaxed);
                        *first_error.lock().await = Some(e.to_string());
                        break;
                    }
                };
                let relative_path = util::fs::path_relative_to_dir(version_path, &repo_path)
                    .unwrap_or_else(|e| {
                        log::error!("Failed to get relative path: {}", e);
                        entry.path()
                    });
                let path = if relative_path.exists() {
                    relative_path
                } else {
                    // for test environment
                    repo_path.join(relative_path)
                };

                match api::client::versions::parallel_large_file_upload(
                    &remote_repo,
                    path,
                    None::<PathBuf>,
                    None,
                    Some(entry.clone()),
                    Some(&bar),
                )
                .await
                {
                    Ok(_) => {
                        log::debug!(
                            "worker[{}] successfully uploaded {:?}",
                            worker,
                            entry.path()
                        );
                    }
                    Err(err) => {
                        log::error!(
                            "worker[{}] failed to upload {:?}: {}",
                            worker,
                            entry.path(),
                            err
                        );
                        should_stop.store(true, Ordering::Relaxed);
                        *first_error.lock().await = Some(err.to_string());
                        break;
                    }
                }
            }
        });
        handles.push(handle);
    }

    let join_results = futures::future::join_all(handles).await;
    for res in join_results {
        if let Err(e) = res {
            return Err(OxenError::basic_str(format!("worker task panicked: {e}")));
        }
    }

    if let Some(err) = first_error.lock().await.clone() {
        return Err(OxenError::basic_str(err));
    }

    log::debug!("All large file tasks done. :-)");

    // Sleep again to let things sync...
    sleep(Duration::from_millis(100)).await;

    Ok(())
}

/// Sends entries in tarballs of size ~chunk size
async fn bundle_and_send_small_entries(
    local_repo: &LocalRepository,
    remote_repo: &RemoteRepository,
    entries: Vec<Entry>,
    commit: &Commit,
    avg_chunk_size: u64,
    progress: &Arc<PushProgress>,
) -> Result<(), OxenError> {
    if entries.is_empty() {
        return Ok(());
    }

    // Compute size for this subset of entries
    let total_size = repositories::entries::compute_generic_entries_size(&entries)?;
    let num_chunks = ((total_size / avg_chunk_size) + 1) as usize;

    let mut chunk_size = entries.len() / num_chunks;
    if num_chunks > entries.len() {
        chunk_size = entries.len();
    }

    // Create a client for uploading chunks
    let client = Arc::new(api::client::builder_for_remote_repo(remote_repo)?.build()?);

    // Split into chunks, zip up, and post to server
    use tokio::time::sleep;
    type PieceOfWork = (
        Vec<Entry>,
        LocalRepository,
        Commit,
        RemoteRepository,
        Arc<reqwest::Client>,
    );
    type TaskQueue = deadqueue::limited::Queue<PieceOfWork>;
    type FinishedTaskQueue = deadqueue::limited::Queue<bool>;

    log::debug!("Creating {num_chunks} chunks from {total_size} bytes with size {chunk_size}");
    let chunks: Vec<PieceOfWork> = entries
        .chunks(chunk_size)
        .map(|c| {
            (
                c.to_owned(),
                local_repo.to_owned(),
                commit.to_owned(),
                remote_repo.to_owned(),
                client.clone(),
            )
        })
        .collect();

    let worker_count = concurrency::num_threads_for_items(chunks.len());
    let queue = Arc::new(TaskQueue::new(chunks.len()));
    let finished_queue = Arc::new(FinishedTaskQueue::new(chunks.len()));
    for chunk in chunks {
        queue.try_push(chunk).unwrap();
        finished_queue.try_push(false).unwrap();
    }

    // Error handling similar to `chunk_and_send_large_entries`
    use std::sync::atomic::{AtomicBool, Ordering};
    let should_stop = Arc::new(AtomicBool::new(false));
    let first_error = Arc::new(Mutex::new(None::<String>));
    let mut handles = vec![];

    for worker in 0..worker_count {
        let queue = queue.clone();
        let finished_queue = finished_queue.clone();
        let bar = Arc::clone(progress);
        let should_stop = should_stop.clone();
        let first_error = first_error.clone();
        let handle = tokio::spawn(async move {
            loop {
                log::debug!("worker[{worker}] processing task");
                if should_stop.load(Ordering::Relaxed) {
                    break;
                }

                let Some((chunk, repo, _commit, remote_repo, client)) = queue.try_pop() else {
                    // reached end of queue
                    break;
                };

                let chunk_size = match repositories::entries::compute_generic_entries_size(&chunk) {
                    Ok(size) => size,
                    Err(e) => {
                        log::error!("Failed to compute entries size: {e}");
                        should_stop.store(true, Ordering::Relaxed);
                        *first_error.lock().await = Some(e.to_string());
                        finished_queue.pop().await;
                        break;
                    }
                };

                let _synced_nodes = HashSet::new();
                match api::client::versions::multipart_batch_upload_with_retry(
                    &repo,
                    &remote_repo,
                    &chunk,
                    &client,
                    &_synced_nodes,
                )
                .await
                {
                    Ok(_err_files) => {
                        bar.add_bytes(chunk_size);
                        bar.add_files(chunk.len() as u64);
                        finished_queue.pop().await;
                    }
                    Err(e) => {
                        should_stop.store(true, Ordering::Relaxed);
                        *first_error.lock().await = Some(e.to_string());
                        finished_queue.pop().await;
                        break;
                    }
                }
            }
        });
        handles.push(handle);
    }

    let join_results = futures::future::join_all(handles).await;
    for res in join_results {
        if let Err(e) = res {
            return Err(OxenError::basic_str(format!("worker task panicked: {e}")));
        }
    }

    if let Some(err) = first_error.lock().await.clone() {
        return Err(OxenError::basic_str(err));
    }

    sleep(Duration::from_millis(100)).await;

    Ok(())
}

async fn find_latest_remote_commit(
    repo: &LocalRepository,
    remote_repo: &RemoteRepository,
) -> Result<Option<Commit>, OxenError> {
    // TODO: Revisit this and compute the latest commit from the LCA of the local and remote branches
    // Try to get remote branches
    let remote_branches = api::client::branches::list(remote_repo).await?;

    if remote_branches.is_empty() {
        // No remote branches exist - this is a new repo
        return Ok(None);
    }

    // First, try to find the default branch (main)
    let default_branch = remote_branches
        .iter()
        .find(|b| b.name == crate::constants::DEFAULT_BRANCH_NAME)
        .or_else(|| remote_branches.first());

    if let Some(remote_branch) = default_branch {
        // Get the commit from the remote branch
        if let Some(remote_commit) =
            repositories::commits::get_by_id(repo, &remote_branch.commit_id)?
        {
            // We have the remote commit locally, so use it
            Ok(Some(remote_commit))
        } else {
            // We don't have the remote commit locally - this shouldn't happen in normal flow
            // but can happen if we haven't fetched the remote branch
            Ok(None)
        }
    } else {
        // No branches found
        Ok(None)
    }
}<|MERGE_RESOLUTION|>--- conflicted
+++ resolved
@@ -243,19 +243,12 @@
 
     let mut shared_hashes = starting_node_hashes.clone();
 
-<<<<<<< HEAD
-    let mut candidate_nodes: HashSet<MerkleTreeNode> = HashSet::new();
-    for commit in &missing_commits {
-        log::debug!("push_commits adding candidate nodes for commit: {commit}");
-        let Some(commit_node) = CommitMerkleTree::get_unique_children_for_commit(
-=======
     let mut result = HashMap::new();
 
     for commit in commits.iter().rev() {
         let mut unique_hashes_and_type = HashMap::new();
         log::debug!("push_commits adding candidate nodes for commit: {}", commit);
         let Some(_) = CommitMerkleTree::get_unique_children_for_commit(
->>>>>>> 8b3ad35a
             repo,
             commit,
             &repo.subtree_paths().unwrap_or(vec![PathBuf::from("")]), //Should we default to root?

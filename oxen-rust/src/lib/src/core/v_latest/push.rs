--- conflicted
+++ resolved
@@ -614,7 +614,6 @@
     Ok(())
 }
 
-<<<<<<< HEAD
 /// Chunk and send large file in parallel
 async fn upload_large_file_chunks(
     entry: Entry,
@@ -815,8 +814,6 @@
     Ok(())
 }
 
-=======
->>>>>>> 50dd4013
 /// Sends entries in tarballs of size ~chunk size
 async fn bundle_and_send_small_entries(
     local_repo: &LocalRepository,

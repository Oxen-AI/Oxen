--- conflicted
+++ resolved
@@ -46,11 +46,7 @@
     pub message: String,
     pub author: String,
     pub email: String,
-<<<<<<< HEAD
     pub root_hash: Option<String>, // Option for now to facilciate migration from older stored commits
-=======
-    pub root_hash: Option<String>,
->>>>>>> c5d7da31
     #[serde(with = "time::serde::rfc3339")]
     pub timestamp: OffsetDateTime,
 }

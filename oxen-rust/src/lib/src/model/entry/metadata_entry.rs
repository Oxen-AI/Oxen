--- conflicted
+++ resolved
@@ -2,7 +2,7 @@
 
 use crate::model::merkle_tree::node::{DirNode, FileNode};
 use crate::model::metadata::generic_metadata::GenericMetadata;
-use crate::model::{Commit, CommitEntry, EntryDataType, LocalRepository, ParsedResource, MerkleHash};
+use crate::model::{Commit, CommitEntry, EntryDataType, LocalRepository, ParsedResource};
 use crate::repositories;
 
 #[derive(Deserialize, Serialize, Debug, Clone)]
@@ -24,11 +24,7 @@
 #[derive(Deserialize, Serialize, Debug, Clone)]
 pub struct MetadataEntry {
     pub filename: String,
-<<<<<<< HEAD
-    pub hash: MerkleHash,
-=======
     pub hash: String,
->>>>>>> f2e6c87b
     pub is_dir: bool,
     pub latest_commit: Option<Commit>,
     pub resource: Option<ParsedResource>,

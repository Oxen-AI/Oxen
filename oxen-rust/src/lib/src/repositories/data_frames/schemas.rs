--- conflicted
+++ resolved
@@ -20,13 +20,8 @@
     commit: &Commit,
 ) -> Result<HashMap<PathBuf, Schema>, OxenError> {
     match repo.min_version() {
-<<<<<<< HEAD
-        MinOxenVersion::V0_10_0 => core::v0_10_0::data_frames::schemas::list(repo, &commit),
-        MinOxenVersion::V0_19_0 => core::v0_19_0::data_frames::schemas::list(repo, &commit),
-=======
         MinOxenVersion::V0_10_0 => core::v0_10_0::data_frames::schemas::list(repo, commit),
         MinOxenVersion::V0_19_0 => core::v0_19_0::data_frames::schemas::list(repo, commit),
->>>>>>> 8d433d11
     }
 }
 
@@ -76,11 +71,7 @@
         get_staged(repo, path)?
     } else {
         match repositories::commits::head_commit_maybe(repo)? {
-<<<<<<< HEAD
-            Some(commit) => repositories::data_frames::schemas::get_by_path(repo, &commit, &path)?,
-=======
             Some(commit) => repositories::data_frames::schemas::get_by_path(repo, &commit, path)?,
->>>>>>> 8d433d11
             None => None,
         }
     };

--- conflicted
+++ resolved
@@ -80,7 +80,6 @@
         }
     };
 
-<<<<<<< HEAD
     let repo = match repo {
         Err(e) => {
             log::error!("Failed to get repo: {}", e);
@@ -95,20 +94,6 @@
         }
         Ok(repo) => repo,
     };
-=======
-    if repo.is_err() {
-        let result = diff_files(
-            opts.path_1,
-            opts.path_2.unwrap(),
-            opts.keys.clone(),
-            opts.targets.clone(),
-            vec![],
-        )
-        .await?;
-        return Ok(vec![result]);
-    }
-    let repo = repo.unwrap();
->>>>>>> cfa6022a
 
     log::debug!(
         "Processing paths and revisions - path_2: {:?}, revision_1: {:?}, revision_2: {:?}, path_1: {:?}",
@@ -185,7 +170,6 @@
     log::debug!("diff_result: {:?}", diff_result);
 
     for file in unstaged_files {
-<<<<<<< HEAD
         log::debug!("file: {:?}", file);
 
         let node_1 = match repositories::entries::get_file(repo, &commit_1, file.as_path()) {
@@ -206,23 +190,6 @@
             vec![],
         )?);
         log::debug!("diff_result: {:?}", diff_result);
-=======
-        let node_1 =
-            repositories::entries::get_file(repo, &commit_1, file.as_path())?.ok_or_else(|| {
-                OxenError::ResourceNotFound(format!("{}@{}", file.display(), commit_1.id).into())
-            })?;
-        diff_result.push(
-            diff_file_and_node(
-                repo,
-                &node_1,
-                file.as_path(),
-                opts.keys.clone(),
-                opts.targets.clone(),
-                vec![],
-            )
-            .await?,
-        );
->>>>>>> cfa6022a
     }
 
     Ok(diff_result)
@@ -257,7 +224,6 @@
     let mut content_diffs = vec![];
 
     for entry in dir_diff.entries {
-<<<<<<< HEAD
         log::debug!("entry: {:#?}", entry);
 
         match (entry.head_resource, entry.base_resource) {
@@ -279,7 +245,7 @@
                     opts.keys.clone(),
                     opts.targets.clone(),
                     vec![],
-                ) {
+                ).await {
                     Ok(result) => {
                         log::debug!("Content diff successful for file: {:?}", head_res.path);
                         content_diffs.push(result);
@@ -291,32 +257,6 @@
                             err
                         );
                     }
-=======
-        if let (Some(head_res), Some(base_res)) = (entry.head_resource, entry.base_resource) {
-            log::debug!("Computing content diff for file: {:?}", head_res.path);
-            let cpath_1 = CommitPath {
-                commit: Some(commit_1.clone()),
-                path: head_res.path.clone(),
-            };
-            let cpath_2 = CommitPath {
-                commit: Some(commit_2.clone()),
-                path: base_res.path,
-            };
-
-            match diff_commits(
-                repo,
-                cpath_1,
-                cpath_2,
-                opts.keys.clone(),
-                opts.targets.clone(),
-                vec![],
-            )
-            .await
-            {
-                Ok(result) => {
-                    log::debug!("Content diff successful for file: {:?}", head_res.path);
-                    content_diffs.push(result);
->>>>>>> cfa6022a
                 }
             }
             (None, Some(base_res)) => {
@@ -430,7 +370,6 @@
         (Some(commit_1), None) => {
             let node_1 = repositories::entries::get_file(repo, &commit_1, &cpath_1.path)?;
 
-<<<<<<< HEAD
             (node_1, None)
         }
         (None, Some(commit_2)) => {
@@ -439,18 +378,9 @@
         }
         (None, None) => (None, None),
     };
-=======
-    match (node_1, node_2) {
-        (Some(node_1), Some(node_2)) => {
-            let compare_result = repositories::diffs::diff_file_nodes(
-                repo, &node_1, &node_2, keys, targets, display,
-            )
-            .await?;
->>>>>>> cfa6022a
 
     let compare_result =
-        repositories::diffs::diff_file_nodes(repo, node_1, node_2, keys, targets, display)?;
-
+        repositories::diffs::diff_file_nodes(repo, node_1, node_2, keys, targets, display).await?;
     Ok(compare_result)
 }
 
@@ -542,12 +472,9 @@
     }
 }
 
-<<<<<<< HEAD
-pub fn diff_file_and_node(
-=======
+
 // TODO: merge this and diff_file_and_node
 pub async fn diff_file_and_node(
->>>>>>> cfa6022a
     repo: &LocalRepository,
     file_node: Option<FileNode>,
     file_path: impl AsRef<Path>,
@@ -555,7 +482,6 @@
     targets: Vec<String>,
     display: Vec<String>,
 ) -> Result<DiffResult, OxenError> {
-<<<<<<< HEAD
     match file_node {
         Some(file_node) => match file_node.data_type() {
             EntryDataType::Tabular => {
@@ -597,7 +523,7 @@
                 EntryDataType::Tabular => {
                     let result = diff_tabular_file_and_file_node(
                         repo, None, file_path, keys, targets, display,
-                    )?;
+                    ).await?;
 
                     Ok(DiffResult::Tabular(result))
                 }
@@ -615,18 +541,6 @@
                     file_path.as_ref(),
                 ))),
             }
-=======
-    match file_node.data_type() {
-        EntryDataType::Tabular => {
-            let result =
-                diff_tabular_file_and_file_node(repo, file_node, file_path, keys, targets, display)
-                    .await?;
-            Ok(DiffResult::Tabular(result))
-        }
-        EntryDataType::Text => {
-            let result = diff_text_file_and_node(repo, file_node, file_path)?;
-            Ok(result)
->>>>>>> cfa6022a
         }
     }
 }
@@ -707,33 +621,11 @@
                 file_2.data_type()
             ))),
         },
-
-<<<<<<< HEAD
         (None, None) => {
             Err(OxenError::basic_str(
                 "Could not find one or both of the files to compare",
             ))
         }
-=======
-    if *file_1.data_type() == EntryDataType::Tabular
-        && *file_2.data_type() == EntryDataType::Tabular
-    {
-        let mut result =
-            diff_tabular_file_nodes(repo, file_1, file_2, keys, targets, display).await?;
-        result.filename1 = Some(file_1.name().to_string());
-        result.filename2 = Some(file_2.name().to_string());
-        Ok(DiffResult::Tabular(result))
-    } else if is_files_utf8(&version_path_1, &version_path_2) {
-        let mut result = utf8_diff::diff(version_path_1, version_path_2)?;
-        result.filename1 = Some(file_1.name().to_string());
-        result.filename2 = Some(file_2.name().to_string());
-        Ok(DiffResult::Text(result))
-    } else {
-        Err(OxenError::invalid_file_type(format!(
-            "Compare not supported for files, found {:?} and {:?}",
-            version_path_1, version_path_2
-        )))
->>>>>>> cfa6022a
     }
 }
 
@@ -745,7 +637,6 @@
     targets: Vec<String>,
     display: Vec<String>,
 ) -> Result<TabularDiff, OxenError> {
-<<<<<<< HEAD
     let (df_1, df_2) = match file_node {
         Some(file_node) => {
             let file_node_path =
@@ -760,12 +651,6 @@
             (df_1, df_2)
         }
     };
-=======
-    let file_node_path = util::fs::version_path_from_hash(repo, file_node.hash().to_string());
-
-    let df_1 = tabular::read_df(file_node_path, DFOpts::empty()).await?;
-    let df_2 = tabular::read_df(file_1_path, DFOpts::empty()).await?;
->>>>>>> cfa6022a
 
     let schema_1 = Schema::from_polars(df_1.schema());
     let schema_2 = Schema::from_polars(df_2.schema());
@@ -783,7 +668,6 @@
     targets: Vec<String>,
     display: Vec<String>,
 ) -> Result<TabularDiff, OxenError> {
-<<<<<<< HEAD
     match (file_1, file_2) {
         (Some(file_1), Some(file_2)) => {
             let version_path_1 = util::fs::version_path_from_hash(repo, file_1.hash().to_string());
@@ -829,23 +713,6 @@
             "Could not find one or both of the files to compare",
         )),
     }
-=======
-    let version_path_1 = util::fs::version_path_from_hash(repo, file_1.hash().to_string());
-    let version_path_2 = util::fs::version_path_from_hash(repo, file_2.hash().to_string());
-    let df_1 =
-        tabular::read_df_with_extension(version_path_1, file_1.extension(), &DFOpts::empty())
-            .await?;
-    let df_2 =
-        tabular::read_df_with_extension(version_path_2, file_2.extension(), &DFOpts::empty())
-            .await?;
-
-    let schema_1 = Schema::from_polars(df_1.schema());
-    let schema_2 = Schema::from_polars(df_2.schema());
-
-    validate_required_fields(schema_1, schema_2, keys.clone(), targets.clone())?;
-
-    diff_dfs(&df_1, &df_2, keys, targets, display)
->>>>>>> cfa6022a
 }
 
 pub fn diff_text_file_and_node(

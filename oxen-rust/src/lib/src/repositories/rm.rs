--- conflicted
+++ resolved
@@ -35,37 +35,6 @@
     Ok(())
 }
 
-<<<<<<< HEAD
-fn parse_glob_path(path: &Path, repo: &LocalRepository) -> Result<HashSet<PathBuf>, OxenError> {
-    let mut paths: HashSet<PathBuf> = HashSet::new();
-    log::debug!("Parsing paths: {path:?}");
-
-    if let Some(path_str) = path.to_str() {
-        if util::fs::is_glob_path(path_str) {
-            // Match against any untracked entries in the current dir
-
-            for entry in glob(path_str)? {
-                paths.insert(entry?.to_path_buf());
-            }
-
-            if let Some(commit) = repositories::commits::head_commit_maybe(repo)? {
-                let pattern_entries =
-                    repositories::commits::search_entries(repo, &commit, path_str)?;
-                log::debug!("pattern entries: {pattern_entries:?}");
-                paths.extend(pattern_entries);
-            }
-        } else {
-            // Non-glob path
-            paths.insert(path.to_path_buf());
-        }
-    }
-
-    log::debug!("parse_glob_paths: {paths:?}");
-    Ok(paths)
-}
-
-=======
->>>>>>> 8b3ad35a
 #[cfg(test)]
 mod tests {
     use std::path::Path;
@@ -275,13 +244,6 @@
                     api::client::dir::list(&remote_repo, DEFAULT_BRANCH_NAME, Path::new(""), 1, 10)
                         .await?;
 
-<<<<<<< HEAD
-                for entry in root_entries.entries.iter() {
-                    println!("entry: {entry:?}");
-                }
-
-=======
->>>>>>> 8b3ad35a
                 assert_eq!(root_entries.entries.len(), 4);
 
                 Ok(())

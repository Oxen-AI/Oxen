//! # oxen rm
//!
//! Remove files from the index and working directory
//!

use std::collections::HashSet;

use crate::core;
use crate::core::versions::MinOxenVersion;
use crate::error::OxenError;
use crate::model::LocalRepository;
use crate::opts::RmOpts;
use std::path::{Path, PathBuf};

use glob::glob;

use crate::util;

/// Removes the path from the index
pub async fn rm(repo: &LocalRepository, opts: &RmOpts) -> Result<(), OxenError> {
    log::debug!("Rm with opts: {opts:?}");
    let path: &Path = opts.path.as_ref();
    let paths: HashSet<PathBuf> = parse_glob_path(path, repo, opts)?;

    log::debug!("paths: {paths:?}");
    p_rm(&paths, repo, opts).await?;

    Ok(())
}

async fn p_rm(
    paths: &HashSet<PathBuf>,
    repo: &LocalRepository,
    opts: &RmOpts,
) -> Result<(), OxenError> {
    match repo.min_version() {
        MinOxenVersion::V0_10_0 => {
            log::debug!("Version found: V0_10_0");
            for path in paths {
                let opts = RmOpts::from_path_opts(path, opts);
                core::v0_10_0::index::rm(repo, &opts).await?;
            }
        }
        MinOxenVersion::V0_19_0 => {
            log::debug!("Version found: V0_19_0");
            core::v0_19_0::rm::rm(paths, repo, opts).await?;
        }
    }
    Ok(())
}

// TODO: Should removing dirs from staged require -r?
// Collect paths for removal. Returns error if dir found and -r not set
fn parse_glob_path(
    path: &Path,
    repo: &LocalRepository,
    opts: &RmOpts,
) -> Result<HashSet<PathBuf>, OxenError> {
    let mut paths: HashSet<PathBuf> = HashSet::new();
    log::debug!("Parsing paths: {path:?}");

    if opts.recursive | opts.staged {
        if let Some(path_str) = path.to_str() {
            if util::fs::is_glob_path(path_str) {
                // Match against any untracked entries in the current dir

                for entry in glob(path_str)? {
                    let full_path = repo.path.join(entry?);
                    paths.insert(full_path);
                }
            } else {
                // Non-glob path
                let full_path = repo.path.join(path);
                paths.insert(full_path.to_owned());
            }
        }
    } else if let Some(path_str) = path.to_str() {
        if util::fs::is_glob_path(path_str) {
            // Match against any untracked entries in the current dir

            for entry in glob(path_str)? {
                let full_path = repo.path.join(entry?);
                paths.insert(full_path);
            }
        } else {
            // Non-glob path
            let full_path = repo.path.join(path);
            paths.insert(full_path);
        }
    }

    log::debug!("parse_glob_paths: {paths:?}");
    Ok(paths)
}

#[cfg(test)]
mod tests {
<<<<<<< HEAD
    use crate::command;
=======
    use std::path::Path;
    use std::path::PathBuf;

>>>>>>> c27e3a9f
    use crate::error::OxenError;
    use crate::model::StagedEntryStatus;
    use crate::opts::RestoreOpts;
    use crate::opts::RmOpts;
    use crate::repositories;
    use crate::repositories::entries;
    use crate::test;
    use crate::util;
<<<<<<< HEAD
    use std::path::Path;
    use std::path::PathBuf;
=======
>>>>>>> c27e3a9f

    /// Should be able to use `oxen rm -r` then restore to get files back
    ///
    /// $ oxen rm -r train/
    /// $ oxen restore --staged train/
    /// $ oxen restore train/
    #[tokio::test]
    async fn test_rm_directory_restore_directory() -> Result<(), OxenError> {
        test::run_training_data_repo_test_fully_committed_async(|repo| async move {
            let rm_dir = PathBuf::from("train");
            let full_path = repo.path.join(&rm_dir);
            let num_files = util::fs::rcount_files_in_dir(&full_path);

            // Remove directory
            let opts = RmOpts {
                path: rm_dir.to_owned(),
                recursive: true,
                staged: false,
                remote: false,
            };
            println!("Before rm");
            repositories::rm(&repo, &opts).await?;

            // Make sure we staged these removals
            let status = repositories::status(&repo)?;
            status.print();
            assert_eq!(num_files, status.staged_files.len());
            for (path, entry) in status.staged_files.iter() {
                // The root path will be added as staged
                if path != Path::new("") {
                    println!("Path is : {path:?}, entry is: {entry:?} ");
                    assert_eq!(entry.status, StagedEntryStatus::Removed);
                }
            }
            // Make sure directory is no longer on disk
            assert!(!full_path.exists());

            // Restore the content from staging area
            let opts = RestoreOpts::from_staged_path(&rm_dir);
            repositories::restore::restore(&repo, opts)?;

            // This should have removed all the staged files, but not restored from disk yet.
            let status = repositories::status(&repo)?;
            status.print();
            assert_eq!(0, status.staged_files.len());
            assert_eq!(num_files, status.removed_files.len());

            // This should restore all the files from the HEAD commit
            let opts = RestoreOpts::from_path(&rm_dir);
            repositories::restore::restore(&repo, opts)?;

            let status = repositories::status(&repo)?;
            status.print();

            let num_restored = util::fs::rcount_files_in_dir(&full_path);
            assert_eq!(num_restored, num_files);

            Ok(())
        })
        .await
    }

    #[tokio::test]
    async fn test_rm_sub_directory() -> Result<(), OxenError> {
        test::run_empty_data_repo_test_no_commits_async(|repo| async move {
            // create the images directory
            let images_dir = repo.path.join("images").join("cats");
            util::fs::create_dir_all(&images_dir)?;

            // Add and commit the cats
            for i in 1..=3 {
                let test_file = test::test_img_file_with_name(&format!("cat_{i}.jpg"));
                let repo_filepath = images_dir.join(test_file.file_name().unwrap());
                util::fs::copy(&test_file, &repo_filepath)?;
            }

            repositories::add(&repo, &images_dir)?;
            repositories::commit(&repo, "Adding initial cat images")?;

            // Create branch
            let branch_name = "remove-data";
            repositories::branches::create_checkout(&repo, branch_name)?;

            // Remove all the cat images
            for i in 1..=3 {
                let repo_filepath = images_dir.join(format!("cat_{i}.jpg"));
                util::fs::remove_file(&repo_filepath)?;
            }

            let mut rm_opts = RmOpts::from_path(Path::new("images"));
            rm_opts.recursive = true;
            repositories::rm(&repo, &rm_opts).await?;
            let commit = repositories::commit(&repo, "Removing cat images")?;

            for i in 1..=3 {
                let repo_filepath = images_dir.join(format!("cat_{i}.jpg"));
                assert!(!repo_filepath.exists())
            }

            let tree = repositories::tree::get_by_commit(&repo, &commit)?;
            let (files, dirs) = repositories::tree::list_files_and_dirs(&tree)?;
<<<<<<< HEAD
=======

            println!("File");
>>>>>>> c27e3a9f
            assert_eq!(files.len(), 0);
            for dir in dirs.iter() {
                println!("dir: {:?}", dir);
            }

            // Should be 0, as list_files_and_dirs explicitly excludes the root dir
            assert_eq!(dirs.len(), 0);

            Ok(())
        })
        .await
    }

    #[tokio::test]
    async fn test_rm_multi_level_directory() -> Result<(), OxenError> {
        test::run_empty_data_repo_test_no_commits_async(|repo| async move {
            // create the images directory
            let images_dir = repo.path.join("images").join("cats");
            util::fs::create_dir_all(&images_dir)?;

            // create several levels of subdirectories
            for i in 1..=3 {
                let sub_dir = repo
                    .path
                    .join("images")
                    .join("cats")
                    .join(format!("subdir{i}_level_1"));
                util::fs::create_dir_all(&sub_dir)?;
            }

            for i in 1..=2 {
                let sub_dir = repo
                    .path
                    .join("images")
                    .join("cats")
                    .join(format!("subdir{i}_level_1"))
                    .join(format!("subdir{i}_level_2"));
                util::fs::create_dir_all(&sub_dir)?;
            }

            // Third level
            for i in 1..=1 {
                let sub_dir = repo
                    .path
                    .join("images")
                    .join("cats")
                    .join(format!("subdir{i}_level_1"))
                    .join(format!("subdir{i}_level_2"))
                    .join(format!("subdir{i}_level_3"));
                util::fs::create_dir_all(&sub_dir)?;
            }

            // Add and commit the cats to every subdirectory
            for i in 1..=3 {
                let test_file = test::test_img_file_with_name(&format!("cat_{i}.jpg"));
                let repo_filepath = images_dir.join(test_file.file_name().unwrap());
                util::fs::copy(&test_file, &repo_filepath)?;
            }

            for j in 1..=3 {
                for i in 1..=3 {
                    let test_file = test::test_img_file_with_name(&format!("cat_{i}.jpg"));
                    let repo_filepath = images_dir
                        .join(format!("subdir{j}_level_1"))
                        .join(test_file.file_name().unwrap());
                    util::fs::copy(&test_file, &repo_filepath)?;
                }
            }

            for j in 1..=2 {
                for i in 1..=3 {
                    let test_file = test::test_img_file_with_name(&format!("cat_{i}.jpg"));
                    let repo_filepath = images_dir
                        .join(format!("subdir{j}_level_1"))
                        .join(format!("subdir{j}_level_2"))
                        .join(test_file.file_name().unwrap());
                    util::fs::copy(&test_file, &repo_filepath)?;
                }
            }

            for j in 1..=1 {
                for i in 1..=3 {
                    let test_file = test::test_img_file_with_name(&format!("cat_{i}.jpg"));
                    let repo_filepath = images_dir
                        .join(format!("subdir{j}_level_1"))
                        .join(format!("subdir{j}_level_2"))
                        .join(format!("subdir{j}_level_3"))
                        .join(test_file.file_name().unwrap());
                    util::fs::copy(&test_file, &repo_filepath)?;
                }
            }

            repositories::add(&repo, &images_dir)?;

            // TODO: The following assertions seem like the should be valid, and are backed up by the print statement
            // However, staus.staged_dirs.len() is showing up as 2, rather than 9. That seems to be an issue with status?

            /*
            let status = repositories::status(&repo)?;
            status.print();

            // root dir + images + cats + level 1 * 3 + level 2 * 2 + level 3 * 1
            assert_eq!(status.staged_dirs.len(), 9);

            // 3 * (cats + level 1 * 3 + level 2 * 2 + level 3 * 1)
            assert_eq!(status.staged_files.len(), 21);
            */

            repositories::commit(&repo, "Adding initial cat images")?;

            // Create branch
            let branch_name = "remove-data";
            repositories::branches::create_checkout(&repo, branch_name)?;

            // Remove all the cat images and subdirectories
            let mut rm_opts = RmOpts::from_path(Path::new("images"));
            rm_opts.recursive = true;
            repositories::rm(&repo, &rm_opts).await?;
            let commit = repositories::commit(&repo, "Removing cat images and sub_directories")?;

            // None of these files should exist after rm -r
            for i in 1..=3 {
                let repo_filepath = images_dir.join(format!("cat_{i}.jpg"));
                assert!(!repo_filepath.exists())
            }

            for j in 1..=3 {
                for i in 1..=3 {
                    let repo_filepath = images_dir
                        .join(format!("subdir{j}_level_1"))
                        .join(format!("cat_{i}.jpg"));
                    assert!(!repo_filepath.exists())
                }
            }

            for j in 1..=2 {
                for i in 1..=3 {
                    let repo_filepath = images_dir
                        .join(format!("subdir{j}_level_1"))
                        .join(format!("subdir{j}_level_2"))
                        .join(format!("cat_{i}.jpg"));
                    assert!(!repo_filepath.exists())
                }
            }

            for j in 1..=1 {
                for i in 1..=3 {
                    let repo_filepath = images_dir
                        .join(format!("subdir{j}_level_1"))
                        .join(format!("subdir{j}_level_2"))
                        .join(format!("subdir{j}_level_3"))
                        .join(format!("cat_{i}.jpg"));
                    assert!(!repo_filepath.exists())
                }
            }

            let tree = repositories::tree::get_by_commit(&repo, &commit)?;
            let (files, dirs) = repositories::tree::list_files_and_dirs(&tree)?;

<<<<<<< HEAD
            let tree = repositories::tree::get_by_commit(&repo, &commit)?;
            let dirs = tree.list_dir_paths()?;
=======
            assert_eq!(files.len(), 0);
>>>>>>> c27e3a9f
            for dir in dirs.iter() {
                log::debug!("dir: {:?}", dir);
            }

            // Should be 0, as list_files_and_dirs explicitly excludes the root dir
            assert_eq!(dirs.len(), 0);

            Ok(())
        })
        .await
    }

    #[tokio::test]
    async fn test_rm_one_file_in_dir() -> Result<(), OxenError> {
        test::run_empty_data_repo_test_no_commits_async(|repo| async move {
            // create the images directory
            let images_dir = repo.path.join("images");
            util::fs::create_dir_all(&images_dir)?;

            // Add and commit the cats
            for i in 1..=3 {
                let test_file = test::test_img_file_with_name(&format!("cat_{i}.jpg"));
                let repo_filepath = images_dir.join(test_file.file_name().unwrap());
                util::fs::copy(&test_file, &repo_filepath)?;
            }

            repositories::add(&repo, &images_dir)?;
            repositories::commit(&repo, "Adding initial cat images")?;

            // Add and commit the dogs
            for i in 1..=4 {
                let test_file = test::test_img_file_with_name(&format!("dog_{i}.jpg"));
                let repo_filepath = images_dir.join(test_file.file_name().unwrap());
                util::fs::copy(&test_file, &repo_filepath)?;
            }

            repositories::add(&repo, &images_dir)?;
            repositories::commit(&repo, "Adding initial dog images")?;

            // Create branch
            let branch_name = "modify-data";
            repositories::branches::create_checkout(&repo, branch_name)?;

            // Resize all the cat images
            for i in 1..=3 {
                let repo_filepath = images_dir.join(format!("cat_{i}.jpg"));

                let dims = 96;
                util::image::resize_and_save(&repo_filepath, &repo_filepath, dims)?;
            }

            repositories::add(&repo, &images_dir)?;
            repositories::commit(&repo, "Resized all the cats")?;

            // Remove one of the dogs
            let repo_filepath = PathBuf::from("images").join("dog_1.jpg");

            let rm_opts = RmOpts::from_path(repo_filepath);
            repositories::rm(&repo, &rm_opts).await?;
            let commit = repositories::commit(&repo, "Removing dog")?;

            let tree = repositories::tree::get_by_commit(&repo, &commit)?;
            println!("tree after rm dog");
            tree.print();

            // Add dwight howard and vince carter
            let test_file = test::test_img_file_with_name("dwight_vince.jpeg");
            let repo_filepath = images_dir.join(test_file.file_name().unwrap());
            util::fs::copy(&test_file, repo_filepath)?;
            repositories::add(&repo, &images_dir)?;
            let commit = repositories::commit(&repo, "Adding dwight and vince")?;

            // Should have 3 cats, 3 dogs, and one dwight/vince
            let tree = repositories::tree::get_by_commit(&repo, &commit)?;
            println!("tree after add dwight/vince");
            tree.print();
<<<<<<< HEAD

            let (files, dirs) = repositories::tree::list_files_and_dirs(&tree)?;

            for dir in dirs.iter() {
                println!("dir: {:?}", dir);
            }

            for file in files.iter() {
                println!("file: {:?}", file);
=======

            let (files, dirs) = repositories::tree::list_files_and_dirs(&tree)?;

            for dir in dirs.iter() {
                log::debug!("dir: {:?}", dir);
            }

            for file in files.iter() {
                log::debug!("file: {:?}", file);
>>>>>>> c27e3a9f
            }

            assert_eq!(files.len(), 7);
            assert_eq!(dirs.len(), 1);

            Ok(())
        })
        .await
    }

    #[test]
    fn test_wildcard_remove_nested_nlp_dir() -> Result<(), OxenError> {
        test::run_training_data_repo_test_no_commits(|repo| {
            let dir = Path::new("nlp");
            let repo_dir = repo.path.join(dir);
            repositories::add(&repo, repo_dir)?;

            let status = repositories::status(&repo)?;
            status.print();

            // Should add all the sub dirs
            // nlp/
            //   classification/
            //     annotations/
            assert_eq!(
                status
                    .staged_dirs
                    .paths
                    .get(Path::new("nlp"))
                    .unwrap()
                    .len(),
                3
            );
            // Should add sub files
            // nlp/classification/annotations/train.tsv
            // nlp/classification/annotations/test.tsv
            assert_eq!(status.staged_files.len(), 2);

            repositories::commit(&repo, "Adding nlp dir")?;

            // Remove the nlp dir
            let dir = Path::new("nlp");
            let repo_nlp_dir = repo.path.join(dir);
            std::fs::remove_dir_all(repo_nlp_dir)?;

            let status = repositories::status(&repo)?;
            assert_eq!(status.removed_files.len(), 2);
            assert_eq!(status.staged_files.len(), 0);
            // Add the removed nlp dir with a wildcard
            repositories::add(&repo, "nlp/*")?;

            let status = repositories::status(&repo)?;
            assert_eq!(status.staged_dirs.len(), 1);
            assert_eq!(status.staged_files.len(), 2);

            Ok(())
        })
    }

    #[tokio::test]
    async fn test_wildcard_rm_deleted_and_present() -> Result<(), OxenError> {
        test::run_empty_data_repo_test_no_commits_async(|repo| async move {
            // create the images directory
            let images_dir = repo.path.join("images");
            util::fs::create_dir_all(&images_dir)?;

            // Add and commit the cats
            for i in 1..=3 {
                let test_file = test::test_img_file_with_name(&format!("cat_{i}.jpg"));
                let repo_filepath = images_dir.join(test_file.file_name().unwrap());
                util::fs::copy(&test_file, &repo_filepath)?;
            }

            repositories::add(&repo, &images_dir)?;
            repositories::commit(&repo, "Adding initial cat images")?;

            // Add and commit the dogs
            for i in 1..=4 {
                let test_file = test::test_img_file_with_name(&format!("dog_{i}.jpg"));
                let repo_filepath = images_dir.join(test_file.file_name().unwrap());
                util::fs::copy(&test_file, &repo_filepath)?;
            }

            repositories::add(&repo, &images_dir)?;
            repositories::commit(&repo, "Adding initial dog images")?;

            // Pre-remove two cats and one dog to ensure deleted images get staged as removed as well as non-deleted images
            std::fs::remove_file(repo.path.join("images").join("cat_1.jpg"))?;
            std::fs::remove_file(repo.path.join("images").join("cat_2.jpg"))?;
            std::fs::remove_file(repo.path.join("images").join("dog_1.jpg"))?;

            let status = repositories::status(&repo)?;
            assert_eq!(status.removed_files.len(), 3);
            assert_eq!(status.staged_files.len(), 0);

            // Remove with wildcard
            let rm_opts = RmOpts {
                path: PathBuf::from("images/*"),
                recursive: false,
                staged: false,
                remote: false,
            };

            repositories::rm(&repo, &rm_opts).await?;

            let status = repositories::status(&repo)?;

            // Should now have 7 staged for removal
            assert_eq!(status.staged_files.len(), 7);
            assert_eq!(status.removed_files.len(), 0);

            // Unstage the changes with staged rm
            let rm_opts = RmOpts {
                path: PathBuf::from("images/*"),
                recursive: false,
                staged: true,
                remote: false,
            };

            repositories::rm(&repo, &rm_opts).await?;

            let status = repositories::status(&repo)?;

            // Files unstaged, still removed
            assert_eq!(status.staged_files.len(), 0);
            assert_eq!(status.removed_files.len(), 7);

            Ok(())
        })
        .await
    }

    #[tokio::test]
    async fn test_rm_staged_file() -> Result<(), OxenError> {
        test::run_select_data_repo_test_no_commits_async("README", |repo| async move {
            // Stage the README.md file
            let path = Path::new("README.md");
            repositories::add(&repo, repo.path.join(path))?;

            let status = repositories::status(&repo)?;
            assert_eq!(status.staged_files.len(), 1);
            assert!(status.staged_files.contains_key(path));

            let opts = RmOpts::from_staged_path(path);
            repositories::rm(&repo, &opts).await?;

            let status = repositories::status(&repo)?;
<<<<<<< HEAD
            log::debug!("status: {:?}", status);
=======
>>>>>>> c27e3a9f
            assert_eq!(status.staged_files.len(), 0);

            Ok(())
        })
        .await
    }

    #[tokio::test]
    async fn test_rm_staged_dir_without_recursive_flag_should_be_error() -> Result<(), OxenError> {
        test::run_select_data_repo_test_no_commits_async("train", |repo| async move {
            // Stage the data
            let path = Path::new("train");
            repositories::add(&repo, repo.path.join(path))?;

            let status = repositories::status(&repo)?;
            status.print();
<<<<<<< HEAD
            assert_eq!(status.staged_dirs.len(), 1);
=======
            // 2: train & the root dir
            assert_eq!(status.staged_dirs.len(), 2);
>>>>>>> c27e3a9f

            let opts = RmOpts {
                path: path.to_path_buf(),
                staged: true,
                recursive: false, // This should be an error
                remote: false,
            };
            let result = repositories::rm(&repo, &opts).await;
            assert!(result.is_err());

            Ok(())
        })
        .await
    }

    #[tokio::test]
<<<<<<< HEAD
    async fn test_rm_staged_train_dir() -> Result<(), OxenError> {
=======
    async fn test_rm_staged_dir() -> Result<(), OxenError> {
>>>>>>> c27e3a9f
        test::run_select_data_repo_test_no_commits_async("train", |repo| async move {
            // Stage the data
            let path = Path::new("train");
            repositories::add(&repo, repo.path.join(path))?;

            let status = repositories::status(&repo)?;
            status.print();
<<<<<<< HEAD
            assert_eq!(status.staged_dirs.len(), 1);
=======
            // 2: train & the root dir
            assert_eq!(status.staged_dirs.len(), 2);
>>>>>>> c27e3a9f

            let opts = RmOpts {
                path: path.to_path_buf(),
                staged: true,
                recursive: true, // make sure to pass in recursive
                remote: false,
            };
            repositories::rm(&repo, &opts).await?;

            let status = repositories::status(&repo)?;
            status.print();
<<<<<<< HEAD
            assert_eq!(status.staged_dirs.len(), 0);
=======
            // 1: The root dir will still be present
            assert_eq!(status.staged_dirs.len(), 1);
>>>>>>> c27e3a9f
            assert_eq!(status.staged_files.len(), 0);

            Ok(())
        })
        .await
    }

    #[tokio::test]
    async fn test_rm_staged_dir_with_slash() -> Result<(), OxenError> {
        test::run_select_data_repo_test_no_commits_async("train", |repo| async move {
            // Stage the data
            let path = Path::new("train/");
            repositories::add(&repo, repo.path.join(path))?;

            let status = repositories::status(&repo)?;
<<<<<<< HEAD
            assert_eq!(status.staged_dirs.len(), 1);
=======
            // 2: train & the root dir
            assert_eq!(status.staged_dirs.len(), 2);
>>>>>>> c27e3a9f

            let opts = RmOpts {
                path: path.to_path_buf(),
                staged: true,
                recursive: true, // make sure to pass in recursive
                remote: false,
            };
            let result = repositories::rm(&repo, &opts).await;
            assert!(result.is_ok());

            let status = repositories::status(&repo)?;
            status.print();
<<<<<<< HEAD
            assert_eq!(status.staged_dirs.len(), 0);
=======
            // 1: The root dir will still be present
            assert_eq!(status.staged_dirs.len(), 1);
>>>>>>> c27e3a9f
            assert_eq!(status.staged_files.len(), 0);

            Ok(())
        })
        .await
    }

    #[tokio::test]
    async fn test_staged_rm_file() -> Result<(), OxenError> {
        test::run_select_data_repo_test_committed_async("README", |repo| async move {
            // Remove the readme
            let path = Path::new("README.md");

            let opts = RmOpts::from_path(path);
            repositories::rm(&repo, &opts).await?;

            let status = repositories::status(&repo)?;
            status.print();

            assert_eq!(status.staged_files.len(), 1);
            assert_eq!(
                status.staged_files.get(path).unwrap().status,
                StagedEntryStatus::Removed
            );

            Ok(())
        })
        .await
    }

    #[tokio::test]
    async fn test_rm_dir_without_recursive_flag_should_be_error() -> Result<(), OxenError> {
        test::run_select_data_repo_test_no_commits_async("train", |repo| async move {
            // Remove the train dir
            let path = Path::new("train");

            let opts = RmOpts {
                path: path.to_path_buf(),
                staged: false,
                recursive: false, // This should be an error
                remote: false,
            };

            let result = repositories::rm(&repo, &opts).await;
            assert!(result.is_err());

            Ok(())
        })
        .await
    }

    #[tokio::test]
    async fn test_rm_dir_that_is_not_committed_should_throw_error() -> Result<(), OxenError> {
        test::run_select_data_repo_test_no_commits_async("train", |repo| async move {
            // The train dir is not committed, so should get an error trying to remove
            let train_dir = Path::new("train");

            let opts = RmOpts {
                path: train_dir.to_path_buf(),
                staged: false,
                recursive: true, // Need to specify recursive
                remote: false,
            };

            let result = repositories::rm(&repo, &opts).await;
            assert!(result.is_err());

            Ok(())
        })
        .await
    }

    #[tokio::test]
    async fn test_rm_dir_with_modifications_should_throw_error() -> Result<(), OxenError> {
        // skip on windows, not sure why it's failing...
        if std::env::consts::OS == "windows" {
            return Ok(());
        }

        test::run_select_data_repo_test_committed_async("train", |repo| async move {
            // Remove the train dir
            let train_dir = Path::new("train");

            let opts = RmOpts {
                path: train_dir.to_path_buf(),
                staged: false,
                recursive: true, // Need to specify recursive
                remote: false,
            };

            // copy a cat into the dog image
            util::fs::copy(
                Path::new("data")
                    .join("test")
                    .join("images")
                    .join("cat_1.jpg"),
                repo.path.join(train_dir.join("dog_1.jpg")),
            )?;

            // There should be one modified file
            let status = repositories::status(&repo)?;
            status.print();
            assert_eq!(status.modified_files.len(), 1);

            let result = repositories::rm(&repo, &opts).await;
            assert!(result.is_err());

            Ok(())
        })
        .await
    }

    #[tokio::test]
<<<<<<< HEAD
    async fn test_rm_train_dir() -> Result<(), OxenError> {
        test::run_select_data_repo_test_committed_async("train", |repo| async move {
            let head_commit = repositories::commits::head_commit(&repo)?;
            let og_tree = repositories::tree::get_by_commit(&repo, &head_commit)?;
            println!("og tree");
            og_tree.print();

=======
    async fn test_rm_dir() -> Result<(), OxenError> {
        test::run_select_data_repo_test_committed_async("train", |repo| async move {
>>>>>>> c27e3a9f
            // Remove the train dir
            let path = Path::new("train");

            let og_num_files = util::fs::rcount_files_in_dir(&repo.path.join(path));

            let opts = RmOpts {
                path: path.to_path_buf(),
                staged: false,
                recursive: true, // Must pass in recursive = true
                remote: false,
            };
            repositories::rm(&repo, &opts).await?;

            let status = repositories::status(&repo)?;
            status.print();

            assert_eq!(status.staged_files.len(), og_num_files);
            for (_, staged_entry) in status.staged_files.iter() {
                assert_eq!(staged_entry.status, StagedEntryStatus::Removed);
            }

            // commit the removal
            let commit = repositories::commit(&repo, "removed train dir")?;

            // make sure the train dir is deleted from the commits db
            let tree = repositories::tree::get_by_commit(&repo, &commit)?;
<<<<<<< HEAD
            println!("tree after rm train dir");
            tree.print();
            let has_dir = tree.has_dir(path);
            println!("has_dir: {:?}", has_dir);
            assert!(!has_dir);
=======
            tree.print();

            assert!(!tree.has_dir(path));
>>>>>>> c27e3a9f

            Ok(())
        })
        .await
    }

    #[tokio::test]
    async fn test_rm_dir_with_slash() -> Result<(), OxenError> {
        test::run_select_data_repo_test_committed_async("train", |repo| async move {
            // Remove the train dir
            let path = Path::new("train/");

            let og_num_files = util::fs::rcount_files_in_dir(&repo.path.join(path));

            let opts = RmOpts {
                path: path.to_path_buf(),
                staged: false,
                recursive: true, // Must pass in recursive = true
                remote: false,
            };
            repositories::rm(&repo, &opts).await?;

            let status = repositories::status(&repo)?;
            status.print();

            assert_eq!(status.staged_files.len(), og_num_files);
            for (_, staged_entry) in status.staged_files.iter() {
                assert_eq!(staged_entry.status, StagedEntryStatus::Removed);
            }

            Ok(())
        })
        .await
    }

    #[tokio::test]
    async fn test_rm_subdir() -> Result<(), OxenError> {
        test::run_select_data_repo_test_committed_async("annotations", |repo| async move {
            // Remove the annotations/train subdir
            let path = Path::new("annotations").join("train");
            let og_num_files = util::fs::rcount_files_in_dir(&repo.path.join(&path));

            let opts = RmOpts {
                path,
                staged: false,
                recursive: true, // Must pass in recursive = true
                remote: false,
            };
            repositories::rm(&repo, &opts).await?;

            let status = repositories::status(&repo)?;
            status.print();

            assert_eq!(status.staged_files.len(), og_num_files);
            for (_, staged_entry) in status.staged_files.iter() {
                assert_eq!(staged_entry.status, StagedEntryStatus::Removed);
            }

            Ok(())
        })
        .await
    }
}<|MERGE_RESOLUTION|>--- conflicted
+++ resolved
@@ -59,22 +59,7 @@
     let mut paths: HashSet<PathBuf> = HashSet::new();
     log::debug!("Parsing paths: {path:?}");
 
-    if opts.recursive | opts.staged {
-        if let Some(path_str) = path.to_str() {
-            if util::fs::is_glob_path(path_str) {
-                // Match against any untracked entries in the current dir
-
-                for entry in glob(path_str)? {
-                    let full_path = repo.path.join(entry?);
-                    paths.insert(full_path);
-                }
-            } else {
-                // Non-glob path
-                let full_path = repo.path.join(path);
-                paths.insert(full_path.to_owned());
-            }
-        }
-    } else if let Some(path_str) = path.to_str() {
+    if let Some(path_str) = path.to_str() {
         if util::fs::is_glob_path(path_str) {
             // Match against any untracked entries in the current dir
 
@@ -95,13 +80,9 @@
 
 #[cfg(test)]
 mod tests {
-<<<<<<< HEAD
-    use crate::command;
-=======
     use std::path::Path;
     use std::path::PathBuf;
 
->>>>>>> c27e3a9f
     use crate::error::OxenError;
     use crate::model::StagedEntryStatus;
     use crate::opts::RestoreOpts;
@@ -110,11 +91,6 @@
     use crate::repositories::entries;
     use crate::test;
     use crate::util;
-<<<<<<< HEAD
-    use std::path::Path;
-    use std::path::PathBuf;
-=======
->>>>>>> c27e3a9f
 
     /// Should be able to use `oxen rm -r` then restore to get files back
     ///
@@ -216,11 +192,6 @@
 
             let tree = repositories::tree::get_by_commit(&repo, &commit)?;
             let (files, dirs) = repositories::tree::list_files_and_dirs(&tree)?;
-<<<<<<< HEAD
-=======
-
-            println!("File");
->>>>>>> c27e3a9f
             assert_eq!(files.len(), 0);
             for dir in dirs.iter() {
                 println!("dir: {:?}", dir);
@@ -377,15 +348,11 @@
                 }
             }
 
-            let tree = repositories::tree::get_by_commit(&repo, &commit)?;
-            let (files, dirs) = repositories::tree::list_files_and_dirs(&tree)?;
-
-<<<<<<< HEAD
+            let entries = entries::list_for_commit(&repo, &commit)?;
+            assert_eq!(entries.len(), 0);
+
             let tree = repositories::tree::get_by_commit(&repo, &commit)?;
             let dirs = tree.list_dir_paths()?;
-=======
-            assert_eq!(files.len(), 0);
->>>>>>> c27e3a9f
             for dir in dirs.iter() {
                 log::debug!("dir: {:?}", dir);
             }
@@ -462,17 +429,6 @@
             let tree = repositories::tree::get_by_commit(&repo, &commit)?;
             println!("tree after add dwight/vince");
             tree.print();
-<<<<<<< HEAD
-
-            let (files, dirs) = repositories::tree::list_files_and_dirs(&tree)?;
-
-            for dir in dirs.iter() {
-                println!("dir: {:?}", dir);
-            }
-
-            for file in files.iter() {
-                println!("file: {:?}", file);
-=======
 
             let (files, dirs) = repositories::tree::list_files_and_dirs(&tree)?;
 
@@ -482,7 +438,6 @@
 
             for file in files.iter() {
                 log::debug!("file: {:?}", file);
->>>>>>> c27e3a9f
             }
 
             assert_eq!(files.len(), 7);
@@ -630,10 +585,7 @@
             repositories::rm(&repo, &opts).await?;
 
             let status = repositories::status(&repo)?;
-<<<<<<< HEAD
             log::debug!("status: {:?}", status);
-=======
->>>>>>> c27e3a9f
             assert_eq!(status.staged_files.len(), 0);
 
             Ok(())
@@ -650,12 +602,8 @@
 
             let status = repositories::status(&repo)?;
             status.print();
-<<<<<<< HEAD
-            assert_eq!(status.staged_dirs.len(), 1);
-=======
             // 2: train & the root dir
             assert_eq!(status.staged_dirs.len(), 2);
->>>>>>> c27e3a9f
 
             let opts = RmOpts {
                 path: path.to_path_buf(),
@@ -672,11 +620,7 @@
     }
 
     #[tokio::test]
-<<<<<<< HEAD
     async fn test_rm_staged_train_dir() -> Result<(), OxenError> {
-=======
-    async fn test_rm_staged_dir() -> Result<(), OxenError> {
->>>>>>> c27e3a9f
         test::run_select_data_repo_test_no_commits_async("train", |repo| async move {
             // Stage the data
             let path = Path::new("train");
@@ -684,12 +628,8 @@
 
             let status = repositories::status(&repo)?;
             status.print();
-<<<<<<< HEAD
-            assert_eq!(status.staged_dirs.len(), 1);
-=======
             // 2: train & the root dir
             assert_eq!(status.staged_dirs.len(), 2);
->>>>>>> c27e3a9f
 
             let opts = RmOpts {
                 path: path.to_path_buf(),
@@ -701,12 +641,8 @@
 
             let status = repositories::status(&repo)?;
             status.print();
-<<<<<<< HEAD
-            assert_eq!(status.staged_dirs.len(), 0);
-=======
             // 1: The root dir will still be present
             assert_eq!(status.staged_dirs.len(), 1);
->>>>>>> c27e3a9f
             assert_eq!(status.staged_files.len(), 0);
 
             Ok(())
@@ -722,12 +658,8 @@
             repositories::add(&repo, repo.path.join(path))?;
 
             let status = repositories::status(&repo)?;
-<<<<<<< HEAD
-            assert_eq!(status.staged_dirs.len(), 1);
-=======
             // 2: train & the root dir
             assert_eq!(status.staged_dirs.len(), 2);
->>>>>>> c27e3a9f
 
             let opts = RmOpts {
                 path: path.to_path_buf(),
@@ -740,12 +672,8 @@
 
             let status = repositories::status(&repo)?;
             status.print();
-<<<<<<< HEAD
-            assert_eq!(status.staged_dirs.len(), 0);
-=======
             // 1: The root dir will still be present
             assert_eq!(status.staged_dirs.len(), 1);
->>>>>>> c27e3a9f
             assert_eq!(status.staged_files.len(), 0);
 
             Ok(())
@@ -859,7 +787,6 @@
     }
 
     #[tokio::test]
-<<<<<<< HEAD
     async fn test_rm_train_dir() -> Result<(), OxenError> {
         test::run_select_data_repo_test_committed_async("train", |repo| async move {
             let head_commit = repositories::commits::head_commit(&repo)?;
@@ -867,10 +794,6 @@
             println!("og tree");
             og_tree.print();
 
-=======
-    async fn test_rm_dir() -> Result<(), OxenError> {
-        test::run_select_data_repo_test_committed_async("train", |repo| async move {
->>>>>>> c27e3a9f
             // Remove the train dir
             let path = Path::new("train");
 
@@ -897,17 +820,11 @@
 
             // make sure the train dir is deleted from the commits db
             let tree = repositories::tree::get_by_commit(&repo, &commit)?;
-<<<<<<< HEAD
             println!("tree after rm train dir");
             tree.print();
             let has_dir = tree.has_dir(path);
             println!("has_dir: {:?}", has_dir);
             assert!(!has_dir);
-=======
-            tree.print();
-
-            assert!(!tree.has_dir(path));
->>>>>>> c27e3a9f
 
             Ok(())
         })

use bytesize::ByteSize;
use flate2::read::GzDecoder;
use flate2::write::GzEncoder;
use flate2::Compression;
use rocksdb::{DBWithThreadMode, IteratorMode, MultiThreaded};
use std::collections::{HashMap, HashSet};
use std::path::{Path, PathBuf};
use std::str;
use tar::Archive;

use crate::constants::{DIR_HASHES_DIR, HISTORY_DIR, NODES_DIR, OXEN_HIDDEN_DIR, TREE_DIR};
use crate::core::db;
use crate::core::db::merkle_node::merkle_node_db::{node_db_path, node_db_prefix};
use crate::core::db::merkle_node::MerkleNodeDB;
use crate::core::v_latest::index::CommitMerkleTree as CommitMerkleTreeLatest;
use crate::core::v_old::v0_19_0::index::CommitMerkleTree as CommitMerkleTreeV0_19_0;
use crate::core::versions::MinOxenVersion;
use crate::core::{commit_sync_status, node_sync_status};
use crate::error::OxenError;
use crate::model::merkle_tree::node::{
    CommitNode, DirNodeWithPath, EMerkleTreeNode, FileNode, FileNodeWithDir, MerkleTreeNode,
};
use crate::model::{
    Commit, EntryDataType, LocalRepository, MerkleHash, MerkleTreeNodeType, TMerkleTreeNode,
};
use crate::{repositories, util};

/// This will return the MerkleTreeNode with type CommitNode if the Commit exists
/// Otherwise it will return None
/// The node will not have any children, so is fast to look up
/// if you want the root with children, use `get_root_with_children``
pub fn get_root(
    repo: &LocalRepository,
    commit: &Commit,
) -> Result<Option<MerkleTreeNode>, OxenError> {
    match repo.min_version() {
        MinOxenVersion::V0_19_0 => CommitMerkleTreeV0_19_0::root_without_children(repo, commit),
        _ => CommitMerkleTreeLatest::root_without_children(repo, commit),
    }
}

/// This will return the MerkleTreeNode with type CommitNode if the Commit exists
/// Otherwise it will return None
/// The node will load all children from disk, so is slower than `get_root`
pub fn get_root_with_children(
    repo: &LocalRepository,
    commit: &Commit,
) -> Result<Option<MerkleTreeNode>, OxenError> {
    match repo.min_version() {
        MinOxenVersion::V0_19_0 => CommitMerkleTreeV0_19_0::root_with_children(repo, commit),
        _ => CommitMerkleTreeLatest::root_with_children(repo, commit),
    }
}

/// If passed in a commit node, will return the root directory node
/// Will error if the node is not a commit node, because only CommitNodes have a root directory
pub fn get_root_dir(node: &MerkleTreeNode) -> Result<&MerkleTreeNode, OxenError> {
    if node.node.node_type() != MerkleTreeNodeType::Commit {
        return Err(OxenError::basic_str(format!(
            "Expected a commit node, but got: '{:?}'",
            node.node.node_type()
        )));
    }

    // A commit node should have exactly one child, which is the root directory
    if node.children.len() != 1 {
        return Err(OxenError::basic_str(format!(
            "Commit node should have exactly one child (root directory) but got: {} from {}",
            node.children.len(),
            node
        )));
    }

    let root_dir = &node.children[0];
    if root_dir.node.node_type() != MerkleTreeNodeType::Dir {
        return Err(OxenError::basic_str(format!(
            "The child of a commit node should be a directory, but got: '{:?}'",
            root_dir.node.node_type()
        )));
    }

    Ok(root_dir)
}

pub fn get_node_by_id(
    repo: &LocalRepository,
    hash: &MerkleHash,
) -> Result<Option<MerkleTreeNode>, OxenError> {
    let load_recursive = false;
    match repo.min_version() {
        MinOxenVersion::V0_19_0 => CommitMerkleTreeV0_19_0::read_node(repo, hash, load_recursive),
        _ => CommitMerkleTreeLatest::read_node(repo, hash, load_recursive),
    }
}

pub fn get_node_by_id_with_children(
    repo: &LocalRepository,
    hash: &MerkleHash,
) -> Result<Option<MerkleTreeNode>, OxenError> {
    let load_recursive = true;
    match repo.min_version() {
        MinOxenVersion::V0_19_0 => CommitMerkleTreeV0_19_0::read_node(repo, hash, load_recursive),
        _ => CommitMerkleTreeLatest::read_node(repo, hash, load_recursive),
    }
}

pub fn get_commit_node_version(
    repo: &LocalRepository,
    commit: &Commit,
) -> Result<MinOxenVersion, OxenError> {
    let commit_id = commit.id.parse()?;
    let Some(commit_node) = repositories::tree::get_node_by_id(repo, &commit_id)? else {
        return Err(OxenError::commit_id_does_not_exist(&commit.id));
    };

    let EMerkleTreeNode::Commit(commit_node) = &commit_node.node else {
        // This should never happen
        log::error!("Commit node is not a commit node");
        return Err(OxenError::commit_id_does_not_exist(&commit.id));
    };
    Ok(commit_node.version())
}

pub fn has_dir(
    repo: &LocalRepository,
    commit: &Commit,
    path: impl AsRef<Path>,
) -> Result<bool, OxenError> {
    let dir_hashes = repositories::tree::dir_hashes(repo, commit)?;
    Ok(dir_hashes.contains_key(path.as_ref()))
}

pub fn has_path(
    repo: &LocalRepository,
    commit: &Commit,
    path: impl AsRef<Path>,
) -> Result<bool, OxenError> {
    let path = path.as_ref();
    let dir_hashes = repositories::tree::dir_hashes(repo, commit)?;
    match dir_hashes.get(path) {
        Some(dir_hash) => {
            let node = get_node_by_id_with_children(repo, dir_hash)?.unwrap();
            Ok(node.get_by_path(path)?.is_some())
        }
        None => {
            let parent = path.parent().unwrap();
            if let Some(parent_hash) = dir_hashes.get(parent) {
                let node = get_node_by_id_with_children(repo, parent_hash)?.unwrap();
                Ok(node.get_by_path(path)?.is_some())
            } else {
                Ok(false)
            }
        }
    }
}

pub fn get_node_by_path(
    repo: &LocalRepository,
    commit: &Commit,
    path: impl AsRef<Path>,
) -> Result<Option<MerkleTreeNode>, OxenError> {
    let load_recursive = false;
    match repo.min_version() {
        MinOxenVersion::V0_19_0 => {
            match CommitMerkleTreeV0_19_0::from_path(repo, commit, path, load_recursive) {
                Ok(tree) => Ok(Some(tree.root)),
                Err(e) => {
                    log::warn!("Error getting node by path: {e:?}");
                    Ok(None)
                }
            }
        }
        _ => match CommitMerkleTreeLatest::from_path(repo, commit, path, load_recursive) {
            Ok(tree) => Ok(Some(tree.root)),
            Err(e) => {
                log::warn!("Error getting node by path: {e:?}");
                Ok(None)
            }
        },
    }
}

pub fn get_node_by_path_with_children(
    repo: &LocalRepository,
    commit: &Commit,
    path: impl AsRef<Path>,
) -> Result<Option<MerkleTreeNode>, OxenError> {
    let load_recursive = true;
    let node = match repo.min_version() {
        MinOxenVersion::V0_19_0 => {
            CommitMerkleTreeV0_19_0::from_path(repo, commit, path, load_recursive)?.root
        }
        _ => CommitMerkleTreeLatest::from_path(repo, commit, path, load_recursive)?.root,
    };
    Ok(Some(node))
}

pub fn get_file_by_path(
    repo: &LocalRepository,
    commit: &Commit,
    path: impl AsRef<Path>,
) -> Result<Option<FileNode>, OxenError> {
    let Some(root) = get_node_by_path(repo, commit, &path)? else {
        return Ok(None);
    };
    match root.node {
        EMerkleTreeNode::File(file_node) => Ok(Some(file_node.clone())),
        _ => Ok(None),
    }
}

pub fn get_dir_with_children(
    repo: &LocalRepository,
    commit: &Commit,
    path: impl AsRef<Path>,
) -> Result<Option<MerkleTreeNode>, OxenError> {
    match repo.min_version() {
        MinOxenVersion::V0_19_0 => CommitMerkleTreeV0_19_0::dir_with_children(repo, commit, path),
        _ => CommitMerkleTreeLatest::dir_with_children(repo, commit, path),
    }
}

pub fn get_dir_without_children(
    repo: &LocalRepository,
    commit: &Commit,
    path: impl AsRef<Path>,
) -> Result<Option<MerkleTreeNode>, OxenError> {
    match repo.min_version() {
        MinOxenVersion::V0_19_0 => {
            CommitMerkleTreeV0_19_0::dir_without_children(repo, commit, path)
        }
        _ => CommitMerkleTreeLatest::dir_without_children(repo, commit, path),
    }
}

pub fn get_dir_with_children_recursive(
    repo: &LocalRepository,
    commit: &Commit,
    path: impl AsRef<Path>,
) -> Result<Option<MerkleTreeNode>, OxenError> {
    match repo.min_version() {
        MinOxenVersion::V0_19_0 => {
            CommitMerkleTreeV0_19_0::dir_with_children_recursive(repo, commit, path)
        }
        _ => CommitMerkleTreeLatest::dir_with_children_recursive(repo, commit, path),
    }
}

/// Helper function where you can pass in Optional depth and Optional path and get a tree
/// If depth is None, it will default to -1 which means the entire subtree
/// If path is None, it will default to the root
/// Otherwise it will get the subtree at the given path with the given depth
pub fn get_subtree_by_depth(
    repo: &LocalRepository,
    commit: &Commit,
    maybe_subtree: &Option<PathBuf>,
    maybe_depth: &Option<i32>,
) -> Result<Option<MerkleTreeNode>, OxenError> {
    match (maybe_subtree, maybe_depth) {
        (Some(subtree), Some(depth)) => {
            log::debug!("Getting subtree {subtree:?} with depth {depth} for commit {commit}");
            get_subtree(repo, commit, subtree, *depth)
        }
        (Some(subtree), None) => {
            // If the depth is not provided, we default to -1 which means the entire subtree
            log::debug!("Getting subtree {subtree:?} for commit {commit} with depth -1");
            get_subtree(repo, commit, subtree, -1)
        }
        (None, Some(depth)) => {
            log::debug!("Getting tree from root with depth {depth} for commit {commit}");
            get_subtree(repo, commit, PathBuf::from("."), *depth)
        }
        _ => {
            log::debug!("Getting full tree for commit {commit}");
            get_root_with_children(repo, commit)
        }
    }
}

pub fn get_subtree(
    repo: &LocalRepository,
    commit: &Commit,
    path: impl AsRef<Path>,
    depth: i32,
) -> Result<Option<MerkleTreeNode>, OxenError> {
    match repo.min_version() {
        MinOxenVersion::V0_19_0 => {
            CommitMerkleTreeV0_19_0::from_path_depth(repo, commit, path, depth)
        }
        _ => CommitMerkleTreeLatest::from_path_depth(repo, commit, path, depth),
    }
}

/// Given a set of paths, will return a map of the path to the FileNode or DirNode
pub fn list_nodes_from_paths(
    repo: &LocalRepository,
    commit: &Commit,
    paths: &[PathBuf],
) -> Result<HashMap<PathBuf, MerkleTreeNode>, OxenError> {
    match repo.min_version() {
        MinOxenVersion::V0_19_0 => CommitMerkleTreeV0_19_0::read_nodes(repo, commit, paths),
        _ => CommitMerkleTreeLatest::read_nodes(repo, commit, paths),
    }
}

/// List the files and folders given a directory node
pub fn list_files_and_folders(node: &MerkleTreeNode) -> Result<Vec<MerkleTreeNode>, OxenError> {
    if MerkleTreeNodeType::Dir != node.node.node_type() {
        return Err(OxenError::basic_str(format!(
            "list_files_and_folders Merkle tree node is not a directory: '{:?}'",
            node.node.node_type()
        )));
    }

    // The dir node will have vnode children
    let mut children = Vec::new();
    for child in &node.children {
        if let EMerkleTreeNode::VNode(_) = &child.node {
            children.extend(child.children.iter().cloned());
        }
    }
    Ok(children)
}

/// List the files and folders given a directory node in a HashSet
pub fn list_files_and_folders_set(
    node: &MerkleTreeNode,
) -> Result<HashSet<MerkleTreeNode>, OxenError> {
    if MerkleTreeNodeType::Dir != node.node.node_type() {
        return Err(OxenError::basic_str(format!(
            "list_files_and_folders Merkle tree node is not a directory: '{:?}'",
            node.node.node_type()
        )));
    }

    // The dir node will have vnode children
    let mut children = HashSet::new();
    for child in &node.children {
        if let EMerkleTreeNode::VNode(_) = &child.node {
            children.extend(child.children.iter().cloned());
        }
    }
    Ok(children)
}

/// List the files and folders given a directory node in a HashMap
pub fn list_files_and_folders_map(
    node: &MerkleTreeNode,
) -> Result<HashMap<PathBuf, MerkleTreeNode>, OxenError> {
    if MerkleTreeNodeType::Dir != node.node.node_type() {
        return Err(OxenError::basic_str(format!(
            "list_files_and_folders_map Merkle tree node is not a directory: '{:?}'",
            node.node.node_type()
        )));
    }

    // The dir node will have vnode children
    let mut children = HashMap::new();
    for child in &node.children {
        if let EMerkleTreeNode::VNode(_) = &child.node {
            for child in &child.children {
                match &child.node {
                    EMerkleTreeNode::File(file_node) => {
                        children.insert(PathBuf::from(file_node.name()), child.clone());
                    }
                    EMerkleTreeNode::Directory(dir_node) => {
                        children.insert(PathBuf::from(dir_node.name()), child.clone());
                    }
                    _ => {}
                }
            }
        }
    }
    Ok(children)
}

/// Will traverse the given paths and return the node hashes in the `hashes` HashSet<MerkleHash>
/// If starting_node_hashes is provided, it will only add nodes that are not in the starting_node_hashes
pub fn collect_nodes_along_path(
    repo: &LocalRepository,
    commit: &Commit,
    paths: Vec<PathBuf>,
    starting_node_hashes: &mut HashMap<(MerkleHash, MerkleTreeNodeType), PathBuf>,
    hashes: &mut HashSet<MerkleHash>,
) -> Result<(), OxenError> {
    // Grab the first path or error if empty
    let root_path = paths
        .first()
        .ok_or(OxenError::basic_str("No paths provided"))?;
    let node = get_node_by_path_with_children(repo, commit, root_path)?
        .ok_or(OxenError::basic_str("Node not found"))?;

    let (_root_node, nodes) = node.get_nodes_along_paths(paths)?;

    for node in nodes {
        if !starting_node_hashes.contains_key(&(node.hash, node.node.node_type())) {
            hashes.insert(node.hash);
        }
    }

    Ok(())
}

pub fn list_missing_file_hashes(
    repo: &LocalRepository,
    hash: &MerkleHash,
) -> Result<HashSet<MerkleHash>, OxenError> {
    if repo.min_version() == MinOxenVersion::V0_19_0 {
        let Some(node) = CommitMerkleTreeV0_19_0::read_depth(repo, hash, 1)? else {
            return Err(OxenError::basic_str(format!("Node {hash} not found")));
        };
        node.list_missing_file_hashes(repo)
    } else {
        let Some(node) = CommitMerkleTreeLatest::read_depth(repo, hash, 1)? else {
            return Err(OxenError::basic_str(format!("Node {hash} not found")));
        };
        node.list_missing_file_hashes(repo)
    }
}

/// Subtree in this context means we cloned a directory that was not the root of the repo
pub fn from_commit_or_subtree(
    repo: &LocalRepository,
    commit: &Commit,
) -> Result<Option<MerkleTreeNode>, OxenError> {
    // This debug log is to help make sure we don't load the tree too many times
    // if you see it in the logs being called too much, it could be why the code is slow.
    log::debug!(
        "Load tree from commit: {} in repo: {:?} with subtree_paths: {:?}",
        commit,
        repo.path,
        repo.subtree_paths()
    );

    let node_hash = &commit.id.parse()?;
    // If we have a subtree path, we need to load the tree from that path
    let root = match (repo.subtree_paths(), repo.depth()) {
        (Some(subtree_paths), Some(depth)) => {
            // Get it working with the first path for now, we might want to clone recursively to the root
            // or have multiple roots
            get_subtree(repo, commit, &subtree_paths[0], depth)?
        }
        _ => get_node_by_id_with_children(repo, node_hash)?,
    };

    Ok(root)
}

/// Given a set of commit ids, return the hashes that are missing from the tree
/// TODO: Partial loads for this
pub fn list_missing_file_hashes_from_commits(
    repo: &LocalRepository,
    commit_ids: &HashSet<MerkleHash>,
    subtree_paths: &Option<Vec<PathBuf>>,
    depth: &Option<i32>,
) -> Result<HashSet<MerkleHash>, OxenError> {
    log::debug!(
        "list_missing_file_hashes_from_commits checking {} commit ids, subtree paths: {:?}, depth: {:?}",
        commit_ids.len(),
        subtree_paths,
        depth
    );
    let mut candidate_hashes: HashSet<MerkleHash> = HashSet::new();
    for commit_id in commit_ids {
        let commit_id_str = commit_id.to_string();
        let Some(commit) = repositories::commits::get_by_id(repo, &commit_id_str)? else {
            log::error!("list_missing_file_hashes_from_commits Commit {commit_id_str} not found");
            return Err(OxenError::revision_not_found(commit_id_str.into()));
        };
        // Handle the case where we are given a list of subtrees to check
        // It is much faster to check the subtree directly than to walk the entire tree
        if let Some(subtree_paths) = subtree_paths {
            for path in subtree_paths {
                // TODO: Use the partial load
                let Some(tree) = repositories::tree::get_subtree_by_depth(
                    repo,
                    &commit,
                    &Some(path.clone()),
                    depth,
                )?
                else {
                    log::warn!("list_missing_file_hashes_from_commits subtree not found for path");
                    continue;
                };
                tree.walk_tree(|node| {
                    if node.is_file() {
                        candidate_hashes.insert(node.hash);
                    }
                });
            }
        } else {
            // TODO: Use partial load
            let Some(tree) = get_root_with_children(repo, &commit)? else {
                log::warn!(
                    "list_missing_file_hashes_from_commits root not found for commit: {commit:?}"
                );
                continue;
            };
            tree.walk_tree(|node| {
                if node.is_file() {
                    candidate_hashes.insert(node.hash);
                }
            });
        }
    }
    log::debug!(
        "list_missing_file_hashes_from_commits candidate_hashes count: {}",
        candidate_hashes.len()
    );
    list_missing_file_hashes_from_hashes(repo, &candidate_hashes)
}

<<<<<<< HEAD
/// Given a set of commit ids, return the hashes that are missing from the tree
pub fn list_missing_file_hashes_from_nodes(
    repo: &LocalRepository,
    commit_ids: &HashSet<MerkleHash>,
    shared_hashes: &mut HashSet<MerkleHash>,
    subtree_paths: &Option<Vec<PathBuf>>,
    depth: &Option<i32>,
) -> Result<HashSet<MerkleHash>, OxenError> {
    log::debug!(
        "list_missing_file_hashes_from_nodes checking {} commit ids, {} missing dirs, subtree paths: {:?}, depth: {:?}",
        commit_ids.len(),
        shared_hashes.len(),
        subtree_paths,
        depth
    );

    let mut candidate_hashes: HashSet<MerkleHash> = HashSet::new();
    let mut unique_hashes: HashSet<MerkleHash> = HashSet::new();
    for commit_id in commit_ids {
        let commit_id_str = commit_id.to_string();
        let Some(commit) = repositories::commits::get_by_id(repo, &commit_id_str)? else {
            log::error!("list_missing_file_hashes_from_nodes Commit {commit_id_str} not found");
            return Err(OxenError::revision_not_found(commit_id_str.into()));
        };
        // Handle the case where we are given a list of subtrees to check
        // It is much faster to check the subtree directly than to walk the entire tree
        if let Some(subtree_paths) = subtree_paths {
            for path in subtree_paths {
                let Some(tree) = CommitMerkleTreeLatest::from_path_depth_unique_children(
                    repo,
                    &commit,
                    path,
                    depth.unwrap_or(-1),
                    shared_hashes,
                    &mut unique_hashes,
                )?
                else {
                    log::warn!("list_missing_file_hashes_from_nodes subtree not found for path");
                    continue;
                };

                shared_hashes.extend(&unique_hashes);
                unique_hashes.clear();

                tree.walk_tree(|node| {
                    if node.is_file() {
                        candidate_hashes.insert(node.hash);
                    }
                });
            }
        } else {
            let Some(tree) = CommitMerkleTreeLatest::get_unique_children_for_commit(
                repo,
                &commit,
                shared_hashes,
                &mut unique_hashes,
            )?
            else {
                log::warn!(
                    "list_missing_file_hashes_from_nodes root not found for commit: {commit:?}"
                );
                continue;
            };

            shared_hashes.extend(&unique_hashes);
            unique_hashes.clear();

            tree.walk_tree(|node| {
                if node.is_file() {
                    candidate_hashes.insert(node.hash);
                }
            });
        }
    }
    log::debug!(
        "list_missing_file_hashes_from_nodes_candidate_hashes count: {}",
        candidate_hashes.len()
    );
    list_missing_file_hashes_from_hashes(repo, &candidate_hashes)
}

=======
>>>>>>> 8b3ad35a
pub fn dir_entries_with_paths(
    node: &MerkleTreeNode,
    base_path: &PathBuf,
) -> Result<HashSet<(FileNode, PathBuf)>, OxenError> {
    let mut entries = HashSet::new();

    match &node.node {
        EMerkleTreeNode::Directory(_) | EMerkleTreeNode::VNode(_) | EMerkleTreeNode::Commit(_) => {
            for child in &node.children {
                match &child.node {
                    EMerkleTreeNode::File(file_node) => {
                        let file_path = base_path.join(file_node.name());
                        entries.insert((file_node.clone(), file_path));
                    }
                    EMerkleTreeNode::Directory(dir_node) => {
                        let new_base_path = base_path.join(dir_node.name());
                        entries.extend(dir_entries_with_paths(child, &new_base_path)?);
                    }
                    EMerkleTreeNode::VNode(_vnode) => {
                        entries.extend(dir_entries_with_paths(child, base_path)?);
                    }
                    _ => {}
                }
            }
        }
        EMerkleTreeNode::File(_) => {}
        _ => {
            return Err(OxenError::basic_str(format!(
                "Unexpected node type: {:?}",
                node.node.node_type()
            )))
        }
    }

    Ok(entries)
}

// Get HashMap of all entries that aren't present in shared_hashes
pub fn unique_dir_entries(
    base_path: &PathBuf,
    node: &MerkleTreeNode,
    shared_hashes: &HashSet<MerkleHash>,
) -> Result<HashMap<PathBuf, FileNode>, OxenError> {
    let mut entries = HashMap::new();
    match &node.node {
        EMerkleTreeNode::Directory(_) | EMerkleTreeNode::VNode(_) | EMerkleTreeNode::Commit(_) => {
            if !shared_hashes.contains(&node.hash) {
                for child in &node.children {
                    match &child.node {
                        EMerkleTreeNode::File(file_node) => {
                            let file_path = base_path.join(file_node.name());
                            entries.insert(file_path, file_node.clone());
                        }
                        EMerkleTreeNode::Directory(dir_node) => {
                            let new_base_path = base_path.join(dir_node.name());
                            entries.extend(unique_dir_entries(
                                &new_base_path,
                                child,
                                shared_hashes,
                            )?);
                        }
                        EMerkleTreeNode::VNode(_vnode) => {
                            entries.extend(unique_dir_entries(base_path, child, shared_hashes)?);
                        }
                        _ => {}
                    }
                }
            }
        }
        EMerkleTreeNode::File(_) => {}
        _ => {
            return Err(OxenError::basic_str(format!(
                "Unexpected node type: {:?}",
                node.node.node_type()
            )))
        }
    }

    Ok(entries)
}

// Given a set of hashes, return the hashes that are missing from the tree
pub fn list_missing_node_hashes(
    repo: &LocalRepository,
    hashes: &HashSet<MerkleHash>,
) -> Result<HashSet<MerkleHash>, OxenError> {
    let mut results = HashSet::new();
    for hash in hashes {
        if !node_sync_status::node_is_synced(repo, hash) {
            results.insert(*hash);
        }
    }

    Ok(results)
}

// Given a set of commit hashes, return the hashes that are unsynced
pub fn list_unsynced_commit_hashes(
    repo: &LocalRepository,
    hashes: &HashSet<MerkleHash>,
) -> Result<HashSet<MerkleHash>, OxenError> {
    let mut results = HashSet::new();
    for hash in hashes {
        if !commit_sync_status::commit_is_synced(repo, hash) {
            results.insert(*hash);
        }
    }

    Ok(results)
}

fn list_missing_file_hashes_from_hashes(
    repo: &LocalRepository,
    hashes: &HashSet<MerkleHash>,
) -> Result<HashSet<MerkleHash>, OxenError> {
    let mut results = HashSet::new();
    let version_store = repo.version_store()?;
    for hash in hashes {
        if !version_store.version_exists(&hash.to_string())? {
            results.insert(*hash);
        }
    }
    Ok(results)
}

pub fn list_all_files(
    node: &MerkleTreeNode,
    subtree_path: &PathBuf,
) -> Result<HashSet<FileNodeWithDir>, OxenError> {
    let mut file_nodes = HashSet::new();
    r_list_all_files(node, subtree_path, &mut file_nodes)?;
    Ok(file_nodes)
}

fn r_list_all_files(
    node: &MerkleTreeNode,
    traversed_path: impl AsRef<Path>,
    file_nodes: &mut HashSet<FileNodeWithDir>,
) -> Result<(), OxenError> {
    let traversed_path = traversed_path.as_ref();
    for child in &node.children {
        match &child.node {
            EMerkleTreeNode::File(file_node) => {
                file_nodes.insert(FileNodeWithDir {
                    file_node: file_node.to_owned(),
                    dir: traversed_path.to_owned(),
                });
            }
            EMerkleTreeNode::Directory(dir_node) => {
                let new_path = traversed_path.join(dir_node.name());
                r_list_all_files(child, new_path, file_nodes)?;
            }
            EMerkleTreeNode::VNode(_) => {
                r_list_all_files(child, traversed_path, file_nodes)?;
            }
            _ => {}
        }
    }
    Ok(())
}

/// Collect MerkleTree into Directories
pub fn list_all_dirs(node: &MerkleTreeNode) -> Result<HashSet<DirNodeWithPath>, OxenError> {
    let mut dir_nodes = HashSet::new();
    r_list_all_dirs(node, PathBuf::from(""), &mut dir_nodes)?;
    Ok(dir_nodes)
}

fn r_list_all_dirs(
    node: &MerkleTreeNode,
    traversed_path: impl AsRef<Path>,
    dir_nodes: &mut HashSet<DirNodeWithPath>,
) -> Result<(), OxenError> {
    let traversed_path = traversed_path.as_ref();
    for child in &node.children {
        // log::debug!("Found child: {child}");
        match &child.node {
            EMerkleTreeNode::Directory(dir_node) => {
                let new_path = traversed_path.join(dir_node.name());
                dir_nodes.insert(DirNodeWithPath {
                    dir_node: dir_node.to_owned(),
                    path: new_path.to_owned(),
                });
                r_list_all_dirs(child, new_path, dir_nodes)?;
            }
            EMerkleTreeNode::VNode(_) => {
                r_list_all_dirs(child, traversed_path, dir_nodes)?;
            }
            _ => {}
        }
    }
    Ok(())
}

/// Collect MerkleTree into Directories and Files
pub fn list_files_and_dirs(
    root: &MerkleTreeNode,
) -> Result<(HashSet<FileNodeWithDir>, HashSet<DirNodeWithPath>), OxenError> {
    let mut file_nodes = HashSet::new();
    let mut dir_nodes = HashSet::new();
    r_list_files_and_dirs(root, PathBuf::new(), &mut file_nodes, &mut dir_nodes)?;
    Ok((file_nodes, dir_nodes))
}

fn r_list_files_and_dirs(
    node: &MerkleTreeNode,
    traversed_path: impl AsRef<Path>,
    file_nodes: &mut HashSet<FileNodeWithDir>,
    dir_nodes: &mut HashSet<DirNodeWithPath>,
) -> Result<(), OxenError> {
    let traversed_path = traversed_path.as_ref();

    if let EMerkleTreeNode::File(file_node) = &node.node {
        file_nodes.insert(FileNodeWithDir {
            file_node: file_node.to_owned(),
            dir: traversed_path.to_owned(),
        });
        return Ok(());
    }

    for child in &node.children {
        // log::debug!("Found child: {child}");
        match &child.node {
            EMerkleTreeNode::File(file_node) => {
                file_nodes.insert(FileNodeWithDir {
                    file_node: file_node.to_owned(),
                    dir: traversed_path.to_owned(),
                });
            }
            EMerkleTreeNode::Directory(dir_node) => {
                let new_path = traversed_path.join(dir_node.name());
                if new_path != PathBuf::from("") {
                    dir_nodes.insert(DirNodeWithPath {
                        dir_node: dir_node.to_owned(),
                        path: new_path.to_owned(),
                    });
                }
                r_list_files_and_dirs(child, new_path, file_nodes, dir_nodes)?;
            }
            EMerkleTreeNode::VNode(_) => {
                r_list_files_and_dirs(child, traversed_path, file_nodes, dir_nodes)?;
            }
            _ => {}
        }
    }
    Ok(())
}

pub fn list_tabular_files_in_repo(
    repo: &LocalRepository,
    commit: &Commit,
) -> Result<HashSet<FileNode>, OxenError> {
    let entries = list_files_by_type(repo, commit, &EntryDataType::Tabular)?;
    Ok(entries)
}

pub fn list_files_by_type(
    repo: &LocalRepository,
    commit: &Commit,
    data_type: &EntryDataType,
) -> Result<HashSet<FileNode>, OxenError> {
    let mut file_nodes = HashSet::new();
    let Some(tree) = get_root_with_children(repo, commit)? else {
        log::warn!("get_root_with_children returned None for commit: {commit:?}");
        return Ok(file_nodes);
    };
    r_list_files_by_type(&tree, data_type, &mut file_nodes, PathBuf::new())?;
    Ok(file_nodes)
}

fn r_list_files_by_type(
    node: &MerkleTreeNode,
    data_type: &EntryDataType,
    file_nodes: &mut HashSet<FileNode>,
    traversed_path: impl AsRef<Path>,
) -> Result<(), OxenError> {
    let traversed_path = traversed_path.as_ref();
    for child in &node.children {
        match &child.node {
            EMerkleTreeNode::File(file_node) => {
                if file_node.data_type() == data_type {
                    let mut file_node = file_node.to_owned();
                    let full_path = traversed_path.join(file_node.name());
                    file_node.set_name(&full_path.to_string_lossy());
                    file_nodes.insert(file_node);
                }
            }
            EMerkleTreeNode::Directory(dir_node) => {
                let full_path = traversed_path.join(dir_node.name());
                r_list_files_by_type(child, data_type, file_nodes, full_path)?;
            }
            EMerkleTreeNode::VNode(_) => {
                r_list_files_by_type(child, data_type, file_nodes, traversed_path)?;
            }
            _ => {}
        }
    }
    Ok(())
}

pub fn cp_dir_hashes_to(
    repo: &LocalRepository,
    original_commit_id: &MerkleHash,
    new_commit_id: &MerkleHash,
) -> Result<(), OxenError> {
    let original_dir_hashes_path = dir_hash_db_path_from_commit_id(repo, original_commit_id);
    let new_dir_hashes_path = dir_hash_db_path_from_commit_id(repo, new_commit_id);
    util::fs::copy_dir_all(original_dir_hashes_path, new_dir_hashes_path)?;
    Ok(())
}

pub fn compress_tree(repository: &LocalRepository) -> Result<Vec<u8>, OxenError> {
    let enc = GzEncoder::new(Vec::new(), Compression::default());
    let mut tar = tar::Builder::new(enc);
    compress_full_tree(repository, &mut tar)?;
    tar.finish()?;

    let buffer: Vec<u8> = tar.into_inner()?.finish()?;
    let total_size: u64 = u64::try_from(buffer.len()).unwrap_or(u64::MAX);

    log::debug!("Compressed entire tree size is {}", ByteSize::b(total_size));

    Ok(buffer)
}

pub fn compress_full_tree(
    repository: &LocalRepository,
    tar: &mut tar::Builder<GzEncoder<Vec<u8>>>,
) -> Result<(), OxenError> {
    // This will be the subdir within the tarball,
    // so when we untar it, all the subdirs will be extracted to
    // tree/nodes/...
    let tar_subdir = Path::new(TREE_DIR).join(NODES_DIR);
    let nodes_dir = repository
        .path
        .join(OXEN_HIDDEN_DIR)
        .join(TREE_DIR)
        .join(NODES_DIR);

    log::debug!("Compressing tree in dir {nodes_dir:?}");

    if nodes_dir.exists() {
        tar.append_dir_all(&tar_subdir, nodes_dir)?;
    }

    Ok(())
}

pub fn compress_nodes(
    repository: &LocalRepository,
    hashes: &HashSet<MerkleHash>,
) -> Result<Vec<u8>, OxenError> {
    // zip up the node directories for each commit tree
    let enc = GzEncoder::new(Vec::new(), Compression::default());
    let mut tar = tar::Builder::new(enc);

    log::debug!("Compressing {} unique nodes...", hashes.len());
    for hash in hashes {
        // This will be the subdir within the tarball
        // so when we untar it, all the subdirs will be extracted to
        // tree/nodes/...
        let dir_prefix = node_db_prefix(hash);
        let tar_subdir = Path::new(TREE_DIR).join(NODES_DIR).join(dir_prefix);

        let node_dir = node_db_path(repository, hash);
        // log::debug!("Compressing node from dir {:?}", node_dir);
        if node_dir.exists() {
            tar.append_dir_all(&tar_subdir, node_dir)?;
        }
    }
    tar.finish()?;

    let buffer: Vec<u8> = tar.into_inner()?.finish()?;
    Ok(buffer)
}

pub fn compress_node(
    repository: &LocalRepository,
    hash: &MerkleHash,
) -> Result<Vec<u8>, OxenError> {
    // This will be the subdir within the tarball
    // so when we untar it, all the subdirs will be extracted to
    // tree/nodes/...
    let dir_prefix = node_db_prefix(hash);
    let tar_subdir = Path::new(TREE_DIR).join(NODES_DIR).join(dir_prefix);

    // zip up the node directory
    let enc = GzEncoder::new(Vec::new(), Compression::default());
    let mut tar = tar::Builder::new(enc);
    let node_dir = node_db_path(repository, hash);

    // log::debug!("Compressing node {} from dir {:?}", hash, node_dir);
    if node_dir.exists() {
        tar.append_dir_all(&tar_subdir, node_dir)?;
    }
    tar.finish()?;

    let buffer: Vec<u8> = tar.into_inner()?.finish()?;
    let total_size: u64 = u64::try_from(buffer.len()).unwrap_or(u64::MAX);
    log::debug!(
        "Compressed node {} size is {}",
        hash,
        ByteSize::b(total_size)
    );

    Ok(buffer)
}

pub fn compress_commits(
    repository: &LocalRepository,
    commits: &Vec<Commit>,
) -> Result<Vec<u8>, OxenError> {
    // zip up the node directory
    let enc = GzEncoder::new(Vec::new(), Compression::default());
    let mut tar = tar::Builder::new(enc);

    for commit in commits {
        let hash = commit.hash()?;
        // This will be the subdir within the tarball
        // so when we untar it, all the subdirs will be extracted to
        // tree/nodes/...
        let dir_prefix = node_db_prefix(&hash);
        let tar_subdir = Path::new(TREE_DIR).join(NODES_DIR).join(dir_prefix);

        let node_dir = node_db_path(repository, &hash);
        log::debug!("Compressing commit from dir {node_dir:?}");
        if node_dir.exists() {
            tar.append_dir_all(&tar_subdir, node_dir)?;
        }
    }
    tar.finish()?;

    let buffer: Vec<u8> = tar.into_inner()?.finish()?;
    Ok(buffer)
}

pub fn unpack_nodes(
    repository: &LocalRepository,
    buffer: &[u8],
) -> Result<HashSet<MerkleHash>, OxenError> {
    let mut hashes: HashSet<MerkleHash> = HashSet::new();
    log::debug!("Unpacking nodes from buffer...");
    let decoder = GzDecoder::new(buffer);
    log::debug!("Decoder created");
    let mut archive = Archive::new(decoder);
    log::debug!("Archive created");
    let Ok(entries) = archive.entries() else {
        return Err(OxenError::basic_str(
            "Could not unpack tree database from archive",
        ));
    };
    log::debug!("Extracting entries...");
    for file in entries {
        let Ok(mut file) = file else {
            log::error!("Could not unpack file in archive...");
            continue;
        };
        let path = file.path().unwrap();
        let oxen_hidden_path = repository.path.join(OXEN_HIDDEN_DIR);
        let dst_path = oxen_hidden_path.join(TREE_DIR).join(NODES_DIR).join(path);

        if let Some(parent) = dst_path.parent() {
            util::fs::create_dir_all(parent).expect("Could not create parent dir");
        }
        // log::debug!("create_node writing {:?}", dst_path);
        if dst_path.exists() {
            log::debug!("Node already exists at {:?}", dst_path);
            continue;
        }
        file.unpack(&dst_path)?;

        // the hash is the last two path components combined
        if !dst_path.ends_with("node") && !dst_path.ends_with("children") {
            let id = dst_path
                .components()
                .rev()
                .take(2)
                .map(|c| c.as_os_str().to_str().unwrap())
                .collect::<Vec<&str>>()
                .into_iter()
                .rev()
                .collect::<String>();
            hashes.insert(id.parse()?);
        }
    }
    Ok(hashes)
}

/// Write a node to disk
pub fn write_tree(repo: &LocalRepository, node: &MerkleTreeNode) -> Result<(), OxenError> {
    let EMerkleTreeNode::Commit(commit_node) = &node.node else {
        return Err(OxenError::basic_str("Expected commit node"));
    };
    let commit_node = CommitNode::new(repo, commit_node.get_opts())?;
    p_write_tree(repo, node, &commit_node)?;
    Ok(())
}

fn p_write_tree(
    repo: &LocalRepository,
    node: &MerkleTreeNode,
    node_impl: &impl TMerkleTreeNode,
) -> Result<(), OxenError> {
    let parent_id = node.parent_id;

    let mut db = MerkleNodeDB::open_read_write(repo, node_impl, parent_id)?;
    for child in &node.children {
        match &child.node {
            EMerkleTreeNode::VNode(ref vnode) => {
                db.add_child(vnode)?;
                p_write_tree(repo, child, vnode)?;
            }
            EMerkleTreeNode::Directory(ref dir_node) => {
                db.add_child(dir_node)?;
                p_write_tree(repo, child, dir_node)?;
            }
            EMerkleTreeNode::File(ref file_node) => {
                db.add_child(file_node)?;
            }
            node => {
                panic!("p_write_tree Unexpected node type: {node:?}");
            }
        }
    }
    db.close()?;
    Ok(())
}

/// The dir hashes allow you to skip to a directory in the tree
pub fn dir_hashes(
    repo: &LocalRepository,
    commit: &Commit,
) -> Result<HashMap<PathBuf, MerkleHash>, OxenError> {
    let node_db_dir = repositories::tree::dir_hash_db_path(repo, commit);
    log::debug!("loading dir_hashes from: {node_db_dir:?}");
    let opts = db::key_val::opts::default();
    let node_db: DBWithThreadMode<MultiThreaded> =
        DBWithThreadMode::open_for_read_only(&opts, node_db_dir, false)?;
    let mut dir_hashes = HashMap::new();
    let iterator = node_db.iterator(IteratorMode::Start);
    for item in iterator {
        match item {
            Ok((key, value)) => {
                let key = str::from_utf8(&key)?;
                let value = str::from_utf8(&value)?;
                let hash = value.parse()?;
                dir_hashes.insert(PathBuf::from(key), hash);
            }
            _ => {
                return Err(OxenError::basic_str(
                    "Could not read iterate over db values",
                ));
            }
        }
    }
    // log::debug!("read dir_hashes: {:?}", dir_hashes);
    Ok(dir_hashes)
}

/// Collect all the node hashes for the given commits
pub fn get_all_node_hashes_for_commits(
    repository: &LocalRepository,
    commits: &[Commit],
    maybe_subtrees: &Option<Vec<PathBuf>>,
    maybe_depth: &Option<i32>,
    is_download: bool,
) -> Result<HashSet<MerkleHash>, OxenError> {
    log::debug!(
        "Getting ALL node hashes for {} commits... and subtree paths {:?}",
        commits.len(),
        maybe_subtrees
    );

    let mut all_node_hashes: HashSet<MerkleHash> = HashSet::new();
    let mut starting_node_hashes = HashMap::new();

    for commit in commits {
        get_node_hashes_for_commit(
            repository,
            commit,
            maybe_subtrees,
            maybe_depth,
            is_download,
            &mut starting_node_hashes,
            &mut all_node_hashes,
        )?;
    }
    log::debug!("All node hashes: {}", all_node_hashes.len());

    Ok(all_node_hashes)
}

/// Collect the new node hashes between the first and last commits in the given list
/// If only one commit is provided, then it will return all the node hashes for that commit.
pub fn get_node_hashes_between_commits(
    repository: &LocalRepository,
    commits: &[Commit],
    maybe_subtrees: &Option<Vec<PathBuf>>,
    maybe_depth: &Option<i32>,
    is_download: bool,
) -> Result<HashSet<MerkleHash>, OxenError> {
    // (the nodes that are NOT in the base commit, but ARE in any of the later commits)
    // There will be duplicate nodes across commits, hence the need to dedup
    log::debug!(
        "Getting new node hashes for {} commits... and subtree paths {:?}",
        commits.len(),
        maybe_subtrees
    );
    let (first_commit, new_commits) = commits
        .split_first()
        .ok_or(OxenError::basic_str("Must provide at least one commit"))?;

    let mut starting_node_hashes = HashMap::new();

    if let Some(subtrees) = maybe_subtrees {
        for subtree in subtrees {
            populate_starting_hashes(
                repository,
                first_commit,
                &Some(subtree.to_path_buf()),
                maybe_depth,
                &mut starting_node_hashes,
            )?;
        }
    } else {
        populate_starting_hashes(
            repository,
            first_commit,
            &None,
            maybe_depth,
            &mut starting_node_hashes,
        )?;
    }

    if new_commits.is_empty() {
        // If there are no new commits, then we just return the node hashes for the first commit
        return Ok(starting_node_hashes
            .into_iter()
            .map(|((hash, _), _)| hash)
            .collect());
    }

    let mut new_node_hashes: HashSet<MerkleHash> = HashSet::new();
    for commit in new_commits {
        get_node_hashes_for_commit(
            repository,
            commit,
            maybe_subtrees,
            maybe_depth,
            is_download,
            &mut starting_node_hashes,
            &mut new_node_hashes,
        )?;
    }
    log::debug!("New node hashes: {}", new_node_hashes.len());

    Ok(new_node_hashes)
}

pub fn get_node_hashes_for_commit(
    repository: &LocalRepository,
    commit: &Commit,
    maybe_subtrees: &Option<Vec<PathBuf>>,
    maybe_depth: &Option<i32>,
    is_download: bool,
    starting_node_hashes: &mut HashMap<(MerkleHash, MerkleTreeNodeType), PathBuf>,
    new_node_hashes: &mut HashSet<MerkleHash>,
) -> Result<(), OxenError> {
    log::debug!("get_node_hashes_for_commit: {}", commit.id);
    if let Some(subtrees) = maybe_subtrees {
        // Traverse up the tree to get all the parent directories
        let mut all_parent_paths: Vec<PathBuf> = Vec::new();
        log::debug!("subtrees: {:?}", subtrees);
        for subtree_path in subtrees {
            let path = subtree_path.clone();
            let mut current_path = path.clone();

            // Add the original subtree path first
            all_parent_paths.push(current_path.clone());

            // Traverse up the tree to add parent paths
            while let Some(parent) = current_path.parent() {
                all_parent_paths.push(parent.to_path_buf());
                current_path = parent.to_path_buf();
            }
            all_parent_paths.reverse();
        }
        log::debug!("all_parent_paths: {:?}", all_parent_paths);

        for subtree in subtrees {
            get_node_hashes_for_subtree(
                repository,
                commit,
                &Some(subtree.clone()),
                maybe_depth,
                starting_node_hashes,
                new_node_hashes,
            )?;
        }

        log::debug!("new_node_hashes: {}", new_node_hashes.len());
        if !is_download {
            collect_nodes_along_path(
                repository,
                commit,
                all_parent_paths,
                starting_node_hashes,
                new_node_hashes,
            )?;
        }
    } else {
        get_node_hashes_for_subtree(
            repository,
            commit,
            &None,
            maybe_depth,
            starting_node_hashes,
            new_node_hashes,
        )?;
    }
    log::debug!("new_node_hashes: {}", new_node_hashes.len());
    // Add the commit hash itself
    new_node_hashes.insert(commit.hash()?);
    Ok(())
}

fn get_node_hashes_for_subtree(
    repository: &LocalRepository,
    commit: &Commit,
    subtree_path: &Option<PathBuf>,
    depth: &Option<i32>,
    shared_hashes: &mut HashMap<(MerkleHash, MerkleTreeNodeType), PathBuf>,
    new_node_hashes: &mut HashSet<MerkleHash>,
) -> Result<(), OxenError> {
    let mut unique_hashes = HashMap::new();
    //let starting_path =
    let Ok(Some(_)) = CommitMerkleTreeLatest::from_path_depth_unique_children(
        repository,
        commit,
        subtree_path.clone().unwrap_or(PathBuf::from(".")),
        depth.unwrap_or(-1),
        shared_hashes,
        &mut unique_hashes,
    ) else {
        // If the subtree is not found, then we don't need to add any nodes to the unique node hashes
        return Ok(());
    };

    new_node_hashes.extend(unique_hashes.iter().map(|((hash, _), _)| hash));
    shared_hashes.extend(unique_hashes);

    Ok(())
}

pub fn populate_starting_hashes(
    repository: &LocalRepository,
    commit: &Commit,
    subtree_path: &Option<PathBuf>,
    depth: &Option<i32>,
    new_node_hashes: &mut HashMap<(MerkleHash, MerkleTreeNodeType), PathBuf>,
) -> Result<(), OxenError> {
    let mut shared_hashes = HashMap::new();
    let Ok(Some(_)) = CommitMerkleTreeLatest::from_path_depth_unique_children(
        repository,
        commit,
        subtree_path.clone().unwrap_or(PathBuf::from(".")),
        depth.unwrap_or(-1),
        &mut shared_hashes,
        new_node_hashes,
    ) else {
        // If the subtree is not found, then we don't need to add any nodes to the unique node hashes
        return Ok(());
    };

    Ok(())
}

// Commit db is the directories per commit
// This helps us skip to a directory in the tree
// .oxen/history/{COMMIT_ID}/dir_hashes
pub fn dir_hash_db_path(repo: &LocalRepository, commit: &Commit) -> PathBuf {
    util::fs::oxen_hidden_dir(&repo.path)
        .join(Path::new(HISTORY_DIR))
        .join(&commit.id)
        .join(DIR_HASHES_DIR)
}

pub fn dir_hash_db_path_from_commit_id(repo: &LocalRepository, commit_id: &MerkleHash) -> PathBuf {
    util::fs::oxen_hidden_dir(&repo.path)
        .join(Path::new(HISTORY_DIR))
        .join(commit_id.to_string())
        .join(DIR_HASHES_DIR)
}

pub fn print_tree(repo: &LocalRepository, commit: &Commit) -> Result<(), OxenError> {
    let tree = get_root_with_children(repo, commit)?.unwrap();
    match repo.min_version() {
        MinOxenVersion::V0_19_0 => {
            CommitMerkleTreeV0_19_0::print_node(&tree);
        }
        _ => {
            CommitMerkleTreeLatest::print_node(&tree);
        }
    }
    Ok(())
}

pub fn print_tree_depth_subtree(
    repo: &LocalRepository,
    commit: &Commit,
    depth: i32,
    subtree: &PathBuf,
) -> Result<(), OxenError> {
    let tree = get_subtree(repo, commit, subtree, depth)?.unwrap();
    match repo.min_version() {
        MinOxenVersion::V0_19_0 => {
            CommitMerkleTreeV0_19_0::print_node_depth(&tree, depth);
        }
        _ => {
            CommitMerkleTreeLatest::print_node_depth(&tree, depth);
        }
    }
    Ok(())
}

pub fn print_tree_path(
    repo: &LocalRepository,
    commit: &Commit,
    path: impl AsRef<Path>,
) -> Result<(), OxenError> {
    let tree = get_node_by_path_with_children(repo, commit, path)?.unwrap();
    match repo.min_version() {
        MinOxenVersion::V0_19_0 => {
            CommitMerkleTreeV0_19_0::print_node(&tree);
        }
        _ => {
            CommitMerkleTreeLatest::print_node(&tree);
        }
    }
    Ok(())
}

pub fn print_tree_depth(
    repo: &LocalRepository,
    commit: &Commit,
    depth: i32,
) -> Result<(), OxenError> {
    let tree = get_root_with_children(repo, commit)?.unwrap();
    match repo.min_version() {
        MinOxenVersion::V0_19_0 => {
            CommitMerkleTreeV0_19_0::print_node_depth(&tree, depth);
        }
        _ => {
            CommitMerkleTreeLatest::print_node_depth(&tree, depth);
        }
    }
    Ok(())
}

#[cfg(test)]
mod tests {
    use crate::error::OxenError;
    use crate::opts::RmOpts;
    use crate::repositories;
    use crate::test;
    use crate::util;

    use std::path::PathBuf;

    #[tokio::test]
    async fn test_list_tabular_files_in_repo() -> Result<(), OxenError> {
        test::run_empty_local_repo_test_async(|repo| async move {
            // Create a deeply nested directory
            let dir_path = repo
                .path
                .join("data")
                .join("train")
                .join("images")
                .join("cats");
            util::fs::create_dir_all(&dir_path)?;

            // Add two tabular files to it
            let filename = "cats.tsv";
            let filepath = dir_path.join(filename);
            util::fs::write(filepath, "1\t2\t3\nhello\tworld\tsup\n")?;

            let filename = "dogs.csv";
            let filepath = dir_path.join(filename);
            util::fs::write(filepath, "1,2,3\nhello,world,sup\n")?;

            // And write a file in the same dir that is not tabular
            let filename = "README.md";
            let filepath = dir_path.join(filename);
            util::fs::write(filepath, "readme....")?;

            // And write a tabular file to the root dir
            let filename = "labels.tsv";
            let filepath = repo.path.join(filename);
            util::fs::write(filepath, "1\t2\t3\nhello\tworld\tsup\n")?;

            // And write a non tabular file to the root dir
            let filename = "labels.txt";
            let filepath = repo.path.join(filename);
            util::fs::write(filepath, "1\t2\t3\nhello\tworld\tsup\n")?;

            // Add and commit all
            repositories::add(&repo, &repo.path).await?;
            let commit = repositories::commit(&repo, "Adding all the data")?;

            // List files
            let files = repositories::tree::list_tabular_files_in_repo(&repo, &commit)?;

            assert_eq!(files.len(), 3);

            // Add another tabular file
            let filename = "dogs.tsv";
            let filepath = repo.path.join(filename);
            util::fs::write(filepath, "1\t2\t3\nhello\tworld\tsup\n")?;

            // Add and commit all
            repositories::add(&repo, &repo.path).await?;
            let commit = repositories::commit(&repo, "Adding additional file")?;

            let files = repositories::tree::list_tabular_files_in_repo(&repo, &commit)?;

            assert_eq!(files.len(), 4);

            // Remove the deeply nested dir
            util::fs::remove_dir_all(&dir_path)?;

            let mut opts = RmOpts::from_path(dir_path);
            opts.recursive = true;
            repositories::rm(&repo, &opts)?;
            let commit = repositories::commit(&repo, "Removing dir")?;

            let files = repositories::tree::list_tabular_files_in_repo(&repo, &commit)?;
            assert_eq!(files.len(), 2);

            Ok(())
        })
        .await
    }

    #[tokio::test]
    async fn test_merkle_two_files_same_hash() -> Result<(), OxenError> {
        test::run_empty_local_repo_test_async(|local_repo| async move {
            let p1 = "hi.txt";
            let p2 = "bye.txt";
            let path_1 = local_repo.path.join(p1);
            let path_2 = local_repo.path.join(p2);

            let common_contents = "the same file";

            test::write_txt_file_to_path(&path_1, common_contents)?;
            test::write_txt_file_to_path(&path_2, common_contents)?;

            repositories::add(&local_repo, &path_1).await?;
            repositories::add(&local_repo, &path_2).await?;

            let status = repositories::status(&local_repo)?;

            log::debug!("staged files here are {:?}", status.staged_files);

            assert_eq!(status.staged_files.len(), 2);

            assert!(status.staged_files.contains_key(&PathBuf::from(p1)));
            assert!(status.staged_files.contains_key(&PathBuf::from(p2)));

            let commit = repositories::commit(&local_repo, "add two files")?;

            assert!(repositories::tree::has_path(
                &local_repo,
                &commit,
                PathBuf::from(p1)
            )?);
            assert!(repositories::tree::has_path(
                &local_repo,
                &commit,
                PathBuf::from(p2)
            )?);

            Ok(())
        })
        .await
    }

    #[tokio::test]
    async fn test_get_node_hashes_between_commits() -> Result<(), OxenError> {
        test::run_local_repo_training_data_committed_async(|repo| async move {
            // Get the initial commit from training data to use as baseline
            let starting_commit = repositories::commits::head_commit(&repo)?;
            println!("Starting commit: {}", starting_commit.id);

            // Add some new files and make first new commit
            let new_file1 = repo.path.join("new_file1.txt");
            let new_file2 = repo.path.join("new_dir1").join("new_file2.txt");
            util::fs::create_dir_all(new_file2.parent().unwrap())?;

            util::fs::write(&new_file1, "This is new file 1 content")?;
            util::fs::write(&new_file2, "This is new file 2 content")?;

            repositories::add(&repo, &new_file1).await?;
            repositories::add(&repo, &new_file2).await?;
            let commit1 = repositories::commit(&repo, "Add first batch of new files")?;

            // Add more files and make second new commit
            let new_file3 = repo.path.join("new_dir2").join("new_file3.csv");
            util::fs::create_dir_all(new_file3.parent().unwrap())?;
            util::fs::write(&new_file3, "col1,col2,col3\nval1,val2,val3\n")?;

            repositories::add(&repo, &new_file3).await?;
            let commit2 = repositories::commit(&repo, "Add second batch of new files")?;

            // Test get_unique_node_hashes with all commits (baseline + new commits)
            let commit_list = vec![starting_commit, commit1.clone(), commit2.clone()];
            let new_hashes = super::get_node_hashes_between_commits(
                &repo,
                &commit_list,
                &None, // no subtree filter
                &None, // no depth limit
                false, // not a download operation
            )?;

            // Verify that we got the correct number of unique hashes
            // commit1, root dir (v1), root vnode (v1), new_dir1, new_dir1 vnode
            // commit2, root dir (v2), root vnode (v2), new_dir2, new_dir2 vnode
            // = 10 nodes
            assert!(
                new_hashes.len() == 10,
                "Should have found 10 unique node hashes for new commits, got {}",
                new_hashes.len()
            );

            // Verify that the unique hashes include the commit hashes themselves
            assert!(
                new_hashes.contains(&commit1.hash()?),
                "Should include first new commit hash"
            );
            assert!(
                new_hashes.contains(&commit2.hash()?),
                "Should include second new commit hash"
            );

            // Test with subtree filter
            let subtree_path = PathBuf::from("new_dir1");
            let subtree_hashes = super::get_node_hashes_between_commits(
                &repo,
                &commit_list,
                &Some(vec![subtree_path]),
                &None,
                false,
            )?;

            // Subtree filter should return fewer hashes since it's only looking at new_dir1
            // commit1, root dir (v1), root vnode (v1), new_dir1, new_dir1 vnode
            // commit2, root dir (v2), root vnode (v2)
            // = 8 nodes
            assert!(
                subtree_hashes.len() == 8,
                "Subtree filter should return 8 hashes, got {}",
                subtree_hashes.len()
            );

            // Test with depth limit
            let depth_limited_hashes = super::get_node_hashes_between_commits(
                &repo,
                &commit_list,
                &None,
                &Some(0), // depth of 0
                false,
            )?;

            // Depth filter should return fewer hashes
            // commit1, root dir (v1), root vnode (v1)
            // commit2, root dir (v2), root vnode (v2)
            // = 6 nodes

            assert!(
                depth_limited_hashes.len() == 6,
                "Depth filter should return 6 hashes, got {}",
                depth_limited_hashes.len()
            );

            Ok(())
        })
        .await
    }
}<|MERGE_RESOLUTION|>--- conflicted
+++ resolved
@@ -510,90 +510,6 @@
     list_missing_file_hashes_from_hashes(repo, &candidate_hashes)
 }
 
-<<<<<<< HEAD
-/// Given a set of commit ids, return the hashes that are missing from the tree
-pub fn list_missing_file_hashes_from_nodes(
-    repo: &LocalRepository,
-    commit_ids: &HashSet<MerkleHash>,
-    shared_hashes: &mut HashSet<MerkleHash>,
-    subtree_paths: &Option<Vec<PathBuf>>,
-    depth: &Option<i32>,
-) -> Result<HashSet<MerkleHash>, OxenError> {
-    log::debug!(
-        "list_missing_file_hashes_from_nodes checking {} commit ids, {} missing dirs, subtree paths: {:?}, depth: {:?}",
-        commit_ids.len(),
-        shared_hashes.len(),
-        subtree_paths,
-        depth
-    );
-
-    let mut candidate_hashes: HashSet<MerkleHash> = HashSet::new();
-    let mut unique_hashes: HashSet<MerkleHash> = HashSet::new();
-    for commit_id in commit_ids {
-        let commit_id_str = commit_id.to_string();
-        let Some(commit) = repositories::commits::get_by_id(repo, &commit_id_str)? else {
-            log::error!("list_missing_file_hashes_from_nodes Commit {commit_id_str} not found");
-            return Err(OxenError::revision_not_found(commit_id_str.into()));
-        };
-        // Handle the case where we are given a list of subtrees to check
-        // It is much faster to check the subtree directly than to walk the entire tree
-        if let Some(subtree_paths) = subtree_paths {
-            for path in subtree_paths {
-                let Some(tree) = CommitMerkleTreeLatest::from_path_depth_unique_children(
-                    repo,
-                    &commit,
-                    path,
-                    depth.unwrap_or(-1),
-                    shared_hashes,
-                    &mut unique_hashes,
-                )?
-                else {
-                    log::warn!("list_missing_file_hashes_from_nodes subtree not found for path");
-                    continue;
-                };
-
-                shared_hashes.extend(&unique_hashes);
-                unique_hashes.clear();
-
-                tree.walk_tree(|node| {
-                    if node.is_file() {
-                        candidate_hashes.insert(node.hash);
-                    }
-                });
-            }
-        } else {
-            let Some(tree) = CommitMerkleTreeLatest::get_unique_children_for_commit(
-                repo,
-                &commit,
-                shared_hashes,
-                &mut unique_hashes,
-            )?
-            else {
-                log::warn!(
-                    "list_missing_file_hashes_from_nodes root not found for commit: {commit:?}"
-                );
-                continue;
-            };
-
-            shared_hashes.extend(&unique_hashes);
-            unique_hashes.clear();
-
-            tree.walk_tree(|node| {
-                if node.is_file() {
-                    candidate_hashes.insert(node.hash);
-                }
-            });
-        }
-    }
-    log::debug!(
-        "list_missing_file_hashes_from_nodes_candidate_hashes count: {}",
-        candidate_hashes.len()
-    );
-    list_missing_file_hashes_from_hashes(repo, &candidate_hashes)
-}
-
-=======
->>>>>>> 8b3ad35a
 pub fn dir_entries_with_paths(
     node: &MerkleTreeNode,
     base_path: &PathBuf,

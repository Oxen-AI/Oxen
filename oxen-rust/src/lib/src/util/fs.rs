--- conflicted
+++ resolved
@@ -234,17 +234,9 @@
 pub fn read_lines_file(file: &File) -> Vec<String> {
     let mut lines: Vec<String> = Vec::new();
     let reader = BufReader::new(file);
-<<<<<<< HEAD
-    for line in reader.lines().map_while(Result::ok) {
-        let trimmed = line.trim();
-        if !trimmed.is_empty() {
-            lines.push(String::from(trimmed));
-        }
-=======
     // read all the lines of the file into a Vec<String>
     for line in reader.lines().map_while(Result::ok) {
         lines.push(line);
->>>>>>> b3049560
     }
     lines
 }

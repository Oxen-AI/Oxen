--- conflicted
+++ resolved
@@ -130,10 +130,6 @@
                     } else {
                         let cols = columns
                             .iter()
-<<<<<<< HEAD
-                            .map(|name| Series::new(PlSmallStr::from_str(name), Vec::<&str>::new()))
-                            .collect::<Vec<Series>>();
-=======
                             .map(|name| {
                                 Column::Series(Series::new(
                                     PlSmallStr::from_str(name),
@@ -141,7 +137,6 @@
                                 ))
                             })
                             .collect::<Vec<Column>>();
->>>>>>> 4931e0cb
                         DataFrame::new(cols).unwrap()
                     }
                 }

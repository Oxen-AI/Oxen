--- conflicted
+++ resolved
@@ -5,7 +5,7 @@
 use crate::{
     model::{
         Commit, LocalRepository, MetadataEntry, ModEntry, StagedData, StagedEntry,
-        SummarizedStagedDirStats, MerkleHash,
+        SummarizedStagedDirStats,
     },
     util,
 };
@@ -129,11 +129,7 @@
 
                 MetadataEntry {
                     filename: path_str,
-<<<<<<< HEAD
-                    hash: MerkleHash::new(0),
-=======
                     hash: "".to_string(),
->>>>>>> f2e6c87b
                     is_dir: false,
                     size: len,
                     latest_commit: None,

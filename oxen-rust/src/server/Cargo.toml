--- conflicted
+++ resolved
@@ -1,10 +1,6 @@
 [package]
 name = "oxen-server"
-<<<<<<< HEAD
 version = "0.19.0"
-=======
-version = "0.18.20"
->>>>>>> 4931e0cb
 edition = "2021"
 
 [dependencies]
@@ -18,11 +14,7 @@
 bytesize = "1.1.0"
 chrono = "0.4.19"
 clap = { version = "4.2.7", features = ["cargo"] }
-<<<<<<< HEAD
 derive_more = { version = "1.0.0", features = ["full"] }
-=======
-derive_more = "1.0.0"
->>>>>>> 4931e0cb
 dotenv = "0.15.0"
 dunce = "1"
 duckdb = { version = "1.0.0", features = ["bundled"] }
@@ -38,11 +30,7 @@
 log = "0.4.17"
 lru = "0.12.0"
 os_path = "0.8.0"
-<<<<<<< HEAD
-polars = { version = "0.43.1", features = [
-=======
 polars = { git = "https://github.com/pola-rs/polars", rev = "f55658b17d0b27c71a84511b578604ccf9d01cd2", features = [
->>>>>>> 4931e0cb
     "lazy",
     "parquet",
     "json",

use std::collections::HashMap;
use std::path::{Path, PathBuf};

use crate::errors::OxenHttpError;

use actix_web::{web, HttpRequest, HttpResponse};
use liboxen::core::df::tabular;
use liboxen::core::v_latest::diff::get_dir_diff_entry_with_summary;
use liboxen::error::OxenError;
use liboxen::model::data_frame::DataFrameSchemaSize;
use liboxen::model::diff::diff_entry_status::DiffEntryStatus;
use liboxen::model::diff::dir_diff_summary::{DirDiffSummary, DirDiffSummaryImpl};
use liboxen::model::diff::generic_diff_summary::GenericDiffSummary;
use liboxen::model::diff::DiffResult;
use liboxen::model::{Commit, CommitEntry, DataFrameSize, LocalRepository, Schema};
use liboxen::opts::df_opts::DFOptsView;
use liboxen::opts::DFOpts;
use liboxen::view::compare::{
    CompareCommits, CompareCommitsResponse, CompareDupes, CompareEntries, CompareEntryResponse,
    CompareTabular, CompareTabularResponse,
};
use liboxen::view::compare::{TabularCompareBody, TabularCompareTargetBody};
use liboxen::view::diff::{DirDiffStatus, DirDiffTreeSummary, DirTreeDiffResponse};
use liboxen::view::json_data_frame_view::{DFResourceType, DerivedDFResource};
use liboxen::view::message::OxenMessage;
use liboxen::view::{
    CompareEntriesResponse, JsonDataFrame, JsonDataFrameView, JsonDataFrameViewResponse,
    JsonDataFrameViews, Pagination, StatusMessage,
};
use liboxen::{constants, repositories, util};
use tokio::task;

use crate::helpers::get_repo;
use crate::params::{
    app_data, df_opts_query, parse_base_head, path_param, resolve_base_head, DFOptsQuery,
    PageNumQuery,
};

pub async fn commits(
    req: HttpRequest,
    query: web::Query<PageNumQuery>,
) -> actix_web::Result<HttpResponse, OxenHttpError> {
    let app_data = app_data(&req)?;
    let namespace = path_param(&req, "namespace")?;
    let name = path_param(&req, "repo_name")?;
    let base_head = path_param(&req, "base_head")?;

    // Get the repository or return error
    let repository = get_repo(&app_data.path, namespace, name)?;

    // Page size and number
    let page = query.page.unwrap_or(constants::DEFAULT_PAGE_NUM);
    let page_size = query.page_size.unwrap_or(constants::DEFAULT_PAGE_SIZE);

    // Parse the base and head from the base..head string
    let (base, head) = parse_base_head(&base_head)?;
    let (base_commit, head_commit) = resolve_base_head(&repository, &base, &head)?;

    let base_commit = base_commit.ok_or(OxenError::revision_not_found(base.into()))?;
    let head_commit = head_commit.ok_or(OxenError::revision_not_found(head.into()))?;

    let commits = repositories::commits::list_between(&repository, &base_commit, &head_commit)?;
    let (paginated, pagination) = util::paginate(commits, page, page_size);

    let compare = CompareCommits {
        base_commit,
        head_commit,
        commits: paginated,
    };

    let view = CompareCommitsResponse {
        status: StatusMessage::resource_found(),
        compare,
        pagination,
    };
    Ok(HttpResponse::Ok().json(view))
}

// TODO: Depreciate
pub async fn entries(
    req: HttpRequest,
    query: web::Query<PageNumQuery>,
) -> actix_web::Result<HttpResponse, OxenHttpError> {
    let app_data = app_data(&req)?;
    let namespace = path_param(&req, "namespace")?;
    let name = path_param(&req, "repo_name")?;
    let base_head = path_param(&req, "base_head")?;

    // Get the repository or return error
    let repository = get_repo(&app_data.path, namespace, name)?;

    // Page size and number
    let page = query.page.unwrap_or(constants::DEFAULT_PAGE_NUM);
    let page_size = query.page_size.unwrap_or(constants::DEFAULT_PAGE_SIZE);

    // Parse the base and head from the base..head string
    let (base, head) = parse_base_head(&base_head)?;
    let (base_commit, head_commit) = resolve_base_head(&repository, &base, &head)?;

    let base_commit = base_commit.ok_or(OxenError::revision_not_found(base.into()))?;
    let head_commit = head_commit.ok_or(OxenError::revision_not_found(head.into()))?;

    let entries_diff = repositories::diffs::list_diff_entries(
        &repository,
        &base_commit,
        &head_commit,
        PathBuf::from(""),
        PathBuf::from(""),
        page,
        page_size,
    )?;

    let entries = entries_diff.entries;
    let pagination = entries_diff.pagination;

    let summary = GenericDiffSummary::DirDiffSummary(DirDiffSummary {
        dir: DirDiffSummaryImpl {
            file_counts: entries_diff.counts.clone(),
        },
    });

    let self_entry = get_dir_diff_entry_with_summary(
        &repository,
        PathBuf::from(""),
        &base_commit,
        &head_commit,
        summary,
    )?;

    let compare = CompareEntries {
        base_commit,
        head_commit,
        counts: entries_diff.counts,
        entries,
        self_diff: self_entry,
    };
    let view = CompareEntriesResponse {
        status: StatusMessage::resource_found(),
        compare,
        pagination,
    };
    Ok(HttpResponse::Ok().json(view))
}

pub async fn dir_tree(req: HttpRequest) -> actix_web::Result<HttpResponse, OxenHttpError> {
    let app_data = app_data(&req)?;
    let namespace = path_param(&req, "namespace")?;
    let name = path_param(&req, "repo_name")?;
    let base_head = path_param(&req, "base_head")?;

    // Get the repository or return error
    let repository = get_repo(&app_data.path, namespace, name)?;

    // Parse the base and head from the base..head string
    let (base, head) = parse_base_head(&base_head)?;
    let (base_commit, head_commit) = resolve_base_head(&repository, &base, &head)?;

    let base_commit = base_commit.ok_or(OxenError::revision_not_found(base.into()))?;
    let head_commit = head_commit.ok_or(OxenError::revision_not_found(head.into()))?;

    let dir_diffs =
        repositories::diffs::list_changed_dirs(&repository, &base_commit, &head_commit)?;
    log::debug!("dir_diffs: {:?}", dir_diffs);

    let dir_diff_tree = group_dir_diffs_by_dir(dir_diffs);

    let response = DirTreeDiffResponse {
        dirs: dir_diff_tree,
        status: StatusMessage::resource_found(),
    };

    Ok(HttpResponse::Ok().json(response))
}

pub async fn dir_entries(
    req: HttpRequest,
    query: web::Query<PageNumQuery>,
) -> actix_web::Result<HttpResponse, OxenHttpError> {
    let app_data = app_data(&req)?;
    let namespace = path_param(&req, "namespace")?;
    let name = path_param(&req, "repo_name")?;
    let base_head = path_param(&req, "base_head")?;
    let dir = path_param(&req, "dir")?;

    // Get the repository or return error
    let repository = get_repo(&app_data.path, namespace, name)?;

    // Page size and number
    let page = query.page.unwrap_or(constants::DEFAULT_PAGE_NUM);
    let page_size = query.page_size.unwrap_or(constants::DEFAULT_PAGE_SIZE);

    // Parse the base and head from the base..head string
    let (base, head) = parse_base_head(&base_head)?;
    let (base_commit, head_commit) = resolve_base_head(&repository, &base, &head)?;

    let base_commit = base_commit.ok_or(OxenError::revision_not_found(base.into()))?;
    let head_commit = head_commit.ok_or(OxenError::revision_not_found(head.into()))?;
    let dir = PathBuf::from(dir);

    let entries_diff = repositories::diffs::list_diff_entries(
        // let entries_diff = repositories::diffs::list_diff_entries_in_dir_top_level(
        &repository,
        &base_commit,
        &head_commit,
        dir.clone(),
        dir.clone(),
        page,
        page_size,
    )?;

    log::debug!("entries_diff: {:?}", entries_diff);

    // For this view, exclude anything that isn't a direct child of the directory in question
    let summary = GenericDiffSummary::DirDiffSummary(DirDiffSummary {
        dir: DirDiffSummaryImpl {
            file_counts: entries_diff.counts.clone(),
        },
    });

    log::debug!("summary: {:?}", summary);

    let self_entry =
        get_dir_diff_entry_with_summary(&repository, dir, &base_commit, &head_commit, summary)?;

    let compare = CompareEntries {
        base_commit,
        head_commit,
        counts: entries_diff.counts,
        entries: entries_diff.entries,
        self_diff: self_entry,
    };
    let view = CompareEntriesResponse {
        status: StatusMessage::resource_found(),
        compare,
        pagination: entries_diff.pagination,
    };
    Ok(HttpResponse::Ok().json(view))
}

pub async fn file(
    req: HttpRequest,
    query: web::Query<DFOptsQuery>,
) -> actix_web::Result<HttpResponse, OxenHttpError> {
    let app_data = app_data(&req)?;
    let namespace = path_param(&req, "namespace")?;
    let name = path_param(&req, "repo_name")?;
    let base_head = path_param(&req, "base_head")?;

    // Get the repository or return error
    let repository = get_repo(&app_data.path, namespace, name)?;

    // Parse the base and head from the base..head/resource string
    // For Example)
    //   main..feature/add-data/path/to/file.txt
    let (base_commit, head_commit, resource) = parse_base_head_resource(&repository, &base_head)?;

    log::debug!("base_commit: {:?}", base_commit);
    log::debug!("head_commit: {:?}", head_commit);
    log::debug!("resource: {:?}", resource);
    let base_entry = repositories::entries::get_file(&repository, &base_commit, &resource)?;
    let head_entry = repositories::entries::get_file(&repository, &head_commit, &resource)?;

    let mut opts = DFOpts::empty();
    opts = df_opts_query::parse_opts(&query, &mut opts);

    let page_size = query.page_size.unwrap_or(constants::DEFAULT_PAGE_SIZE);
    let page = query.page.unwrap_or(constants::DEFAULT_PAGE_NUM);

    let start = if page == 0 { 0 } else { page_size * (page - 1) };
    let end = page_size * page;
    opts.slice = Some(format!("{}..{}", start, end));

    let diff = repositories::diffs::diff_entries(
        &repository,
        resource,
        base_entry,
        &base_commit,
        head_entry,
        &head_commit,
        opts,
    )?;

    let view = CompareEntryResponse {
        status: StatusMessage::resource_found(),
        compare: diff,
    };
    Ok(HttpResponse::Ok().json(view))
}

pub async fn create_df_diff(
    req: HttpRequest,
    _query: web::Query<DFOptsQuery>,
    body: String,
) -> actix_web::Result<HttpResponse, OxenHttpError> {

    let app_data = app_data(&req)?;
    let namespace = path_param(&req, "namespace")?;
    let name = path_param(&req, "repo_name")?;

    let repository = get_repo(&app_data.path, namespace, name)?;

    let data: Result<TabularCompareBody, serde_json::Error> = serde_json::from_str(&body);
    let data = match data {
        Ok(data) => data,
        Err(err) => {
            log::error!(
                "unable to parse tabular comparison data. Err: {}\n{}",
                err,
                body
            );
            return Ok(HttpResponse::BadRequest().json(StatusMessage::error(err.to_string())));
        }
    };


    let resource_1 = PathBuf::from(data.left.path.clone());
    let resource_2 = PathBuf::from(data.right.path.clone());
    let keys = data.keys.clone();
    let targets = data.compare.clone();
    let display = data.display.clone();


    let display_by_column = get_display_by_columns(display);

    let compare_id = data.compare_id.clone();

    let commit_1 =
        repositories::revisions::get(&repository, &data.left.version)?.ok_or_else(|| {
            OxenError::revision_not_found(data.left.version.into())
        })?;

    let commit_2 =
        repositories::revisions::get(&repository, &data.right.version)?.ok_or_else(|| {
            OxenError::revision_not_found(data.right.version.into())
        })?;

    let node_1 =
        repositories::entries::get_file(&repository, &commit_1, &resource_1)?.ok_or_else(|| {
            OxenError::ResourceNotFound(format!("{}@{}", resource_1.display(), commit_1).into())
        })?;

    let node_2 =
        repositories::entries::get_file(&repository, &commit_2, &resource_2)?.ok_or_else(|| {
            OxenError::ResourceNotFound(format!("{}@{}", resource_2.display(), commit_2).into())
        })?;

    // TODO: Remove the next two lines when we want to allow mapping
    // different keys and targets from left and right file.
    let keys: Vec<String> = keys
        .iter()
        .map(|k| {
            k.left.clone()
        })
        .collect();
    let targets = get_targets_from_req(targets);

    let repo = repository.clone();
    let node_1_copy = node_1.clone();
    let node_2_copy = node_2.clone();

    let diff_result = task::spawn_blocking(move || {repositories::diffs::diff_tabular_file_nodes(
        &repo,
        &node_1_copy,
        &node_2_copy,
        keys,
        targets,
        display_by_column, // TODONOW: add display handling here
    )}).await;

    let diff_result = match diff_result {
        Ok(Ok(diff)) => {
            // The blocking function succeeded
            diff
        }
        Ok(Err(e)) => {
            // The blocking function returned an error
            eprintln!("Error in blocking task: {:?}", e);
            return Ok(HttpResponse::InternalServerError().finish());
        }
        Err(e) => {
            // The blocking task itself panicked
            eprintln!("Blocking task panicked: {:?}", e);
            return Ok(HttpResponse::InternalServerError().finish());
        }
    };
    

    // Cache the diff on the server
    let entry_1 = CommitEntry::from_file_node(&node_1);
    let entry_2 = CommitEntry::from_file_node(&node_2);

    repositories::diffs::cache_tabular_diff(
        &repository,
        &compare_id,
        entry_1,
        entry_2,
        &diff_result,
    )?;

    let mut messages: Vec<OxenMessage> = vec![];


    let cdupes = CompareDupes::from_tabular_diff_dupes(&diff_result.summary.dupes);
    messages.push(cdupes.to_message());


    let view = CompareTabularResponse {
        status: StatusMessage::resource_found(),
        dfs: CompareTabular::from(diff_result),
        messages,
    };

    Ok(HttpResponse::Ok().json(view))
}

pub async fn update_df_diff(
    req: HttpRequest,
    body: String,
) -> actix_web::Result<HttpResponse, OxenHttpError> {
    let app_data = app_data(&req)?;
    let namespace = path_param(&req, "namespace")?;
    let name = path_param(&req, "repo_name")?;
    let compare_id = path_param(&req, "compare_id")?;
    let repository = get_repo(&app_data.path, namespace, name)?;

    let data: Result<TabularCompareBody, serde_json::Error> = serde_json::from_str(&body);
    let data = match data {
        Ok(data) => data,
        Err(err) => {
            log::error!(
                "unable to parse tabular comparison data. Err: {}\n{}",
                err,
                body
            );
            return Ok(HttpResponse::BadRequest().json(StatusMessage::error(err.to_string())));
        }
    };

    let resource_1 = PathBuf::from(data.left.path);
    let resource_2 = PathBuf::from(data.right.path);
    let keys = data.keys;
    let targets = data.compare;
    let display = data.display;

    log::debug!("display is {:?}", display);

    let display_by_column = get_display_by_columns(display);

    log::debug!("display by col is {:?}", display_by_column);

    let commit_1 = repositories::revisions::get(&repository, &data.left.version)?
        .ok_or_else(|| OxenError::revision_not_found(data.left.version.into()))?;
    let commit_2 = repositories::revisions::get(&repository, &data.right.version)?
        .ok_or_else(|| OxenError::revision_not_found(data.right.version.into()))?;

    let node_1 =
        repositories::entries::get_file(&repository, &commit_1, &resource_1)?.ok_or_else(|| {
            OxenError::ResourceNotFound(format!("{}@{}", resource_1.display(), commit_1).into())
        })?;
    let node_2 =
        repositories::entries::get_file(&repository, &commit_1, &resource_2)?.ok_or_else(|| {
            OxenError::ResourceNotFound(format!("{}@{}", resource_2.display(), commit_2).into())
        })?;

    // TODO: Remove the next two lines when we want to allow mapping
    // different keys and targets from left and right file.
    let keys = keys.iter().map(|k| k.left.clone()).collect();
    let targets = get_targets_from_req(targets);

    let diff_result = repositories::diffs::diff_tabular_file_nodes(
        &repository,
        &node_1,
        &node_2,
        keys,
        targets,
        display_by_column, // TODONOW: add display handling here
    )?;

    let entry_1 = CommitEntry::from_file_node(&node_1);
    let entry_2 = CommitEntry::from_file_node(&node_2);
    // Cache the diff on the server
    repositories::diffs::cache_tabular_diff(
        &repository,
        &compare_id,
        entry_1,
        entry_2,
        &diff_result,
    )?;

    let mut messages: Vec<OxenMessage> = vec![];

    if diff_result.summary.dupes.left > 0 || diff_result.summary.dupes.right > 0 {
        let cdupes = CompareDupes::from_tabular_diff_dupes(&diff_result.summary.dupes);
        messages.push(cdupes.to_message());
    }

    // Get rid of the mutable borrow after done writing stuff

    let view = CompareTabularResponse {
        status: StatusMessage::resource_found(),
        dfs: CompareTabular::from(diff_result),
        messages,
    };
    Ok(HttpResponse::Ok().json(view))
}

pub async fn get_df_diff(
    req: HttpRequest,
    body: String,
) -> actix_web::Result<HttpResponse, OxenHttpError> {
    let app_data = app_data(&req)?;
    let namespace = path_param(&req, "namespace")?;
    let name = path_param(&req, "repo_name")?;
    let compare_id = path_param(&req, "compare_id")?;
    let repository = get_repo(&app_data.path, namespace, name)?;
    let base_head = path_param(&req, "base_head")?;

    let data: TabularCompareBody = serde_json::from_str(&body)?;

    let (left, right) = parse_base_head(&base_head)?;
    let (left_commit, right_commit) = resolve_base_head(&repository, &left, &right)?;

    let left_commit = left_commit.ok_or(OxenError::revision_not_found(left.into()))?;
    let right_commit = right_commit.ok_or(OxenError::revision_not_found(right.into()))?;

    let left_entry = repositories::entries::get_commit_entry(
        &repository,
        &left_commit,
        &PathBuf::from(data.left.path.clone()),
    )?
    .ok_or_else(|| {
        OxenError::ResourceNotFound(format!("{}@{}", data.left.path, left_commit).into())
    })?;
    let right_entry = repositories::entries::get_commit_entry(
        &repository,
        &right_commit,
        &PathBuf::from(data.right.path.clone()),
    )?
    .ok_or_else(|| {
        OxenError::ResourceNotFound(format!("{}@{}", data.right.path, right_commit).into())
    })?;

    let maybe_cached_diff = repositories::diffs::get_cached_diff(
        &repository,
        &compare_id,
        Some(left_entry.clone()),
        Some(right_entry.clone()),
    )
    .await?;

    if let Some(diff) = maybe_cached_diff {
        let mut messages: Vec<OxenMessage> = vec![];

        match diff {
            DiffResult::Tabular(diff) => {
                if diff.summary.dupes.left > 0 || diff.summary.dupes.right > 0 {
                    let cdupes = CompareDupes::from_tabular_diff_dupes(&diff.summary.dupes);
                    messages.push(cdupes.to_message());
                }

                let view = CompareTabularResponse {
                    status: StatusMessage::resource_found(),
                    dfs: CompareTabular::from(diff),
                    messages,
                };
                Ok(HttpResponse::Ok().json(view))
            }
            _ => Err(OxenHttpError::NotFound),
        }
    } else {
        Err(OxenHttpError::NotFound)
    }
}

pub async fn delete_df_diff(req: HttpRequest) -> Result<HttpResponse, OxenHttpError> {
    let app_data = app_data(&req)?;
    let namespace = path_param(&req, "namespace")?;
    let repo_name = path_param(&req, "repo_name")?;
    let compare_id = path_param(&req, "compare_id")?;
    let repo = get_repo(&app_data.path, namespace, repo_name)?;

    repositories::diffs::delete_df_diff(&repo, &compare_id)?;

    Ok(HttpResponse::Ok().json(StatusMessage::resource_deleted()))
}

pub async fn get_derived_df(
    req: HttpRequest,
    query: web::Query<DFOptsQuery>,
) -> Result<HttpResponse, OxenHttpError> {
    let app_data = app_data(&req)?;
    let namespace = path_param(&req, "namespace")?;
    let repo_name = path_param(&req, "repo_name")?;
    let repo = get_repo(&app_data.path, namespace, repo_name)?;
    let compare_id = path_param(&req, "compare_id")?;
    // let base_head = path_param(&req, "base_head")?;

    let compare_dir = repositories::diffs::get_diff_dir(&repo, &compare_id);

    let derived_df_path = compare_dir.join("diff.parquet");

    // TODO: If this structure holds for diff + query, there is some amt of reusability with
    // controllers::df::get logic

<<<<<<< HEAD
    
    let df = task::spawn_blocking(move || {
        tabular::read_df(derived_df_path, DFOpts::empty())
    }).await;

    let df = match df {
        Ok(Ok(df)) => df,
        _ => {
            // Handle errors from the blocking task or the dataframe loading
            return Err(OxenHttpError::InternalServerError);
        }
    };


=======
    let df = tabular::read_df(derived_df_path, DFOpts::empty())?;
>>>>>>> 41262cc5
    let og_schema = Schema::from_polars(df.schema());

    let mut opts = DFOpts::empty();
    opts = df_opts_query::parse_opts(&query, &mut opts);
    log::debug!("get_derived_df got opts: {:?}", opts);

    // Clear these for the first transform
    opts.page = None;
    opts.page_size = None;

    let full_height = df.height();
    let full_width = df.width();

    let page_size = query.page_size.unwrap_or(constants::DEFAULT_PAGE_SIZE);
    let page = query.page.unwrap_or(constants::DEFAULT_PAGE_NUM);

    let start = if page == 0 { 0 } else { page_size * (page - 1) };
    let end = page_size * page;
    let opts_view = DFOptsView::from_df_opts(&opts);

    // We have to run the query param transforms, then paginate separately
    match tabular::transform(df, opts) {
        Ok(view_df) => {
            log::debug!("View df {:?}", view_df);

            let view_width = view_df.width();
            let view_height = view_df.height();

            // Paginate after transform
            let mut paginate_opts = DFOpts::empty();
            paginate_opts.slice = Some(format!("{}..{}", start, end));
            let mut paginated_df = tabular::transform(view_df, paginate_opts)?;

            let total_pages = (view_height as f64 / page_size as f64).ceil() as usize;
            let source_size = DataFrameSize {
                width: full_width,
                height: full_height,
            };

            // Merge the metadata from the original schema
            let mut view_schema = Schema::from_polars(paginated_df.schema());
            log::debug!("OG schema {:?}", og_schema);
            log::debug!("Pre-Slice schema {:?}", view_schema);
            view_schema.update_metadata_from_schema(&og_schema);

            log::debug!("View schema {:?}", view_schema);

            let df = JsonDataFrame::from_slice(
                &mut paginated_df,
                og_schema.clone(),
                source_size.clone(),
                view_schema.clone(),
            );

            let source_df = DataFrameSchemaSize {
                schema: og_schema,
                size: source_size,
            };

            let view_df = JsonDataFrameView {
                data: df.data,
                schema: view_schema,
                size: DataFrameSize {
                    width: view_width,
                    height: view_height,
                },
                pagination: {
                    Pagination {
                        page_number: page,
                        page_size,
                        total_pages,
                        total_entries: view_height,
                    }
                },
                opts: opts_view,
            };

            let derived_resource = DerivedDFResource {
                resource_type: DFResourceType::Compare,
                resource_id: compare_id.clone(),
                path: format!("/compare/data_frames/{}/diff", compare_id),
            };

            let response = JsonDataFrameViewResponse {
                status: StatusMessage::resource_found(),
                data_frame: JsonDataFrameViews {
                    source: source_df,
                    view: view_df,
                },
                commit: None,
                resource: None,
                derived_resource: Some(derived_resource),
            };

            Ok(HttpResponse::Ok().json(response))
        }
        Err(OxenError::SQLParseError(sql)) => {
            log::error!("Error parsing SQL: {}", sql);
            Err(OxenHttpError::SQLParseError(sql))
        }
        Err(e) => {
            log::error!("Error transforming df: {}", e);
            Err(OxenHttpError::InternalServerError)
        }
    }
}

fn parse_base_head_resource(
    repo: &LocalRepository,
    base_head: &str,
) -> Result<(Commit, Commit, PathBuf), OxenError> {
    log::debug!("Parsing base_head_resource: {}", base_head);

    let mut split = base_head.split("..");
    let base = split
        .next()
        .ok_or(OxenError::resource_not_found(base_head))?;
    let head = split
        .next()
        .ok_or(OxenError::resource_not_found(base_head))?;

    let base_commit = repositories::revisions::get(repo, base)?
        .ok_or(OxenError::revision_not_found(base.into()))?;

    // Split on / and find longest branch name
    let split_head = head.split('/');
    let mut longest_str = String::from("");
    let mut head_commit: Option<Commit> = None;
    let mut resource: Option<PathBuf> = None;

    for s in split_head {
        let maybe_revision = format!("{}{}", longest_str, s);
        log::debug!("Checking maybe head revision: {}", maybe_revision);
        let commit = repositories::revisions::get(repo, &maybe_revision)?;
        if commit.is_some() {
            head_commit = commit;
            let mut r_str = head.replace(&maybe_revision, "");
            // remove first char from r_str
            r_str.remove(0);
            resource = Some(PathBuf::from(r_str));
        }
        longest_str = format!("{}/", maybe_revision);
    }

    log::debug!("Got head_commit: {:?}", head_commit);
    log::debug!("Got resource: {:?}", resource);

    let head_commit = head_commit.ok_or(OxenError::revision_not_found(head.into()))?;
    let resource = resource.ok_or(OxenError::revision_not_found(head.into()))?;

    Ok((base_commit, head_commit, resource))
}

fn get_display_by_columns(display: Vec<TabularCompareTargetBody>) -> Vec<String> {
    let mut display_by_column = vec![];
    for d in display {
        if let Some(left) = d.left {
            display_by_column.push(format!("{}.left", left));
        }
        if let Some(right) = d.right {
            display_by_column.push(format!("{}.right", right));
        }
    }
    display_by_column
}

fn get_targets_from_req(targets: Vec<TabularCompareTargetBody>) -> Vec<String> {
    let mut out_targets: Vec<String> = vec![];
    for t in targets {
        if let Some(left) = t.left {
            out_targets.push(left);
        } else if let Some(right) = t.right {
            out_targets.push(right);
        }
    }
    out_targets
}

fn group_dir_diffs_by_dir(dir_diffs: Vec<(PathBuf, DiffEntryStatus)>) -> Vec<DirDiffTreeSummary> {
    // For attaching status to parent in response
    let mut dir_status_map: HashMap<PathBuf, DiffEntryStatus> = HashMap::new();
    for (dir, status) in dir_diffs.iter() {
        dir_status_map.insert(dir.clone(), status.clone());
    }
    // Group by parent
    let mut dir_parent_map: HashMap<PathBuf, Vec<DirDiffStatus>> = HashMap::new();
    for (dir, status) in dir_diffs {
        // Root should not be mapped to itself as a parent, but should exist in the result
        // to handle top-level changes
        if dir == Path::new("") {
            if !dir_parent_map.contains_key(&dir) {
                dir_parent_map.insert(dir.clone(), vec![]);
            }
            continue;
        }
        let parent = dir.parent().unwrap_or(Path::new(""));
        let parent = parent.to_path_buf();
        if !dir_parent_map.contains_key(&parent) {
            dir_parent_map.insert(parent.clone(), vec![]);
        }
        dir_parent_map
            .get_mut(&parent)
            .unwrap()
            .push(DirDiffStatus {
                name: dir.clone(),
                status,
            });
    }

    // If we're over the entity display limit (defaults to 10), only send back 10
    let mut dir_tree: Vec<DirDiffTreeSummary> = vec![];
    for (dir, entries) in dir_parent_map {
        let num_subdirs = entries.len();
        let can_display = num_subdirs > constants::MAX_DISPLAY_DIRS;
        let status = dir_status_map
            .get(&dir)
            .unwrap_or(&DiffEntryStatus::Modified)
            .clone();
        let cropped_entries = if can_display {
            entries[..constants::MAX_DISPLAY_DIRS].to_vec()
        } else {
            entries
        };
        let summary = DirDiffTreeSummary {
            name: dir.clone(),
            status,
            num_subdirs,
            can_display,
            children: cropped_entries,
        };
        dir_tree.push(summary);
    }

    dir_tree
}

#[cfg(test)]
mod tests {
    use liboxen::{error::OxenError, repositories};

    use crate::test;

    #[actix_web::test]
    async fn test_controllers_compare_create() -> Result<(), OxenError> {
        let sync_dir = test::get_sync_dir()?;

        let namepsace = "testing-namespace";
        let repo_name = "testing-repo";

        let repo = test::create_local_repo(&sync_dir, namepsace, repo_name)?;

        let csv1 = "a,b,c,d\n1,2,3,4\n4,5,6,7\n9,0,1,2";
        let csv2 = "a,b,c,d\n1,2,3,4\n4,5,6,8\n0,1,9,2";

        let path1 = repo.path.join("file1.csv");
        let path2 = repo.path.join("file2.csv");

        liboxen::test::write_txt_file_to_path(path1, csv1)?;
        liboxen::test::write_txt_file_to_path(path2, csv2)?;

        repositories::add(&repo, &repo.path).await?;

        repositories::status(&repo)?;

        repositories::commit(&repo, "commit 1")?;

        Ok(())
    }
}<|MERGE_RESOLUTION|>--- conflicted
+++ resolved
@@ -602,7 +602,6 @@
     // TODO: If this structure holds for diff + query, there is some amt of reusability with
     // controllers::df::get logic
 
-<<<<<<< HEAD
     
     let df = task::spawn_blocking(move || {
         tabular::read_df(derived_df_path, DFOpts::empty())
@@ -616,10 +615,6 @@
         }
     };
 
-
-=======
-    let df = tabular::read_df(derived_df_path, DFOpts::empty())?;
->>>>>>> 41262cc5
     let og_schema = Schema::from_polars(df.schema());
 
     let mut opts = DFOpts::empty();

--- conflicted
+++ resolved
@@ -83,37 +83,30 @@
 
         let file = NamedFile::open(version_path)?;
 
-<<<<<<< HEAD
         let mut response = file.into_response(&req);
-=======
-    let last_commit_id = entry.last_commit_id().to_string();
-    let meta_entry = repositories::entries::get_meta_entry(&repo, &commit, &path)?;
-    let content_length = meta_entry.size.to_string();
->>>>>>> 01d1c4bd
 
         let last_commit_id = entry.last_commit_id().to_string();
         let meta_entry = repositories::entries::get_meta_entry(&repo, &commit, &path)?;
+        let content_length = meta_entry.size.to_string();
 
         response.headers_mut().insert(
             header::HeaderName::from_static("oxen-revision-id"),
             header::HeaderValue::from_str(&last_commit_id).unwrap(),
         );
 
-<<<<<<< HEAD
         response.headers_mut().insert(
             header::CONTENT_TYPE,
             header::HeaderValue::from_str(&meta_entry.mime_type).unwrap(),
         );
 
+        response.headers_mut().insert(
+            header::CONTENT_LENGTH,
+            header::HeaderValue::from_str(&content_length).unwrap(),
+        );
+
         response
     };
-=======
-    response.headers_mut().insert(
-        header::CONTENT_LENGTH,
-        header::HeaderValue::from_str(&content_length).unwrap(),
-    );
-
->>>>>>> 01d1c4bd
+
     Ok(response)
 }
 

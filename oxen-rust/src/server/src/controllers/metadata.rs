--- conflicted
+++ resolved
@@ -41,180 +41,6 @@
         entry,
     };
     Ok(HttpResponse::Ok().json(meta))
-<<<<<<< HEAD
-}
-
-/// TODO: Depreciate this API
-pub async fn dir(req: HttpRequest) -> actix_web::Result<HttpResponse, OxenHttpError> {
-    let app_data = app_data(&req)?;
-    let namespace = path_param(&req, "namespace")?;
-    let repo_name = path_param(&req, "repo_name")?;
-    let repo = get_repo(&app_data.path, namespace, &repo_name)?;
-    let resource = parse_resource(&req, &repo)?;
-    let commit = resource.clone().commit.ok_or(OxenHttpError::NotFound)?;
-
-    log::debug!(
-        "{} resource {}/{}",
-        current_function!(),
-        repo_name,
-        resource
-    );
-
-    let latest_commit = repositories::commits::get_by_id(&repo, &commit.id)?
-        .ok_or(OxenError::revision_not_found(commit.id.clone().into()))?;
-
-    log::debug!(
-        "{} resolve commit {} -> '{}'",
-        current_function!(),
-        latest_commit.id,
-        latest_commit.message
-    );
-
-    let resource_version = ResourceVersion {
-        path: resource.path.to_string_lossy().into(),
-        version: resource.version.to_string_lossy().into(),
-    };
-
-    let directory = resource.path;
-    let offset = 0;
-    let limit = 100;
-    let mut sliced_df = core::v0_10_0::index::commit_metadata_db::select(
-        &repo,
-        &latest_commit,
-        &directory,
-        offset,
-        limit,
-    )?;
-    let (num_rows, num_cols) =
-        core::v0_10_0::index::commit_metadata_db::full_size(&repo, &latest_commit, &directory)?;
-
-    let full_size = DataFrameSize {
-        width: num_cols,
-        height: num_rows,
-    };
-
-    let df = JsonDataFrame::from_df(&mut sliced_df);
-
-    let source_df = DataFrameSchemaSize {
-        schema: df.schema.clone(),
-        size: full_size,
-    };
-
-    let view_df = JsonDataFrameView {
-        data: df.data,
-        schema: df.view_schema.clone(),
-        size: df.view_size.clone(),
-        pagination: Pagination {
-            page_number: 1,
-            page_size: 100,
-            total_pages: 1,
-            total_entries: df.view_size.height,
-        },
-        opts: DFOptsView::empty(),
-    };
-
-    let response = JsonDataFrameViewResponse {
-        status: StatusMessage::resource_found(),
-        data_frame: {
-            JsonDataFrameViews {
-                source: source_df,
-                view: view_df,
-            }
-        },
-        commit: Some(commit),
-        resource: Some(resource_version),
-        derived_resource: None,
-    };
-    Ok(HttpResponse::Ok().json(response))
-}
-
-/// TODO: Depreciate this API
-pub async fn agg_dir(
-    req: HttpRequest,
-    query: web::Query<AggregateQuery>,
-) -> actix_web::Result<HttpResponse, OxenHttpError> {
-    let app_data = app_data(&req)?;
-    let namespace = path_param(&req, "namespace")?;
-    let repo_name = path_param(&req, "repo_name")?;
-    let repo = get_repo(&app_data.path, namespace, &repo_name)?;
-    let resource = parse_resource(&req, &repo)?;
-    let commit = resource.clone().commit.ok_or(OxenHttpError::NotFound)?;
-
-    let column = query.column.clone().ok_or(OxenHttpError::BadRequest(
-        "Must supply column query parameter".into(),
-    ))?;
-
-    log::debug!(
-        "{} resource {}/{}",
-        current_function!(),
-        repo_name,
-        resource
-    );
-
-    let latest_commit = repositories::commits::get_by_id(&repo, &commit.id)?
-        .ok_or(OxenError::revision_not_found(commit.id.clone().into()))?;
-
-    log::debug!(
-        "{} resolve commit {} -> '{}'",
-        current_function!(),
-        latest_commit.id,
-        latest_commit.message
-    );
-
-    let directory = &resource.path;
-
-    let cached_path = core::v0_10_0::cache::cachers::content_stats::dir_column_path(
-        &repo,
-        &latest_commit,
-        directory,
-        &column,
-    );
-    log::debug!("Reading aggregation from cached path: {:?}", cached_path);
-
-    if cached_path.exists() {
-        let mut df = core::df::tabular::read_df(&cached_path, DFOpts::empty())?;
-
-        let resource_version = ResourceVersion {
-            path: resource.path.to_string_lossy().into(),
-            version: resource.version.to_string_lossy().into(),
-        };
-
-        let df = JsonDataFrame::from_df(&mut df);
-        let full_df = DataFrameSchemaSize {
-            schema: df.schema.clone(),
-            size: df.full_size.clone(),
-        };
-
-        let view_df = JsonDataFrameView {
-            data: df.data,
-            schema: df.view_schema.clone(),
-            size: df.view_size.clone(),
-            pagination: Pagination {
-                page_number: 1,
-                page_size: df.full_size.height,
-                total_pages: 1,
-                total_entries: df.full_size.height,
-            },
-            opts: DFOptsView::empty(),
-        };
-
-        let response = JsonDataFrameViewResponse {
-            status: StatusMessage::resource_found(),
-            data_frame: {
-                JsonDataFrameViews {
-                    source: full_df,
-                    view: view_df,
-                }
-            },
-            commit: Some(commit),
-            resource: Some(resource_version),
-            derived_resource: None,
-        };
-        Ok(HttpResponse::Ok().json(response))
-    } else {
-        log::error!("Metadata cache not computed for column {}", column);
-        Ok(HttpResponse::BadRequest().json(StatusMessage::resource_not_found()))
-    }
 }
 
 pub async fn update_metadata(req: HttpRequest) -> actix_web::Result<HttpResponse, OxenHttpError> {
@@ -231,6 +57,4 @@
 
     repositories::entries::update_metadata(&repo, version_str)?;
     Ok(HttpResponse::Ok().json(StatusMessage::resource_updated()))
-=======
->>>>>>> a181ea30
 }
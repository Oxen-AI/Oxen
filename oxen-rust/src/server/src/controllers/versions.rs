--- conflicted
+++ resolved
@@ -343,7 +343,6 @@
                             &upload_filehash_copy
                         );
 
-<<<<<<< HEAD
                         let mut decoder = GzDecoder::new(&field_bytes[..]);
                         let mut decompressed_bytes = Vec::new();
 
@@ -353,27 +352,6 @@
                                 "Failed to decompress gzipped data: {}",
                                 e
                             ))),
-=======
-                // decompress the data if it is gzipped
-                let data_to_store =
-                    match actix_web::web::block(move || -> Result<Vec<u8>, OxenError> {
-                        if is_gzipped {
-                            log::debug!(
-                                "Decompressing gzipped data for hash: {}",
-                                &upload_filehash_copy
-                            );
-                            let mut decoder = GzDecoder::new(&field_bytes[..]);
-                            let mut decompressed_bytes = Vec::new();
-                            decoder.read_to_end(&mut decompressed_bytes).map_err(|e| {
-                                OxenError::basic_str(format!(
-                                    "Failed to decompress gzipped data: {e}"
-                                ))
-                            })?;
-                            Ok(decompressed_bytes)
-                        } else {
-                            log::debug!("Data for hash {} is not gzipped.", &upload_filehash_copy);
-                            Ok(field_bytes)
->>>>>>> 4c523a8c
                         }
                     } else {
                         log::debug!("Data for hash {} is not gzipped.", &upload_filehash_copy);
@@ -387,7 +365,6 @@
                                 &upload_filehash,
                                 e
                             );
-<<<<<<< HEAD
                             {
                                 let mut err_files_clone = err_files_clone.lock();
                                 record_error_file(
@@ -409,13 +386,6 @@
                             log::info!(
                                 "Successfully stored version for hash: {}",
                                 &upload_filehash
-=======
-                            record_error_file(
-                                &mut err_files,
-                                upload_filehash.clone(),
-                                None,
-                                format!("Failed to decompress data: {e}"),
->>>>>>> 4c523a8c
                             );
                         }
                         Err(e) => {
@@ -424,7 +394,6 @@
                                 &upload_filehash,
                                 e
                             );
-<<<<<<< HEAD
                             {
                                 let mut err_files_clone = err_files_clone.lock();
                                 record_error_file(
@@ -435,38 +404,6 @@
                                 );
                             }
                         }
-=======
-                            record_error_file(
-                                &mut err_files,
-                                upload_filehash.clone(),
-                                None,
-                                format!("Failed to execute blocking decompression: {e}"),
-                            );
-                            continue;
-                        }
-                    };
-
-                match version_store
-                    .store_version(&upload_filehash, &data_to_store)
-                    .await
-                {
-                    Ok(_) => {
-                        log::info!("Successfully stored version for hash: {}", &upload_filehash);
-                    }
-                    Err(e) => {
-                        log::error!(
-                            "Failed to store version for hash {}: {}",
-                            &upload_filehash,
-                            e
-                        );
-                        record_error_file(
-                            &mut err_files,
-                            upload_filehash.clone(),
-                            None,
-                            format!("Failed to store version: {e}"),
-                        );
-                        continue;
->>>>>>> 4c523a8c
                     }
                 });
 

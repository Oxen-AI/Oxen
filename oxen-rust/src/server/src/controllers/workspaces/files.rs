use crate::errors::OxenHttpError;
use crate::helpers::get_repo;
use crate::params::{app_data, path_param};

use liboxen::core;
use liboxen::core::staged::with_staged_db_manager;
use liboxen::error::OxenError;
use liboxen::model::merkle_tree::node::EMerkleTreeNode;
use liboxen::model::metadata::metadata_image::ImgResize;
use liboxen::model::LocalRepository;
use liboxen::model::Workspace;
use liboxen::repositories;
use liboxen::util;
use liboxen::util::hasher;
use liboxen::view::{
    ErrorFileInfo, ErrorFilesResponse, FilePathsResponse, FileWithHash, StatusMessage,
    StatusMessageDescription,
};

use actix_web::{web, HttpRequest, HttpResponse};

use actix_multipart::Multipart;
use actix_web::Error;
use flate2::read::GzDecoder;
use futures_util::TryStreamExt as _;
use std::io::Read as StdRead;
use std::path::PathBuf;
use std::sync::Arc;
use tokio::fs::File;
use tokio::io::BufReader;
use tokio_util::io::ReaderStream;

pub async fn get(
    req: HttpRequest,
    query: web::Query<ImgResize>,
) -> Result<HttpResponse, OxenHttpError> {
    let app_data = app_data(&req)?;
    let namespace = path_param(&req, "namespace")?;
    let repo_name = path_param(&req, "repo_name")?;
    let repo = get_repo(&app_data.path, namespace, repo_name)?;
    let version_store = repo.version_store()?;
    let workspace_id = path_param(&req, "workspace_id")?;
    let Some(workspace) = repositories::workspaces::get(&repo, &workspace_id)? else {
        return Err(OxenHttpError::NotFound);
    };

    let path = path_param(&req, "path")?;
    log::debug!("got workspace file path {:?}", &path);

    // Get the file from the version store
    let file_node = with_staged_db_manager(&workspace.workspace_repo, |staged_db_manager| {
        let staged_node = staged_db_manager
            .read_from_staged_db(&path)?
            .ok_or_else(|| OxenError::basic_str("File not found in staged DB"))?;

        let file_node = match staged_node.node.node {
            EMerkleTreeNode::File(f) => Ok(f),
            _ => Err(OxenError::basic_str(
                "Only single file download is supported",
            )),
        }?;
        Ok(file_node)
    })?;

    let file_hash = file_node.hash();
    let hash_str = file_hash.to_string();
    let mime_type = file_node.mime_type();
    let last_commit_id = file_node.last_commit_id().to_string();
    let version_path = version_store.get_version_path(&hash_str)?;
    log::debug!("got workspace file version path {:?}", &version_path);

    // TODO: This probably isn't the best place for the resize logic
    let img_resize = query.into_inner();
    if (img_resize.width.is_some() || img_resize.height.is_some())
        && mime_type.starts_with("image/")
    {
        log::debug!("img_resize {img_resize:?}");

        let resized_path = util::fs::handle_image_resize(
            Arc::clone(&version_store),
            hash_str,
            &PathBuf::from(path),
            &version_path,
            img_resize,
        )?;
        log::debug!("In the resize cache! {resized_path:?}");

        // Generate stream for the resized image
        let file = File::open(&resized_path).await?;
        let reader = BufReader::new(file);
        let stream = ReaderStream::new(reader);

        return Ok(HttpResponse::Ok()
            .content_type(mime_type)
            .insert_header(("oxen-revision-id", last_commit_id.as_str()))
            .streaming(stream));
    } else {
        log::debug!("did not hit the resize cache");
    }

    // Stream the file
    let stream = version_store.get_version_stream(&hash_str).await?;

    Ok(HttpResponse::Ok()
        .content_type(mime_type)
        .insert_header(("oxen-revision-id", last_commit_id.as_str()))
        .streaming(stream))
}

pub async fn add(req: HttpRequest, payload: Multipart) -> Result<HttpResponse, OxenHttpError> {
    let app_data = app_data(&req)?;
    let namespace = path_param(&req, "namespace")?;
    let repo_name = path_param(&req, "repo_name")?;
    let workspace_id = path_param(&req, "workspace_id")?;
    let repo = get_repo(&app_data.path, namespace, &repo_name)?;
    let directory = path_param(&req, "path")?;

    let Some(workspace) = repositories::workspaces::get(&repo, &workspace_id)? else {
        return Ok(HttpResponse::NotFound()
            .json(StatusMessageDescription::workspace_not_found(workspace_id)));
    };

    let version_store = repo.version_store()?;

    let (upload_files, err_files) = save_parts(payload, &repo).await?;
    log::debug!("Save multiparts found {} err_files", err_files.len());
    log::debug!(
        "Calling add version files from the core workspace logic with {} files",
        upload_files.len(),
    );

    let mut ret_files = vec![];
    for upload_file in upload_files {
        let file_name = upload_file.path.file_name().unwrap();
        let dst_path = PathBuf::from(&directory).join(file_name);
        let version_path = version_store.get_version_path(&upload_file.hash)?;

<<<<<<< HEAD
    for file in files.iter() {
        let path = repositories::workspaces::files::add(&workspace, file).await?;
        log::debug!("add_file ✅ success! staged file {path:?}");
        ret_files.push(path);
=======
        let ret_file = match core::v_latest::workspaces::files::add_version_file_with_hash(
            &workspace,
            &version_path,
            &dst_path,
            &upload_file.hash,
        ) {
            Ok(ret_file) => ret_file,
            Err(e) => {
                log::error!("Error adding file {version_path:?}: {e:?}");
                continue;
            }
        };

        ret_files.push(ret_file);
        log::info!("Successfully staged file {:?}", upload_file);
>>>>>>> 8b3ad35a
    }

    Ok(HttpResponse::Ok().json(FilePathsResponse {
        status: StatusMessage::resource_created(),
        paths: ret_files,
    }))
}

pub async fn add_version_files(
    req: HttpRequest,
    payload: web::Json<Vec<FileWithHash>>,
) -> Result<HttpResponse, OxenHttpError> {
    // Add version file to staging
    let app_data = app_data(&req)?;
    let namespace = path_param(&req, "namespace")?;
    let repo_name = path_param(&req, "repo_name")?;
    let workspace_id = path_param(&req, "workspace_id")?;
    let directory = path_param(&req, "directory")?;

    let repo = get_repo(&app_data.path, namespace, repo_name)?;

    let Some(workspace) = repositories::workspaces::get(&repo, &workspace_id)? else {
        return Ok(HttpResponse::NotFound()
            .json(StatusMessageDescription::workspace_not_found(workspace_id)));
    };

    let files_with_hash: Vec<FileWithHash> = payload.into_inner();
    log::debug!(
        "Calling add version files from the core workspace logic with {} files",
        files_with_hash.len(),
    );
    let err_files = core::v_latest::workspaces::files::add_version_files(
        &repo,
        &workspace,
        &files_with_hash,
        &directory,
    )?;

    // Return the error files for retry
    Ok(HttpResponse::Ok().json(ErrorFilesResponse {
        status: StatusMessage::resource_created(),
        err_files,
    }))
}

pub async fn delete(req: HttpRequest) -> Result<HttpResponse, OxenHttpError> {
    let app_data = app_data(&req)?;
    let namespace = path_param(&req, "namespace")?;
    let repo_name = path_param(&req, "repo_name")?;
    let workspace_id = path_param(&req, "workspace_id")?;
    let repo = get_repo(&app_data.path, namespace, repo_name)?;
    let path = PathBuf::from(path_param(&req, "path")?);

    let Some(workspace) = repositories::workspaces::get(&repo, &workspace_id)? else {
        return Ok(HttpResponse::NotFound()
            .json(StatusMessageDescription::workspace_not_found(workspace_id)));
    };

    remove_file_from_workspace(&repo, &workspace, &path)
}

// Stage files as removed
pub async fn rm_files(
    req: HttpRequest,
    payload: web::Json<Vec<PathBuf>>,
) -> Result<HttpResponse, OxenHttpError> {
    let app_data = app_data(&req)?;
    let namespace = path_param(&req, "namespace")?;
    let repo_name = path_param(&req, "repo_name")?;
    let workspace_id = path_param(&req, "workspace_id")?;
    let repo = get_repo(&app_data.path, namespace, repo_name)?;

    let Some(workspace) = repositories::workspaces::get(&repo, &workspace_id)? else {
        return Ok(HttpResponse::NotFound()
            .json(StatusMessageDescription::workspace_not_found(workspace_id)));
    };

    let paths_to_remove: Vec<PathBuf> = payload.into_inner();

    let mut ret_files = vec![];
    let mut err_files = vec![];

    for path in &paths_to_remove {
        err_files.extend(repositories::workspaces::files::rm(&workspace, &path).await?);
        println!("rm ✅ success! staged file {path:?} as removed");
        ret_files.push(path);
    }

    log::debug!("err_files: {err_files:?}");

    if err_files.is_empty() {
        Ok(HttpResponse::Ok().json(FilePathsResponse {
            status: StatusMessage::resource_deleted(),
            paths: paths_to_remove,
        }))
    } else {
        let error_paths: Vec<PathBuf> = err_files
            .into_iter()
            .filter_map(|err_info| err_info.path)
            .collect();

        // Return a partial content response with all the paths
        Ok(HttpResponse::PartialContent().json(FilePathsResponse {
            status: StatusMessage::resource_not_found(),
            paths: error_paths,
        }))
    }
}

// Remove files from staging
pub async fn rm_files_from_staged(
    req: HttpRequest,
    payload: web::Json<Vec<PathBuf>>,
) -> Result<HttpResponse, OxenHttpError> {
    let app_data = app_data(&req)?;
    let namespace = path_param(&req, "namespace")?;
    let repo_name = path_param(&req, "repo_name")?;
    let workspace_id = path_param(&req, "workspace_id")?;
    let repo = get_repo(&app_data.path, namespace, &repo_name)?;
    let version_store = repo.version_store()?;
    log::debug!("rm_files_from_staged found repo {repo_name}, workspace_id {workspace_id}");

    let Some(workspace) = repositories::workspaces::get(&repo, &workspace_id)? else {
        return Ok(HttpResponse::NotFound()
            .json(StatusMessageDescription::workspace_not_found(workspace_id)));
    };

    let paths_to_remove: Vec<PathBuf> = payload.into_inner();

    let mut err_paths = vec![];

    for path in paths_to_remove {
        let Some(staged_entry) =
            with_staged_db_manager(&workspace.workspace_repo, |staged_db_manager| {
                // Try to read existing staged entry
                staged_db_manager.read_from_staged_db(&path)
            })?
        else {
            continue;
        };

        match remove_file_from_workspace(&repo, &workspace, &path) {
            Ok(_) => {
                // Also remove file contents from version store
                version_store
                    .delete_version(&staged_entry.node.hash.to_string())
                    .await?;
            }
            Err(e) => {
                log::debug!("Failed to stage file {path:?} for removal: {e:?}");
                err_paths.push(path);
            }
        }
    }

    if err_paths.is_empty() {
        Ok(HttpResponse::Ok().json(StatusMessage::resource_deleted()))
    } else {
        Ok(HttpResponse::PartialContent().json(FilePathsResponse {
            paths: err_paths,
            status: StatusMessage::resource_not_found(),
        }))
    }
}

pub async fn validate(_req: HttpRequest, _body: String) -> Result<HttpResponse, OxenHttpError> {
    Ok(HttpResponse::Ok().json(StatusMessage::resource_found()))
}

// Read the payload files into memory, compute the hash, and save to version store
// Unlike controllers::versions::save_multiparts, the hash must be computed here,
// As this function expects the filename to be the file path, not the hash
pub async fn save_parts(
    mut payload: Multipart,
    repo: &LocalRepository,
) -> Result<(Vec<FileWithHash>, Vec<ErrorFileInfo>), Error> {
    // Receive a multipart request and save the files to the version store
    let version_store = repo.version_store().map_err(|oxen_err: OxenError| {
        log::error!("Failed to get version store: {:?}", oxen_err);
        actix_web::error::ErrorInternalServerError(oxen_err.to_string())
    })?;
    let gzip_mime: mime::Mime = "application/gzip".parse().unwrap();

    let mut upload_files: Vec<FileWithHash> = vec![];
    let mut err_files: Vec<ErrorFileInfo> = vec![];

    while let Some(mut field) = payload.try_next().await? {
        let Some(content_disposition) = field.content_disposition().cloned() else {
            continue;
        };

        if let Some(name) = content_disposition.get_name() {
            if name == "file[]" || name == "file" {
                // The file path is passed in as the filename
                let upload_filename = content_disposition.get_filename().map_or_else(
<<<<<<< HEAD
                    || uuid::Uuid::new_v4().to_string(),
                    sanitize_filename::sanitize,
                );

                log::debug!(
                    "workspace::files::save_parts Got uploaded file name: {upload_filename:?}"
                );

                let workspace_dir = workspace.dir();

                log::debug!("workspace::files::save_parts Got workspace dir: {workspace_dir:?}");

                let full_dir = workspace_dir.join(directory);

                log::debug!("workspace::files::save_parts Got full dir: {full_dir:?}");

                if !full_dir.exists() {
                    std::fs::create_dir_all(&full_dir)?;
                }

                // Need copy to pass to thread and return the name
                let filepath = full_dir.join(&upload_filename);
                let filepath_cpy = filepath.clone();
                log::debug!("workspace::files::save_parts writing file to {filepath:?}");

                // File::create is blocking operation, use threadpool
                let mut f = web::block(|| std::fs::File::create(filepath)).await??;

                // Field in turn is stream of *Bytes* object
=======
                    || {
                        Err(actix_web::error::ErrorBadRequest(
                            "Missing hash in multipart request",
                        ))
                    },
                    |fhash_os_str| Ok(fhash_os_str.to_string()),
                )?;

                let mut field_bytes = Vec::new();
>>>>>>> 8b3ad35a
                while let Some(chunk) = field.try_next().await? {
                    field_bytes.extend_from_slice(&chunk);
                }

                let is_gzipped = field
                    .content_type()
                    .map(|mime| {
                        mime.type_() == gzip_mime.type_() && mime.subtype() == gzip_mime.subtype()
                    })
                    .unwrap_or(false);

                let upload_filename_copy = upload_filename.clone();

                let (upload_filehash, data_to_store) =
                    match actix_web::web::block(move || -> Result<(String, Vec<u8>), OxenError> {
                        if is_gzipped {
                            log::debug!(
                                "Decompressing gzipped data for file: {upload_filename_copy:?}"
                            );

                            // Decompress the data if it is gzipped
                            let mut decoder = GzDecoder::new(&field_bytes[..]);
                            let mut decompressed_bytes: Vec<u8> = Vec::new();
                            decoder.read_to_end(&mut decompressed_bytes).map_err(|e| {
                                OxenError::basic_str(format!(
                                    "Failed to decompress gzipped data: {}",
                                    e
                                ))
                            })?;

                            // Hash file contents
                            let hash = hasher::hash_buffer(&decompressed_bytes);

                            Ok((hash, decompressed_bytes))
                        } else {
                            log::debug!("Data for file {upload_filename_copy:?} is not gzipped.");

                            // Only hash file contents
                            let hash = hasher::hash_buffer(&field_bytes);
                            Ok((hash, field_bytes))
                        }
                    })
                    .await
                    {
                        Ok(Ok((hash, data))) => (hash, data),
                        Ok(Err(e)) => {
                            log::error!(
                                "Failed to decompress data for file {}: {:?}",
                                &upload_filename,
                                e
                            );
                            record_error_file(
                                &mut err_files,
                                upload_filename.clone(),
                                None,
                                format!("Failed to decompress data: {:?}", e),
                            );
                            continue;
                        }
                        Err(e) => {
                            log::error!(
                                "Failed to execute blocking decompression task for file {}: {}",
                                &upload_filename,
                                e
                            );
                            record_error_file(
                                &mut err_files,
                                upload_filename.clone(),
                                None,
                                format!("Failed to execute blocking decompression: {}", e),
                            );
                            continue;
                        }
                    };

                match version_store
                    .store_version(&upload_filehash, &data_to_store)
                    .await
                {
                    Ok(_) => {
                        upload_files.push(FileWithHash {
                            hash: upload_filehash.to_string(),
                            path: upload_filename.into(),
                        });
                        log::info!("Successfully stored version for hash: {}", &upload_filehash);
                    }
                    Err(e) => {
                        log::error!(
                            "Failed to store version for hash {}: {}",
                            &upload_filehash,
                            e
                        );
                        record_error_file(
                            &mut err_files,
                            upload_filehash.clone(),
                            None,
                            format!("Failed to store version: {}", e),
                        );
                        continue;
                    }
                }
            }
        }
    }

    Ok((upload_files, err_files))
}

fn remove_file_from_workspace(
    repo: &LocalRepository,
    workspace: &Workspace,
    path: &PathBuf,
) -> Result<HttpResponse, OxenHttpError> {
    // This may not be in the commit if it's added, so have to parse tabular-ness from the path.
    if util::fs::is_tabular(path) {
        repositories::workspaces::data_frames::restore(repo, workspace, path)?;
        Ok(HttpResponse::Ok().json(StatusMessage::resource_deleted()))
    } else if repositories::workspaces::files::exists(workspace, path)? {
        repositories::workspaces::files::delete(workspace, path)?;
        Ok(HttpResponse::Ok().json(StatusMessage::resource_deleted()))
    } else {
        Ok(HttpResponse::NotFound().json(StatusMessage::resource_not_found()))
    }
}

// Record the error file info for retry
fn record_error_file(
    err_files: &mut Vec<ErrorFileInfo>,
    filehash: String,
    filepath: Option<PathBuf>,
    error: String,
) {
    let info = ErrorFileInfo {
        hash: filehash,
        path: filepath,
        error,
    };
    err_files.push(info);
}<|MERGE_RESOLUTION|>--- conflicted
+++ resolved
@@ -135,12 +135,6 @@
         let dst_path = PathBuf::from(&directory).join(file_name);
         let version_path = version_store.get_version_path(&upload_file.hash)?;
 
-<<<<<<< HEAD
-    for file in files.iter() {
-        let path = repositories::workspaces::files::add(&workspace, file).await?;
-        log::debug!("add_file ✅ success! staged file {path:?}");
-        ret_files.push(path);
-=======
         let ret_file = match core::v_latest::workspaces::files::add_version_file_with_hash(
             &workspace,
             &version_path,
@@ -156,7 +150,6 @@
 
         ret_files.push(ret_file);
         log::info!("Successfully staged file {:?}", upload_file);
->>>>>>> 8b3ad35a
     }
 
     Ok(HttpResponse::Ok().json(FilePathsResponse {
@@ -352,37 +345,6 @@
             if name == "file[]" || name == "file" {
                 // The file path is passed in as the filename
                 let upload_filename = content_disposition.get_filename().map_or_else(
-<<<<<<< HEAD
-                    || uuid::Uuid::new_v4().to_string(),
-                    sanitize_filename::sanitize,
-                );
-
-                log::debug!(
-                    "workspace::files::save_parts Got uploaded file name: {upload_filename:?}"
-                );
-
-                let workspace_dir = workspace.dir();
-
-                log::debug!("workspace::files::save_parts Got workspace dir: {workspace_dir:?}");
-
-                let full_dir = workspace_dir.join(directory);
-
-                log::debug!("workspace::files::save_parts Got full dir: {full_dir:?}");
-
-                if !full_dir.exists() {
-                    std::fs::create_dir_all(&full_dir)?;
-                }
-
-                // Need copy to pass to thread and return the name
-                let filepath = full_dir.join(&upload_filename);
-                let filepath_cpy = filepath.clone();
-                log::debug!("workspace::files::save_parts writing file to {filepath:?}");
-
-                // File::create is blocking operation, use threadpool
-                let mut f = web::block(|| std::fs::File::create(filepath)).await??;
-
-                // Field in turn is stream of *Bytes* object
-=======
                     || {
                         Err(actix_web::error::ErrorBadRequest(
                             "Missing hash in multipart request",
@@ -392,7 +354,6 @@
                 )?;
 
                 let mut field_bytes = Vec::new();
->>>>>>> 8b3ad35a
                 while let Some(chunk) = field.try_next().await? {
                     field_bytes.extend_from_slice(&chunk);
                 }

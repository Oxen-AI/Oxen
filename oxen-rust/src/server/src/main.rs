--- conflicted
+++ resolved
@@ -428,13 +428,9 @@
                             .wrap(Logger::default())
                             .wrap(Logger::new("user agent is %a %{User-Agent}i"))
                     })
-<<<<<<< HEAD
-                    .keep_alive(std::time::Duration::from_secs(keep_alive_secs))
-=======
                     .keep_alive(KeepAlive::Timeout(std::time::Duration::from_secs(
                         keep_alive_secs,
                     )))
->>>>>>> 4de75168
                     .client_request_timeout(std::time::Duration::from_secs(
                         client_request_timeout_secs,
                     ))

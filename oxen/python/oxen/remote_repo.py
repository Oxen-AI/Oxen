import os

from typing import Optional
from typing import List, Tuple
from .oxen import PyRemoteRepo, remote
from . import user as oxen_user
from .workspace import Workspace


def get_repo(name: str, host: str = "hub.oxen.ai", scheme: str = "https"):
    """
    Get a RemoteRepo object for the specified name. For example 'ox/CatDogBBox'.

    Args:
        name: `str`
            Name of the repository in the format 'namespace/repo_name'.
        host: `str`
            The host to connect to. Defaults to 'hub.oxen.ai'
    Returns:
        [RemoteRepo](/python-api/remote_repo)
    """
    py_repo = remote.get_repo(name, host, scheme)

    if py_repo is None:
        raise ValueError(f"Repository {name} not found")

    repo_id = f"{py_repo.namespace()}/{py_repo.name()}"
    return RemoteRepo(repo_id, py_repo.host, py_repo.revision, py_repo.scheme)


def create_repo(
    name: str,
    description="",
    is_public: bool = True,
    host: str = "hub.oxen.ai",
    scheme: str = "https",
    files: List[Tuple[str, str]] = [],
):
    """
    Create a new repository on the remote server.

    Args:
        name: `str`
            Name of the repository in the format 'namespace/repo_name'.
        description: `str`
            Description of the repository.
            Only applicable to [OxenHub](https://oxen.ai).
        is_public: `bool`
            Whether the repository is public or private.
            Only applicable to [OxenHub](https://oxen.ai).
        host: `str`
            The host to connect to. Defaults to 'hub.oxen.ai'
        scheme: `str`
            The scheme to use for the remote url. Default: 'https'
        files: `List[Tuple[str, str]]`
            A list of tuples containing the path to the file and the contents
            of the file that you would like to seed the repository with.
    Returns:
        [RemoteRepo](/python-api/remote_repo)
    """
    return remote.create_repo(name, description, is_public, host, scheme, files)


class RemoteRepo:
    """
    The RemoteRepo class allows you to interact with an Oxen repository
    without downloading the data locally.

    ## Examples

    ### Add & Commit Files

    Adding and committing a file to a remote workspace.

    ```python
    from oxen import RemoteRepo

    repo = RemoteRepo("ox/CatDogBBox")
    repo.add("/path/to/image.png")
    status = repo.status()
    print(status.added_files())
    repo.commit("Adding my image to the remote workspace.")
    ```

    ### Downloading Specific Files

    Grab a specific file revision and load it into pandas.

    ```python
    from oxen import RemoteRepo
    import pandas as pd

    # Connect to the remote repo
    repo = RemoteRepo("ox/CatDogBBox")
    # Specify the version of the file you want to download
    branch = repo.get_branch("my-pets")
    # Download takes a file or directory a commit id
    repo.download("annotations", revision=branch.commit_id)
    # Once you have the data locally, use whatever library you want to explore the data
    df = pd.read_csv("annotations/train.csv")
    print(df.head())
    ```
    """

    def __init__(
        self,
        repo_id: str,
        host: str = "hub.oxen.ai",
        revision: str = "main",
        scheme: str = "https",
    ):
        """
        Create a new RemoteRepo object to interact with.

        Args:
            repo_id: `str`
                Name of the repository in the format 'namespace/repo_name'.
                For example 'ox/chatbot'
            host: `str`
                The host to connect to. Defaults to 'hub.oxen.ai'
            revision: `str`
                The branch name or commit id to checkout. Defaults to 'main'
            scheme: `str`
                The scheme to use for the remote url. Default: 'https'
        """
        self._repo = PyRemoteRepo(repo_id, host, revision, scheme)
        # An internal workspace gets created on the first add() call
        self._workspace = None

    def __repr__(self):
        return f"RemoteRepo({self._repo.url()})"

    def create(self, empty: bool = False, is_public: bool = False):
        """
        Will create the repo on the remote server.

        Args:
            empty: `bool`
                Whether to create an empty repo or not. Default: False
            is_public: `bool`
                Whether the repository is public or private. Default: False
        """
        self._repo.create(empty, is_public)

    def exists(self) -> bool:
        """
        Checks if this remote repo exists on the server.
        """
        return self._repo.exists()

    def delete(self):
        """
        Delete this remote repo from the server.
        """
        self._repo.delete()

    def checkout(self, revision: str, create=False):
        """
        Switches the remote repo to the specified revision.

        Args:
            revision: `str`
                The name of the branch or commit id to checkout.
            create: `bool`
                Whether to create a new branch if it doesn't exist. Default: False
        """
        if create:
            return self._repo.create_branch(revision)

        self._repo.checkout(revision)

    def ls(
        self, directory: Optional[str] = None, page_num: int = 1, page_size: int = 100
    ):
        """
        Lists the contents of a directory in the remote repo.

        Args:
            directory: `str`
                The directory to list. If None, will list the root directory.
            page_num: `int`
                The page number to return. Default: 1
            page_size: `int`
                The number of items to return per page. Default: 100
        """
        if directory is None:
            return self._repo.ls("", page_num, page_size)

        return self._repo.ls(directory, page_num, page_size)

    def download(
        self, src: str, dst: Optional[str] = None, revision: Optional[str] = None
    ):
        """
        Download a file or directory from the remote repo.

        Args:
            src: `str`
                The path to the remote file
            dst: `str | None`
                The path to the local file. If None, will download to
                the same path as `src`
            revision: `str | None`
                The branch or commit id to download. Defaults to `self.revision`
        """
        if dst is None:
            dst = src
            # create parent dir if it does not exist
            directory = os.path.dirname(dst)
            if directory and not os.path.exists(directory):
                os.makedirs(directory, exist_ok=True)

        if revision is None:
            self._repo.download(src, dst, self.revision)
        else:
            self._repo.download(src, dst, revision)

<<<<<<< HEAD
    def upload(
=======
    def add(self, src: str, dst_dir: Optional[str] = "", branch: Optional[str] = None):
        """
        Stage a file to a workspace in the remote repo.

        Args:
            src: `str`
                The path to the local file to upload
            dst_dir: `str | None`
                The directory to upload the file to. If None, will upload to the root directory.
            branch: `str | None`
                The branch to upload the file to. Defaults to `self.revision`

        Returns:
            [Workspace](/python-api/workspace)
        """
        if self._workspace is None:
            if branch is None or branch == "":
                branch = "main"
            print(f"Creating workspace for branch {branch}")
            self._workspace = Workspace(self, branch)

        # Add a file to the workspace
        self._workspace.add(src, dst_dir)
        return self._workspace

    def status(self):
        """
        Get the status of the workspace.
        """
        if self._workspace is None:
            raise ValueError("No workspace found. Please call add() first.")

        return self._workspace.status()

    def commit(self, message: str):
        """
        Commit the workspace to the remote repo.
        """
        if self._workspace is None:
            raise ValueError("No workspace found. Please call add() first.")

        return self._workspace.commit(message)

    def put_file(
>>>>>>> b47fde9c
        self,
        src: str,
        commit_message: str,
        file_name: Optional[str] = None,
        dst_dir: Optional[str] = "",
        branch: Optional[str] = None,
    ):
        """
        Upload a file to the remote repo.

        Args:
            src: `str`
                The path to the local file to upload
            file_name: `str | None`
                The name of the file to upload. If None, will use the name of the file in `src`
            dst_dir: `str | None`
                The directory to upload the file to. If None, will upload to the root directory.
            branch: `str | None`
                The branch to upload the file to. Defaults to `self.revision`
        """
        if branch is None:
            branch = self.revision
        user = oxen_user.current_user()

        self._repo.put_file(branch, dst_dir, src, file_name, commit_message, user)

    def metadata(self, path: str):
        """
        Get the metadata for a file in the remote repo.
        """
        return self._repo.metadata(path)

    def log(self):
        """
        Get the commit history for a remote repo
        """
        return self._repo.log()

    def branches(self):
        """
        List all branches for a remote repo
        """
        return self._repo.list_branches()

    def get_branch(self, branch: str):
        """
        Return a branch by name on this repo, if exists

        Args:
            branch: `str`
                The name of the branch to return
        """
        return self._repo.get_branch(branch)

    def create_branch(self, branch: str):
        """
        Return a branch by name on this repo,
        creating it from the currently checked out branch if it doesn't exist

        Args:
            branch: `str`
                The name to assign to the created branch
        """
        return self._repo.create_branch(branch)

    def create_checkout_branch(self, branch: str):
        """
        Create a new branch from the currently checked out branch,
        and switch to it

        Args:
            branch: `str`
                The name to assign to the created branch
        """
        self.create_branch(branch)
        return self.checkout(branch)

    @property
    def namespace(self) -> str:
        """
        The namespace for the repo.
        """
        return self._repo.namespace()

    @property
    def name(self) -> str:
        """
        The name of the repo.
        """
        return self._repo.name()

    @property
    def identifier(self):
        """
        The namespace/name of the repo.
        """
        return f"{self.namespace}/{self.name}"

    @property
    def url(self) -> str:
        """
        The remote url for the repo.
        """
        return self._repo.url()

    @property
    def revision(self) -> str:
        """
        The branch or commit id for the repo
        """
        return self._repo.revision<|MERGE_RESOLUTION|>--- conflicted
+++ resolved
@@ -215,9 +215,6 @@
         else:
             self._repo.download(src, dst, revision)
 
-<<<<<<< HEAD
-    def upload(
-=======
     def add(self, src: str, dst_dir: Optional[str] = "", branch: Optional[str] = None):
         """
         Stage a file to a workspace in the remote repo.
@@ -261,8 +258,7 @@
 
         return self._workspace.commit(message)
 
-    def put_file(
->>>>>>> b47fde9c
+    def upload(
         self,
         src: str,
         commit_message: str,
